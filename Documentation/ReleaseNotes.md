# Microsoft Mixed Reality Toolkit 2.5.0 draft release notes

- [What's new](#whats-new)
- [Breaking changes](#breaking-changes)
- [Updating guidance](Updating.md#upgrading-to-a-new-version-of-mrtk)
- [Known issues](#known-issues)

## What's new

### Unity Package Manager (UPM) support

The Mixed Reality Toolkit can now be managed using the Unity Package Manager.

![MRTK Foundation UPM Package](Images/Packaging/MRTK_FoundationUPM.png)

> [!Note]
> There are some manual steps required to import the MRTK UPM packages. Please review [Mixed Reality Toolkit and Unity Package Manager](usingupm.md) for more information. 

### Oculus Quest XRSDK support

MRTK now supports running Oculus Quest Headsets and Controllers using the native XR SDK pipeline. Hand tracking is also supported with the [Oculus Integration Unity package](https://assetstore.unity.com/packages/tools/integration/oculus-integration-82022) thanks to [Eric Provencher's](https://twitter.com/prvncher) work on MRTK-Quest!

For instructions on how to deploy your device on the Oculus Quest using the new pipeline, see the [Oculus Quest Setup Guide](CrossPlatform/OculusQuestMRTK.md)

### Teleport pointer enabled for articulated hands on Oculus Quest

We now support using the teleport pointer with articulated hands on Oculus Quest!

### Teleport pointer animation, handling, and sound improvements

The teleport pointer now has improved animations and audio feedback. We also improved the handling of the teleport pointer so it handles smoother when transitioning from pointing at nearby surfaces to farther away surfaces.

https://streamable.com/3f222q

### Input Simulation Cheat Sheet
The HandInteractionExamples scene now has a configurable shortcut to show a help page for input simulation

![Input Simulation Cheat Sheet](https://user-images.githubusercontent.com/13754172/93232433-dea8cd80-f7b4-11ea-8500-eaee202f606f.png)

### Input Simulation Eye Gaze with mouse
Users can now use the Mouse for simulating eye tracking. See the `Eye Simulation Mode` field in the input simulation profile and set it to Mouse. This replaces the previous `Simulate Eye Position` field 

![Eye Gaze Mouse](https://user-images.githubusercontent.com/39840334/87720928-892b5280-c76a-11ea-9411-73ab69fc756c.gif)

### Input Simulation Motion Controller in Editor Play Mode

Users can now simulate motion controller just like hands in editor play mode. The trigger, grab and menu buttons are currently supported.

### Conical Grab Pointer

Grab pointers can now be configured to query for nearby objects using a cone from the grab point rather than a sphere. This more closely resembles the behavior from the default Hololens 2
interface, which queries for nearby objects using a cone. The DefaultHoloLens2InputSystemProfile has also been adjusted to use the new `ConicalGrabPointer`.

![Conical Grab Pointer](https://user-images.githubusercontent.com/39840334/82500569-72d58300-9aa8-11ea-8102-ec9a62832d4e.png)

### TestUtilities package

There is now a package (Microsoft.MixedReality.Toolkit.Unity.TestUtilities.2.5.0.unitypackage) that contains the
PlayMode and TestMode test infrastructure that the MRTK uses to create end-to-end tests. This infrastructure has
been extremely handy for the MRTK team itself, and we're excited to have consumers use this to add test coverage
to their own projects.

The following code shows how to create a test hand, show it at a certain location, move it around, and then
pinch and open.

```csharp
TestHand leftHand = new TestHand(Handedness.Left);
yield return leftHand.Show(new Vector3(-0.1f, -0.1f, 0.5f));
yield return leftHand.SetGesture(ArticulatedHandPose.GestureId.Pinch);
yield return leftHand.Move(new Vector3(0.2f, 0.2f, 0));
yield return leftHand.SetGesture(ArticulatedHandPose.GestureId.Open);
```

For instructions on how to write a test using these TestUtilities, see this section on
[writing tests](Contributing/UnitTests.md#writing-tests)

For examples of existing tests that use this infrastructure, see MRTK's [PlayModeTests](https://github.com/microsoft/MixedRealityToolkit-Unity/tree/mrtk_development/Assets/MRTK/Tests/PlayModeTests)


### Support for the Leap Motion 4.5.1 Unity Modules

Support for the Leap Motion Unity Modules version 4.5.1 has been added and support for the 4.4.0 assets has been removed. The current supported versions of the Leap Motion Unity Modules are 4.5.0 and 4.5.1.

There is also an additional step for initial Leap Motion integration, see [How to Configure the Leap Motion Hand Tracking in MRTK](CrossPlatform/LeapMotionMRTK.md) for more information.

### Spatial Awareness Mesh Observer better handles customization of materials

With this release, the `Windows Mixed Reality Spatial Mesh Observer` and the `Generic XR SDK Spatial Mesh Observer` components have improved visual material handling. Materials are now preserved when a mesh has been updated by the observer where, previously, they were reset to the default VisibleMaterial as configured in the profile.

This enables developers to alter the mesh material and not have the changes overwritten unexpectedly.

### Link.xml created in the MixedRealityToolkit.Generated folder

With the introduction of Unity Package Manger MRTK, MRTK now writes a `link.xml` file to the `Assets/MixedRealityToolkit.Generated` folder, if none is present. It is recommended to add this file (and `link.xml.meta`) be added to source control. Link.xml is used to influence the [managed code stripping](https://docs.unity3d.com/Manual/ManagedCodeStripping.html#LinkXML) functionality of the Unity linker.

More information on the MRTK link.xml file can be found in the [MRTK and managed code stripping](MRTK_and_managed_code_stripping.md) article.

### Unity 2019.3+: MRTK configuration dialog no longer attempts to enable legacy XR support

To avoid potential conflicts when using Unity's XR Platform, the option to enable legacy XR support has been removed
from the MRTK configuration dialog. If desired, legacy XR support can be enabled, in Unity 2019, using **Edit** > **Project Settings** >
**Player** > **XR Settings** > **Virtual Reality Supported**.

### Reduction in InitializeOnLoad overhead
We've been doing work to reduce the amount of work that runs in InitializeOnLoad handlers, which should lead to
improvements in inner loop development speed. InitializeOnLoad handlers run every time a script is compiled, prior
to entering play mode, and also at editor launch. These handlers now run in far fewer cases, resulting in general
Unity responsiveness improvements.

In some cases there was a tradeoff that had to be made:

- See [Leap Motion Hand Tracking Configuration](CrossPlatform/LeapMotionMRTK.md) for the extra integration step.
- For those who are using ARFoundation, there's now an additional manual step in its getting started steps.
See [ARFoundation](CrossPlatform/UsingARFoundation.md#install-required-packages) for the new steps.
- For those who will be using [Holographic Remoting](Tools/HolographicRemoting.md#hololens-2) on HoloLens 2, there is now a manual step to perform.

###  Bounds control graduated
![Bounds control](../Documentation/Images/BoundsControl/MRTK_BoundsControl_Main.png)
[Bounds control](README_BoundsControl.md) graduated out of experimental and comes with a bunch of new features and tons of bug fixes.
Here a list of the highlights of this update:
- properties are split into configurations which makes it easier to set up bounds control
- configurations can be shared through scriptable objects
- every property / scriptable property is runtime configurable
- bounds control rig isn't recreated on property changes anymore
- translation handles support
- full constraint support through constraint manager
- elastics system integration (experimental)

The old bounding box is now deprecated and existing game objects using bounding box can be [upgraded using the migration tool](Tools/MigrationWindow.md) or the [bounding box inspector](README_BoundingBox.md#migrating-to-bounds-control).

###  Constraint manager component
Constraints can now be used by both, bounds control and object manipulator via the new [constraint manager component](README_ConstraintManager.md). Both components will create a constraint manager per default and process any attached constraints automatically.

Additionally to the automatic behavior constraint manager also comes with a manual mode that lets users decide which constraint should be processed.
For this reason the way we display constraints in the property inspector changed a bit. 

<img src="../Documentation/Images/ConstraintManager/ManualSelection.png" width="600">

The constraints that are applied to the component are now shown as a list in the constraint manager component whereas the component using the constraint manager (either [bounds control](README_BoundsControl.md#constraint-system) or [object manipulator](README_ObjectManipulator.md#constraint-manager)) will now show the selected constraint manager and mode (auto or manual). 
For more information read the [constraint manager](README_ConstraintManager.md) section in our docs.

<<<<<<< HEAD
###  HoloLens 2 Button material update
Updated HoloLens 2 Button's front cage material to remove black color in MRC.

![HoloLens 2 button material update](https://user-images.githubusercontent.com/13754172/94341269-dcf7c900-0042-11eb-9028-e55abd2ead67.png)

### Description panel update, movable example scene
Updated description panel. (SceneDescriptionPanelRev.prefab) New design provides a grabbable top bar which allows the user to adjust/move the entire scene.

![Description panel update](https://user-images.githubusercontent.com/13754172/91176366-28a21480-e71d-11ea-9e80-7e219595de9c.png)

### Spatial mesh visualization - Pulse on air-tap
Updated pulse shader example for the spatial mesh to match HoloLens 2's shell behavior.

![Pulse on air-tap](https://user-images.githubusercontent.com/13754172/90310153-d0536180-df29-11ea-939a-e9572d4f5670.gif)

### Elastic system (Experimental)
The Elastic simulation system allows you to build fluid UI and interaction feedback. It includes a wide variety of extensible and flexible subclasses, offering bindings for 4-dimensional quaternion springs, 3-dimensional "volume springs", and simple linear spring systems. 
=======
## Elastic system - Experimental
![Elastic System2](Images/Elastics/Elastics_Main.gif)

MRTK now comes with an [elastic simulation system](Elastics/ElasticSystem.md) that includes a wide variety of extensible and flexible subclasses, offering bindings for 4-dimensional quaternion springs, 3-dimensional volume springs and simple linear spring systems.

Currently the following MRTK components supporting the [elastics manager](xref:Microsoft.MixedReality.Toolkit.Experimental.Physics.ElasticsManager) can leverage elastics functionality:

- [Bounds control](README_BoundsControl.md#elastics-experimental)
- [Object manipulator](README_ObjectManipulator.md#elastics-experimental)  

### Breaking changes
>>>>>>> bae16162

<img src="https://user-images.githubusercontent.com/5544935/88151572-568cba00-cbaf-11ea-91c2-d6b51829b638.gif" width="38%">
<img src="https://user-images.githubusercontent.com/5544935/88151578-58567d80-cbaf-11ea-8f96-d24f2cf0d6e9.gif" width="45.7%">

### Joystick (Experimental)
An example of joystick interface that can control a large target object.

![Joystick](https://user-images.githubusercontent.com/43013191/86156887-769ef100-babb-11ea-85be-ed6a6aed89d2.png)

### Color picker (Experimental)
An experimental control that makes it easy to change material colors on any object at runtime. 
![Color picker](https://user-images.githubusercontent.com/43013191/85468370-3b536e00-b561-11ea-812c-b3f7d43dd999.png)

![Color picker](https://user-images.githubusercontent.com/43013191/85468994-fa0f8e00-b561-11ea-89f2-0810d1998518.png)

<br/><br/>
## Breaking changes

### Assembly Definition Files Changes

Some asmdef files are changed and are now only supporting Unity 2018.4.13f1 or later. Compilation erros will show up when upating to MRTK 2.5 in earlier versions of Unity. This can be fixed by going to `Assets\MRTK\Providers\XRSDK\Microsoft.MixedReality.Toolkit.Providers.XRSDK.asmdef` in the project window and removing the missing reference in the inspector. Repeat those steps with `Assets\MRTK\Providers\Oculus\XRSDK\Microsoft.MixedReality.Toolkit.Providers.XRSDK.Oculus.asmdef` and `Assets\MRTK\Providers\WindowsMixedReality\XRSDK\Microsoft.MixedReality.Toolkit.Providers.XRSDK.WMR.asmdef`. Note you must revert the changes by replacing those three asmdef files with original (i.e. unmodified) ones when upgrading to Unity 2019.

### IMixedRealityPointerMediator

This interface has been updated to have a new function:

```csharp
void SetPointerPreferences(IPointerPreferences pointerPreferences);
```

If you have a custom pointer mediator that doesn't subclass DefaultPointerMediator, you will need to implement this
new function. See [this issue](https://github.com/microsoft/MixedRealityToolkit-Unity/issues/8243) for more background
on why this was added. This was added to ensure that pointer preferences would be explicitly passed to the mediator,
rather than having it be implicitly done based on the presence of a constructor that took a IPointerPreferences.

### Rest / Device Portal API

The `UseSSL` static property has been moved from `Rest` to `DevicePortal`.

If you did this previously...

```csharp
Rest.UseSSL = true
```

Do this now...

```csharp
DevicePortal.UseSSL = true
```

### Link.xml

If an application was previously using the NuGet distribution of the MRTK, the `link.xml` file has been removed from the Foundation package. To restore code preservation rules, opening the project in Unity once will create a default `link.xml` file in `Assets/MixedRealityToolkit.Generated`. It is recommended that this file (and `link.xml.meta`) be added to source control.

### Transform Constraint Changes

TargetTransform property has been marked as obsolete as it wasn't used by constraint system. Constraint logic is based on the transform passed into Initialize and Apply methods. Derived user constraints that rely on this property can cache the TargetTransform in their implementation by storing the transform of the constraint component to achieve the same behavior.

The stored initial world pose `worldPoseOnManipulationStart` data type has been changed from MixedRealityPose to MixedRealityTransform, which includes the local scale value of the manipulated object. With this change it's not necessary to separately cache any initial scale values anymore.

### New Property in IMixedRealityDictationSystem

A new property `AudioClip` has been added to the IMixedRealityDictationSystem interface. The `AudioClip` property enables access to the audio clip associated with the current dictation session. Users must implement the property in their scripts implementing the interface.

### Service Facades turn down

[Services facades](https://github.com/microsoft/MixedRealityToolkit-Unity/blob/06a06778e38da622b37cc299a93f16e143b7bdeb/Assets/MRTK/Core/Inspectors/MixedRealityToolkitFacadeHandler.cs)
are being turned down in 2.5. This feature was originally added to make configuration
of the MRTK profiles easier (by creating fake in-scene GameObjects that represented each of MRTK's
services). In the long run, we want to avoid creating fake in-game objects and trying to keep them
in sync (as data sync and "source of truth" issues are notoriously difficult to scale and get right).

In 2.5, the service facade handlers are kept around to ensure that project upgrade goes smoothly -
any facades that exist in the project will be deleted by the service facade handler to ensure that
scenes opened up in 2.5 get automatically fixed.

The remaining code associated with the service facade feature will be removed in a future release.

### Addition of Motion Controller to Input Simulation Service

Motion Controller simulation is now offered in editor play mode along side the existing hand simulation. To enable this change, many current functions/fields/properties are now marked obsolete, with `InputSimulationService.cs` and `MixedRealityInputSimulationProfile.cs` getting the most significant changes. The logic and behavior of relevant code largely remain the same, and the majority of obsoleted functions etc. are related to replacing reference to "hand" to the more generic term "controller" (e.g. from `DefaultHandSimulationMode` to `DefaultControllerSimulationMode`). Besides getting new names, the return type of certain new functions are updated to match the name/behavior change (e.g. `GetControllerDevice` based on the original `GetHandDevice` now returns `BaseController` instead of `SimulatedHand`).

`IInputSimulationService` now has new properties `MotionControllerDataLeft` and `MotionControllerDataRight`. `MixedRealityInputSimulationProfile` now includes new fields for the keyboard mapping of certain motion controller buttons.

## Known issues

### CameraCache may create a new camera on shutdown

In some situations (e.g. when using the LeapMotion provider in the Unity Editor), it is possible for the CameraCache to re-create the MainCamera on shutdown. Please see [this issue](https://github.com/microsoft/MixedRealityToolkit-Unity/issues/8459) for more information.

### FileNotFoundException when examples are imported via Unity Package Manager

Depending on the length of the project path, importing examples via Unity Package Manager may generate FileNotFoundException messages in the Unity Console. The
cause of this is the path to the "missing" file being longer than MAX_PATH (256 characters). To resolve, please shorten the length of the project path.

<<<<<<< HEAD
### NullReferenceException: Object reference not set to an instance of an object (SceneTransitionService.Initialize)
=======
**No spatializer was specified. The application will not support Spatial Sound.**

A "No spatializer was specified" warning will appear if an audio spatializer is not configured. This can occur if no XR package is installed, as Unity includes spatializers in these pacakges.

To resolve, please ensure that:

- **Window** > **Package Manager** has one or more XR packages installed
- **Mixed Reality Toolkit** > **Utilities** > **Configure Unity Project** and make a selection for **Audio Spatializer**

  ![Select Audio Apatializer](Images/ReleaseNotes/SpatializerSelection.png)


**NullReferenceException: Object reference not set to an instance of an object (SceneTransitionService.Initialize)**
>>>>>>> bae16162

In some situations, opening `EyeTrackingDemo-00-RootScene` may cause a NullReferenceException in the Initialize method of the SceneTransitionService class.
This error is due to the Scene Transition Service's configuration profile being unset. To resolve, please use the following steps:

- Navigate to the `MixedRealityToolkit` object in the Hierarchy
- In the Inspector window, select `Extensions`
- If not expanded, expand `Scene Transition Service`
- Set the value of `Configuration Profile` to **MRTKExamplesHubSceneTransitionServiceProfile**

<img src="Images/ReleaseNotes/FixSceneTransitionProfile.png" width="500px">


### Oculus Quest

There is currently a known issue for using the [Oculus XR plugin with when targeting Standalone platforms](https://forum.unity.com/threads/unable-to-start-oculus-xr-plugin.913883/).  Check the Oculus bug tracker/forums/release notes for updates.

The bug is signified with this set of 3 errors:

![Oculus XR Plugin Error](https://forum.unity.com/attachments/erori-unity-png.644204/)

### UnityUI and TextMeshPro

There's a known issue for newer versions of TextMeshPro (1.5.0+ or 2.1.1+), where the default font size for dropdowns and bold font character spacing has been altered.

![TMP image](https://user-images.githubusercontent.com/68253937/93158069-4d582f00-f6c0-11ea-87ad-94d0ba3ba6e5.png)

This can be worked around by downgrading to an earlier version of TextMeshPro. See [issue #8556](https://github.com/microsoft/MixedRealityToolkit-Unity/issues/8556)
for more details.<|MERGE_RESOLUTION|>--- conflicted
+++ resolved
@@ -139,7 +139,6 @@
 The constraints that are applied to the component are now shown as a list in the constraint manager component whereas the component using the constraint manager (either [bounds control](README_BoundsControl.md#constraint-system) or [object manipulator](README_ObjectManipulator.md#constraint-manager)) will now show the selected constraint manager and mode (auto or manual). 
 For more information read the [constraint manager](README_ConstraintManager.md) section in our docs.
 
-<<<<<<< HEAD
 ###  HoloLens 2 Button material update
 Updated HoloLens 2 Button's front cage material to remove black color in MRC.
 
@@ -155,10 +154,7 @@
 
 ![Pulse on air-tap](https://user-images.githubusercontent.com/13754172/90310153-d0536180-df29-11ea-939a-e9572d4f5670.gif)
 
-### Elastic system (Experimental)
-The Elastic simulation system allows you to build fluid UI and interaction feedback. It includes a wide variety of extensible and flexible subclasses, offering bindings for 4-dimensional quaternion springs, 3-dimensional "volume springs", and simple linear spring systems. 
-=======
-## Elastic system - Experimental
+### Elastic system - Experimental
 ![Elastic System2](Images/Elastics/Elastics_Main.gif)
 
 MRTK now comes with an [elastic simulation system](Elastics/ElasticSystem.md) that includes a wide variety of extensible and flexible subclasses, offering bindings for 4-dimensional quaternion springs, 3-dimensional volume springs and simple linear spring systems.
@@ -167,9 +163,6 @@
 
 - [Bounds control](README_BoundsControl.md#elastics-experimental)
 - [Object manipulator](README_ObjectManipulator.md#elastics-experimental)  
-
-### Breaking changes
->>>>>>> bae16162
 
 <img src="https://user-images.githubusercontent.com/5544935/88151572-568cba00-cbaf-11ea-91c2-d6b51829b638.gif" width="38%">
 <img src="https://user-images.githubusercontent.com/5544935/88151578-58567d80-cbaf-11ea-8f96-d24f2cf0d6e9.gif" width="45.7%">
@@ -190,7 +183,7 @@
 
 ### Assembly Definition Files Changes
 
-Some asmdef files are changed and are now only supporting Unity 2018.4.13f1 or later. Compilation erros will show up when upating to MRTK 2.5 in earlier versions of Unity. This can be fixed by going to `Assets\MRTK\Providers\XRSDK\Microsoft.MixedReality.Toolkit.Providers.XRSDK.asmdef` in the project window and removing the missing reference in the inspector. Repeat those steps with `Assets\MRTK\Providers\Oculus\XRSDK\Microsoft.MixedReality.Toolkit.Providers.XRSDK.Oculus.asmdef` and `Assets\MRTK\Providers\WindowsMixedReality\XRSDK\Microsoft.MixedReality.Toolkit.Providers.XRSDK.WMR.asmdef`. Note you must revert the changes by replacing those three asmdef files with original (i.e. unmodified) ones when upgrading to Unity 2019.
+Some asmdef files are changed and are now only supporting Unity 2018.4.13f1 or later. Compilation errors will show up when upating to MRTK 2.5 in earlier versions of Unity. This can be fixed by going to `Assets\MRTK\Providers\XRSDK\Microsoft.MixedReality.Toolkit.Providers.XRSDK.asmdef` in the project window and removing the missing reference in the inspector. Repeat those steps with `Assets\MRTK\Providers\Oculus\XRSDK\Microsoft.MixedReality.Toolkit.Providers.XRSDK.Oculus.asmdef` and `Assets\MRTK\Providers\WindowsMixedReality\XRSDK\Microsoft.MixedReality.Toolkit.Providers.XRSDK.WMR.asmdef`. Note you must revert the changes by replacing those three asmdef files with original (i.e. unmodified) ones when upgrading to Unity 2019.
 
 ### IMixedRealityPointerMediator
 
@@ -266,10 +259,7 @@
 Depending on the length of the project path, importing examples via Unity Package Manager may generate FileNotFoundException messages in the Unity Console. The
 cause of this is the path to the "missing" file being longer than MAX_PATH (256 characters). To resolve, please shorten the length of the project path.
 
-<<<<<<< HEAD
-### NullReferenceException: Object reference not set to an instance of an object (SceneTransitionService.Initialize)
-=======
-**No spatializer was specified. The application will not support Spatial Sound.**
+### No spatializer was specified. The application will not support Spatial Sound.
 
 A "No spatializer was specified" warning will appear if an audio spatializer is not configured. This can occur if no XR package is installed, as Unity includes spatializers in these pacakges.
 
@@ -281,8 +271,8 @@
   ![Select Audio Apatializer](Images/ReleaseNotes/SpatializerSelection.png)
 
 
-**NullReferenceException: Object reference not set to an instance of an object (SceneTransitionService.Initialize)**
->>>>>>> bae16162
+### NullReferenceException: Object reference not set to an instance of an object (SceneTransitionService.Initialize)
+
 
 In some situations, opening `EyeTrackingDemo-00-RootScene` may cause a NullReferenceException in the Initialize method of the SceneTransitionService class.
 This error is due to the Scene Transition Service's configuration profile being unset. To resolve, please use the following steps:
