# Coding guidelines
This document outlines coding principles and conventions to follow when contributing to MRTK.

---

## Philosophy

### Be concise and strive for simplicity
The simplest solution is often the best. This is an overriding aim of these guidelines and should be the goal of all coding activity. Part of being simple is being concise, and consistent with existing code. Try to keep your code simple.

Readers should only encounter artifacts that provide useful information. For example, comments that restate what is obvious provide no extra information and increase the noise to signal ratio.

Keep code logic simple. Note that this is not a statement about using the fewest number of lines, minimizing the size of identifier names or brace style, but about reducing the number of concepts and maximizing the visibility of those through familiar patterns.

### Produce consistent, readable code
Code readability is correlated with low defect rates. Strive to create code that is easy to read. Strive to create code that has simple logic and re-uses existing components as it will also help ensure correctness.

All details of the code you produce matter, from the most basic detail of correctness to consistent style and formatting. Keep your coding style consistent with what already exists, even if it is not matching your preference. This increases the readability of the overall codebase.

### Support configuring components both in editor and at run-time

MRTK supports a diverse set of users – people who prefer to configure components in the Unity editor and load prefabs, and people who need to instantiate and configure objects at run-time.

All your code should work by BOTH adding a component to a GameObject in a saved scene, and by instantiating that component in code. Tests should include a test case both for instantiating prefabs and instantiating, configuring the component at runtime. 

### Play-In-Editor is your first and primary target platform

Play-In-Editor is the fastest way to iterate in Unity. Providing ways for our customers to iterate quickly allows them to both develop solutions more quickly and try out more ideas. In other words, maximizing the speed of iteration empowers our customers to achieve more.

Make everything work in editor, then make it work on any other platform. Keep it working in the editor. It is easy to add a new platform to Play-In-Editor. It is very difficult to get Play-In-Editor working if your app only works on a device.

### Add new public fields, properties, methods and serialized private fields with care

Every time you add a public method, field, property, it becomes part of MRTK’s public API surface. Private fields marked with `[SerializeField]` also expose fields to the editor and are part of the public API surface. Other people might use that public method, configure custom prefabs with your public field, and take a dependency on it.

New public members should be carefully examined. Any public field will need to be maintained in the future. Remember that if the type of a public field (or serialized private field) changes or gets removed from a MonoBehaviour, that could break other people. The field will need to first be deprecated for a release, and code to migrate changes for people that have taken dependencies would need to be provided.

<<<<<<< HEAD
### Prioritize writing tests

MRTK is a community project, modified by a diverse range of contributors. These contributors may not know the details of your bug fix / feature, and accidentally break your feature. [MRTK runs continuous integration tests](https://dev.azure.com/aipmr/MixedRealityToolkit-Unity-CI/_build/results?buildId=5428) before completing every pull request. Changes that break tests cannot be checked in. Therefore, tests are the best way to ensure that other people do not break your feature.
=======
### Prioritize writing tests 
MRTK is a community project, modified by a diverse range of contributors. These contributors may not know the details of your bug fix / feature, and accidentally break your feature. [MRTK runs continuous integration tests](https://dev.azure.com/aipmr/MixedRealityToolkit-Unity-CI/_build?definitionId=16) before completing every pull request. Changes that break tests cannot be checked in. Therefore, tests are the best way to ensure that other people do not break your feature.
>>>>>>> 177b1700

When you fix a bug, write a test to ensure it does not regress in the future. If adding a feature, write tests that verify your feature works. This is required for all UX features except experimental features.

## Coding Conventions

### Script license information headers

All Microsoft employees contributing new files should add the following standard License header at the top of any new files, exactly as shown below:

```c#
// Copyright (c) Microsoft Corporation. All rights reserved.
// Licensed under the MIT License. See LICENSE in the project root for license information.
```

### Function / Method summary headers

All public classes, structs, enums, functions, properties, fields posted to the MRTK should be described as to it's purpose and use, exactly as shown below:

```c#
    /// <summary>
    /// The Controller definition defines the Controller as defined by the SDK / Unity.
    /// </summary>
    public struct Controller
    {
        /// <summary>
        /// The ID assigned to the Controller
        /// </summary>
        public string ID;
    }
```

This ensures documentation is properly generated and disseminated for all all classes, methods, and properties.

Any script files submitted without proper summary tags will be rejected.

### MRTK namespace rules

The Mixed Reality Toolkit uses a feature based namespace model, where all foundational namespaces begin with "Microsoft.MixedReality.Toolkit". In general, you need not specify the toolkit layer (ex: Core, Providers, Services) in your namespaces.

The currently defined namespaces are:

- Microsoft.MixedReality.Toolkit
- Microsoft.MixedReality.Toolkit.Boundary
- Microsoft.MixedReality.Toolkit.Diagnostics
- Microsoft.MixedReality.Toolkit.Editor
- Microsoft.MixedReality.Toolkit.Input
- Microsoft.MixedReality.Toolkit.SpatialAwareness
- Microsoft.MixedReality.Toolkit.Teleport
- Microsoft.MixedReality.Toolkit.Utilities

For namespaces with a large amount of types, it is acceptable to create a limited number of sub-namespaces to aid in scoping usage.

Omitting the namespace for an interface, class or data type will cause your change to be blocked.

### Adding new MonoBehaviour scripts

When adding new MonoBehaviour scripts with a pull-request, ensure the [`AddComponentMenu`](https://docs.unity3d.com/ScriptReference/AddComponentMenu.html) attribute is applied to all applicable files. This ensures the component is easily discoverable in the editor under the *Add Component* button. The attribute flag is not necessary if the component cannot show up in editor such as an abstract class.

In the example below, the *Package here* should be filled with the package location of the component. If placing an item in *MixedRealityToolkit.SDK* folder, then the package will be *SDK*. If placing an item in the *MixedRealityToolkit* folder, then use *Core* as the string to insert.

```csharp
[AddComponentMenu("Scripts/MRTK/{Package here}/MyNewComponent")]
public class MyNewComponent : MonoBehaviour
```

### Spaces vs Tabs

Please be sure to use 4 spaces instead of tabs when contributing to this project.

### Spacing

Do not to add additional spaces between square brackets and parenthesis:

#### Don't

```c#
private Foo()
{
    int[ ] var = new int [ 9 ];
    Vector2 vector = new Vector2 ( 0f, 10f );
}

```

#### Do

```c#
private Foo()
{
    int[] var = new int[9];
    Vector2 vector = new Vector2(0f, 10f);
}
```

### Naming Conventions

Always use `PascalCase` for public / protected / virtual properties, and `camelCase` for private properties and fields. The only exception to this is for data structures that require the fields to be serialized by the `JsonUtility`.

#### Don't

```c#
public string myProperty; // <- Starts with a lower case letter
private string MyProperty; // <- Starts with an uppercase case letter
```

#### Do

 ```c#
public string MyProperty;
protected string MyProperty;
private string myProperty;
 ```

### Access Modifiers

Always declare an access modifier for all fields, properties and methods.

- All Unity API Methods should be `private` by default, unless you need to override them in a derived class. In this case `protected` should be used.

- Fields should always be `private`, with `public` or `protected` property accessors.

- Use [expression-bodied members](https://github.com/dotnet/roslyn/wiki/New-Language-Features-in-C%23-6#expression-bodied-function-members) and [auto properties](https://github.com/dotnet/roslyn/wiki/New-Language-Features-in-C%23-6#auto-property-enhancements) where possible

#### Don't

```c#
// protected field should be private
protected int myVariable = 0;

// property should have protected setter
public int MyVariable { get { return myVariable; } }

// No public / private access modifiers
void Foo() { }
void Bar() { }
```

#### Do

 ```c#
public int MyVariable { get; protected set; } = 0;

private void Foo() { }
public void Bar() { }
protected virtual void FooBar() { }
 ```

### Use Braces

Always use braces after each statement block, and place them on the next line.

#### Don't

```c#
private Foo()
{
    if (Bar==null) // <- missing braces surrounding if action
        DoThing();
    else
        DoTheOtherThing();
}
```

#### Don't

```c#
private Foo() { // <- Open bracket on same line
    if (Bar==null) DoThing(); <- if action on same line with no surrounding brackets 
    else DoTheOtherThing();
}
```

#### Do

```c#
private Foo()
{
    if (Bar==true)
    {
        DoThing();
    }
    else
    {
        DoTheOtherThing();
    }
}
```

### Public classes, structs, and enums should all go in their own files.

If the class, struct, or enum can be made private then it's okay to be included in the same file.  This avoids compilations issues with Unity and ensure that proper code abstraction occurs, it also reduces conflicts and breaking changes when code needs to change.

#### Don't

```c#
public class MyClass
{
    public struct MyStruct() { }
    public enum MyEnumType() { }
    public class MyNestedClass() { }
}
```

#### Do

 ```c#
 // Private references for use inside the class only
public class MyClass
{
    private struct MyStruct() { }
    private enum MyEnumType() { }
    private class MyNestedClass() { }
}
 ```

#### Do

 MyStruct.cs

 ```c#
 // Public Struct / Enum definitions for use in your class.  Try to make them generic for reuse.
public struct MyStruct
{
    public string Var1;
    public string Var2;
}
```

MyEnumType.cs

```c#
public enum MuEnumType
{
    Value1,
    Value2 // <- note, no "," on last value to denote end of list.
}
```

MyClass.cs

```c#
public class MyClass
{
    private MyStruct myStructReference;
    private MyEnumType myEnumReference;
}
 ```

### Initialize Enums

To ensure all Enum's are initialized correctly starting at 0, .NET gives you a tidy shortcut to automatically initialize the enum by just adding the first (starter) value. (e.g Value 1 = 0 Remaining values are not required)

#### Don't

```c#
public enum Value
{
    Value1, <- no initializer
    Value2,
    Value3
}
```

#### Do

 ```c#
public enum ValueType
{
    Value1 = 0,
    Value2,
    Value3
}
 ```

### Order Enums for appropriate extension

It is critical that if an Enum is likely to be extended in the future, to order defaults at the top of the Enum, this ensures Enum indexes are not affected with new additions.

#### Don't

```c#
public enum SDKType
{
    WindowsMR,
    OpenVR,
    OpenXR,
    None, <- default value not at start
    Other <- anonymous value left to end of enum
}
```

#### Do

 ```c#
    /// <summary>
    /// The SDKType lists the VR SDK's that are supported by the MRTK
    /// Initially, this lists proposed SDK's, not all may be implemented at this time (please see ReleaseNotes for more details)
    /// </summary>
    public enum SDKType
    {
        /// <summary>
        /// No specified type or Standalone / non-VR type
        /// </summary>
        None = 0,
        /// <summary>
        /// Undefined SDK.
        /// </summary>
        Other,
        /// <summary>
        /// The Windows 10 Mixed reality SDK provided by the Universal Windows Platform (UWP), for Immersive MR headsets and HoloLens. 
        /// </summary>
        WindowsMR,
        /// <summary>
        /// The OpenVR platform provided by Unity (does not support the downloadable SteamVR SDK).
        /// </summary>
        OpenVR,
        /// <summary>
        /// The OpenXR platform. SDK to be determined once released.
        /// </summary>
        OpenXR
    }
```

### Review Enum use for Bitfields

If there is a possibility for an enum to require multiple states as a value, e.g. Handedness = Left & Right. Then the Enum needs to be decorated correctly with BitFlags to enable it to be used correctly

The Handedness.cs file has a concrete implementation for this

### Don't

```c#
public enum Handedness
{
    None,
    Left,
    Right
}
```

### Do

 ```c#
 [flags]
public enum Handedness
{
    None = 0 << 0,
    Left = 1 << 0,
    Right = 1 << 1,
    Both = Left | Right
}
 ```

## Best Practices, including Unity recommendations

Some of the target platforms of this project require to take performance into consideration. With this in mind always be careful when allocating memory in frequently called code in tight update loops or algorithms.

### Encapsulation

Always use private fields and public properties if access to the field is needed from outside the class or struct.  Be sure to co-locate the private field and the public property. This makes it easier to see, at a glance, what backs the property and that the field is modifiable by script.

> [!NOTE]
> The only exception to this is for data structures that require the fields to be serialized by the `JsonUtility`, where a data class is required to have all public fields for the serialization to work.

#### Don't

 ```c#
 private float myValue1;
 private float myValue2;

 public float MyValue1
 {
     get{ return myValue1; }
     set{ myValue1 = value }
 }

 public float MyValue2
 {
     get{ return myValue2; }
     set{ myValue2 = value }
 }
```

#### Do

 ```c#
 // Enable field to be configurable in the editor and available externally to other scripts (field is correctly serialized in Unity)
 [SerializeField]
 [ToolTip("If using a tooltip, the text should match the public property's summary documentation, if appropriate.")]
 private float myValue; // <- Notice we co-located the backing field above our corresponding property.

 /// <summary>
 /// If using a tooltip, the text should match the public property's summary documentation, if appropriate.
 /// </summary>
 public float MyValue
 {
     get{ return myValue; }
     set{ myValue = value }
 }
 ```

#### Do

 ```c#
int length = items.length; // cache reference to list/array length
for(int i=0; i < length; i++)
 ```

### Cache values and serialize them in the scene/prefab whenever possible.

With the HoloLens in mind, it's best to optimize for performance and cache references in the scene or prefab to limit runtime memory allocations.

#### Don't

```c#
void Update()
{
    gameObject.GetComponent<Renderer>().Foo(Bar);
}
```

#### Do

```c#
[SerializeField] // To enable setting the reference in the inspector.
private Renderer myRenderer;

private void Awake()
{
    // If you didn't set it in the inspector, then we cache it on awake.
    if (myRenderer == null)
    {
        myRenderer = gameObject.GetComponent<Renderer>();
    }
}

private void Update()
{
    myRenderer.Foo(Bar);
}
 ```

### Cache references to materials, do not call the ".material" each time.

Unity will create a new material each time you use ".material", which will cause a memory leak if not cleaned up properly.

#### Don't

```c#
public class MyClass
{
    void Update()
    {
        Material myMaterial = GetComponent<Renderer>().material;
        myMaterial.SetColor("_Color", Color.White);
    }
}
```

#### Do

 ```c#
 // Private references for use inside the class only
public class MyClass
{
    private Material cachedMaterial;

    private void Awake()
    {
        cachedMaterial = GetComponent<Renderer>().material;
    }

    void Update()
    {
        cachedMaterial.SetColor("_Color", Color.White);
    }

    private void OnDestroy()
    {
        Destroy(cachedMaterial);
    }
}
 ```
> [!NOTE]
> Alternatively, use Unity's "SharedMaterial" property which does not create a new material each time it is referenced.

### Use [platform dependent compilation](https://docs.unity3d.com/Manual/PlatformDependentCompilation.html) to ensure the Toolkit won't break the build on another platform

* Use `WINDOWS_UWP` in order to use UWP-specific, non-Unity APIs. This will prevent them from trying to run in the Editor or on unsupported platforms. This is equivalent to `UNITY_WSA && !UNITY_EDITOR` and should be used in favor of.

* Use `UNITY_WSA` to use UWP-specific Unity APIs, such as the `UnityEngine.XR.WSA` namespace. This will run in the Editor when the platform is set to UWP, as well as in built UWP apps.

This chart can help you decide which `#if` to use, depending on your use cases and the build settings you expect.

| | UWP IL2CPP | UWP .NET | Editor |
| --- | --- | --- | --- |
| `UNITY_EDITOR` | False | False | True |
| `UNITY_WSA` | True | True | True |
| `WINDOWS_UWP` | True | True | False |
| `UNITY_WSA && !UNITY_EDITOR` | True | True | False |
| `ENABLE_WINMD_SUPPORT` | True | True | False |
| `NETFX_CORE` | False | True | False |

### Prefer DateTime.UtcNow over DateTime.Now

DateTime.UtcNow is faster than DateTime.Now. In previous performance investigations we've found that using DateTime.Now adds significant overhead especially when used in the Update() loop. [Others have hit the same issue](https://stackoverflow.com/questions/1561791/optimizing-alternatives-to-datetime-now).

Prefer using DateTime.UtcNow unless you actually need the localized times (a legitimate reason may be you wanting to show the current time in the user's time zone). If you are dealing with relative times (i.e. the delta between some last update and now), it's best to use DateTime.UtcNow to avoid the overhead of doing timezone conversions.


## See also
 [C# coding conventions from MSDN](https://docs.microsoft.com/en-us/dotnet/csharp/programming-guide/inside-a-program/coding-conventions)<|MERGE_RESOLUTION|>--- conflicted
+++ resolved
@@ -35,14 +35,8 @@
 
 New public members should be carefully examined. Any public field will need to be maintained in the future. Remember that if the type of a public field (or serialized private field) changes or gets removed from a MonoBehaviour, that could break other people. The field will need to first be deprecated for a release, and code to migrate changes for people that have taken dependencies would need to be provided.
 
-<<<<<<< HEAD
-### Prioritize writing tests
-
-MRTK is a community project, modified by a diverse range of contributors. These contributors may not know the details of your bug fix / feature, and accidentally break your feature. [MRTK runs continuous integration tests](https://dev.azure.com/aipmr/MixedRealityToolkit-Unity-CI/_build/results?buildId=5428) before completing every pull request. Changes that break tests cannot be checked in. Therefore, tests are the best way to ensure that other people do not break your feature.
-=======
 ### Prioritize writing tests 
 MRTK is a community project, modified by a diverse range of contributors. These contributors may not know the details of your bug fix / feature, and accidentally break your feature. [MRTK runs continuous integration tests](https://dev.azure.com/aipmr/MixedRealityToolkit-Unity-CI/_build?definitionId=16) before completing every pull request. Changes that break tests cannot be checked in. Therefore, tests are the best way to ensure that other people do not break your feature.
->>>>>>> 177b1700
 
 When you fix a bug, write a test to ensure it does not regress in the future. If adding a feature, write tests that verify your feature works. This is required for all UX features except experimental features.
 
