<<<<<<< HEAD
# Build for PR validation.

variables:
  Unity2018Version: Unity2018.4.6f1
  Unity2019Version: Unity2019.2.0f1
  MRTKVersion: 2.3.0

jobs:
- job: PRValidation
  timeoutInMinutes: 90
  pool:
    name: On-Prem Unity
    demands:
    - Unity2018.4.6f1
    - COG-UnityCache-WUS2-01
    - SDK_18362 -equals TRUE
  steps:
  - template: templates/common.yml
    parameters:
      # For mrtk_pr builds, don't build all flavors to reduce the amount of time
      # taken for each validation run. With this configuration, only the Standalone
      # configuration is built.
      # Note that all of the flavors are still built during the rolling CI.
      # If there are failures in rolling CI in any of these tasks, we should re-enable
      # the specific flavors below that are experiencing failures in CI (for example,
      # if we're actively working on features that have a lot of churn on underlying
      # WMR APIs, buildUWPArm would be a good candidate to re-enable)
      buildUWPX86: false
      buildUWPArm: false
      buildUWPDotNet: false
      # For mrtk_pr builds, validation scripts (code and docs) should be scoped to only
      # the set of changed files, so that we can save some time. There's no need to
      # check unchanged files for code style/doc style violations.
      scopedValidation: true
  - template: templates/end.yml
=======
# Build for PR validation.

variables:
  Unity2018Version: Unity2018.4.6f1
  Unity2019Version: Unity2019.2.0f1
  MRTKVersion: 2.4.0

jobs:
- job: PRValidation
  timeoutInMinutes: 90
  pool:
    name: On-Prem Unity
    demands:
    - Unity2018.4.6f1
    - COG-UnityCache-WUS2-01
    - SDK_18362 -equals TRUE
  steps:
  - template: templates/common.yml
    parameters:
      # For mrtk_pr builds, don't build all flavors to reduce the amount of time
      # taken for each validation run. With this configuration, only the Standalone
      # configuration is built.
      # Note that all of the flavors are still built during the rolling CI.
      # If there are failures in rolling CI in any of these tasks, we should re-enable
      # the specific flavors below that are experiencing failures in CI (for example,
      # if we're actively working on features that have a lot of churn on underlying
      # WMR APIs, buildUWPArm would be a good candidate to re-enable)
      buildUWPX86: false
      buildUWPArm: false
      buildUWPDotNet: false
      # For mrtk_pr builds, validation scripts (code and docs) should be scoped to only
      # the set of changed files, so that we can save some time. There's no need to
      # check unchanged files for code style/doc style violations.
      scopedValidation: true
  - template: templates/end.yml
>>>>>>> 144e8da5
<|MERGE_RESOLUTION|>--- conflicted
+++ resolved
@@ -1,40 +1,3 @@
-<<<<<<< HEAD
-# Build for PR validation.
-
-variables:
-  Unity2018Version: Unity2018.4.6f1
-  Unity2019Version: Unity2019.2.0f1
-  MRTKVersion: 2.3.0
-
-jobs:
-- job: PRValidation
-  timeoutInMinutes: 90
-  pool:
-    name: On-Prem Unity
-    demands:
-    - Unity2018.4.6f1
-    - COG-UnityCache-WUS2-01
-    - SDK_18362 -equals TRUE
-  steps:
-  - template: templates/common.yml
-    parameters:
-      # For mrtk_pr builds, don't build all flavors to reduce the amount of time
-      # taken for each validation run. With this configuration, only the Standalone
-      # configuration is built.
-      # Note that all of the flavors are still built during the rolling CI.
-      # If there are failures in rolling CI in any of these tasks, we should re-enable
-      # the specific flavors below that are experiencing failures in CI (for example,
-      # if we're actively working on features that have a lot of churn on underlying
-      # WMR APIs, buildUWPArm would be a good candidate to re-enable)
-      buildUWPX86: false
-      buildUWPArm: false
-      buildUWPDotNet: false
-      # For mrtk_pr builds, validation scripts (code and docs) should be scoped to only
-      # the set of changed files, so that we can save some time. There's no need to
-      # check unchanged files for code style/doc style violations.
-      scopedValidation: true
-  - template: templates/end.yml
-=======
 # Build for PR validation.
 
 variables:
@@ -69,5 +32,4 @@
       # the set of changed files, so that we can save some time. There's no need to
       # check unchanged files for code style/doc style violations.
       scopedValidation: true
-  - template: templates/end.yml
->>>>>>> 144e8da5
+  - template: templates/end.yml