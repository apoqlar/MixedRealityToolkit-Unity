<<<<<<< HEAD
# Build for PR validation.

variables:
  Unity2018Version: Unity2018.3.7f1
  Unity2019Version: Unity2019.2.0f1
  MRTKVersion: 2.4.0

jobs:
- job: PRValidation
  timeoutInMinutes: 90
  pool:
    name: On-Prem Unity
    demands:
    - Unity2018.3.7f1
    - COG-UnityCache-WUS2-01
    - SDK_18362 -equals TRUE
  steps:
  - template: templates/common.yml
    parameters:
      # For mrtk_pr builds, don't build all flavors to reduce the amount of time
      # taken for each validation run. With this configuration, only the Standalone
      # configuration is built.
      # Note that all of the flavors are still built during the rolling CI.
      # If there are failures in rolling CI in any of these tasks, we should re-enable
      # the specific flavors below that are experiencing failures in CI (for example,
      # if we're actively working on features that have a lot of churn on underlying
      # WMR APIs, buildUWPArm would be a good candidate to re-enable)
      buildUWPX86: false
      buildUWPArm: false
      buildUWPDotNet: false
      # For mrtk_pr builds, validation scripts (code and docs) should be scoped to only
      # the set of changed files, so that we can save some time. There's no need to
      # check unchanged files for code style/doc style violations.
      scopedValidation: true
  - template: templates/end.yml
=======
# Build for PR validation.

variables:
  Unity2018Version: Unity2018.4.6f1
  Unity2019Version: Unity2019.2.0f1
  MRTKVersion: 2.3.0

jobs:
- job: PRValidation
  timeoutInMinutes: 90
  pool:
    name: On-Prem Unity
    demands:
    - Unity2018.4.6f1
    - COG-UnityCache-WUS2-01
    - SDK_18362 -equals TRUE
  steps:
  - template: templates/common.yml
    parameters:
      # For mrtk_pr builds, don't build all flavors to reduce the amount of time
      # taken for each validation run. Note that this flavor is still checked in
      # the ongoing rolling CI build. This build in particular is highly correlated
      # the .NET x86 build and ARM IL2CPP build.
      buildUWPX86: false
      # For mrtk_pr builds, validation scripts (code and docs) should be scoped to only
      # the set of changed files, so that we can save some time. There's no need to
      # check unchanged files for code style/doc style violations.
      scopedValidation: true
  - template: templates/end.yml
>>>>>>> 3bed304b
<|MERGE_RESOLUTION|>--- conflicted
+++ resolved
@@ -1,10 +1,9 @@
-<<<<<<< HEAD
 # Build for PR validation.
 
 variables:
-  Unity2018Version: Unity2018.3.7f1
+  Unity2018Version: Unity2018.4.6f1
   Unity2019Version: Unity2019.2.0f1
-  MRTKVersion: 2.4.0
+  MRTKVersion: 2.3.0
 
 jobs:
 - job: PRValidation
@@ -12,7 +11,7 @@
   pool:
     name: On-Prem Unity
     demands:
-    - Unity2018.3.7f1
+    - Unity2018.4.6f1
     - COG-UnityCache-WUS2-01
     - SDK_18362 -equals TRUE
   steps:
@@ -33,35 +32,4 @@
       # the set of changed files, so that we can save some time. There's no need to
       # check unchanged files for code style/doc style violations.
       scopedValidation: true
-  - template: templates/end.yml
-=======
-# Build for PR validation.
-
-variables:
-  Unity2018Version: Unity2018.4.6f1
-  Unity2019Version: Unity2019.2.0f1
-  MRTKVersion: 2.3.0
-
-jobs:
-- job: PRValidation
-  timeoutInMinutes: 90
-  pool:
-    name: On-Prem Unity
-    demands:
-    - Unity2018.4.6f1
-    - COG-UnityCache-WUS2-01
-    - SDK_18362 -equals TRUE
-  steps:
-  - template: templates/common.yml
-    parameters:
-      # For mrtk_pr builds, don't build all flavors to reduce the amount of time
-      # taken for each validation run. Note that this flavor is still checked in
-      # the ongoing rolling CI build. This build in particular is highly correlated
-      # the .NET x86 build and ARM IL2CPP build.
-      buildUWPX86: false
-      # For mrtk_pr builds, validation scripts (code and docs) should be scoped to only
-      # the set of changed files, so that we can save some time. There's no need to
-      # check unchanged files for code style/doc style violations.
-      scopedValidation: true
-  - template: templates/end.yml
->>>>>>> 3bed304b
+  - template: templates/end.yml