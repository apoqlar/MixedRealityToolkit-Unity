%YAML 1.1
%TAG !u! tag:unity3d.com,2011:
--- !u!129 &1
PlayerSettings:
  m_ObjectHideFlags: 0
  serializedVersion: 18
  productGUID: 4dcb8c58cabfde44da6ffb0c21242af7
  AndroidProfiler: 0
  AndroidFilterTouchesWhenObscured: 0
  AndroidEnableSustainedPerformanceMode: 0
  defaultScreenOrientation: 2
  targetDevice: 2
  useOnDemandResources: 0
  accelerometerFrequency: 60
  companyName: Microsoft
  productName: MixedRealityToolkit
  defaultCursor: {fileID: 0}
  cursorHotspot: {x: 0, y: 0}
  m_SplashScreenBackgroundColor: {r: 0.13725491, g: 0.12156863, b: 0.1254902, a: 1}
  m_ShowUnitySplashScreen: 1
  m_ShowUnitySplashLogo: 1
  m_SplashScreenOverlayOpacity: 1
  m_SplashScreenAnimation: 1
  m_SplashScreenLogoStyle: 1
  m_SplashScreenDrawMode: 0
  m_SplashScreenBackgroundAnimationZoom: 1
  m_SplashScreenLogoAnimationZoom: 1
  m_SplashScreenBackgroundLandscapeAspect: 1
  m_SplashScreenBackgroundPortraitAspect: 1
  m_SplashScreenBackgroundLandscapeUvs:
    serializedVersion: 2
    x: 0
    y: 0
    width: 1
    height: 1
  m_SplashScreenBackgroundPortraitUvs:
    serializedVersion: 2
    x: 0
    y: 0
    width: 1
    height: 1
  m_SplashScreenLogos: []
  m_VirtualRealitySplashScreen: {fileID: 0}
  m_HolographicTrackingLossScreen: {fileID: 0}
  defaultScreenWidth: 1024
  defaultScreenHeight: 768
  defaultScreenWidthWeb: 960
  defaultScreenHeightWeb: 600
  m_StereoRenderingPath: 2
  m_ActiveColorSpace: 0
  m_MTRendering: 1
  m_StackTraceTypes: 010000000100000001000000010000000100000001000000
  iosShowActivityIndicatorOnLoading: -1
  androidShowActivityIndicatorOnLoading: -1
  displayResolutionDialog: 2
  iosUseCustomAppBackgroundBehavior: 0
  iosAllowHTTPDownload: 1
  allowedAutorotateToPortrait: 1
  allowedAutorotateToPortraitUpsideDown: 1
  allowedAutorotateToLandscapeRight: 1
  allowedAutorotateToLandscapeLeft: 1
  useOSAutorotation: 1
  use32BitDisplayBuffer: 1
  preserveFramebufferAlpha: 0
  disableDepthAndStencilBuffers: 0
  androidStartInFullscreen: 1
  androidRenderOutsideSafeArea: 0
  androidBlitType: 0
  defaultIsNativeResolution: 1
  macRetinaSupport: 0
  runInBackground: 1
  captureSingleScreen: 0
  muteOtherAudioSources: 0
  Prepare IOS For Recording: 0
  Force IOS Speakers When Recording: 0
  deferSystemGesturesMode: 0
  hideHomeButton: 0
  submitAnalytics: 1
  usePlayerLog: 1
  bakeCollisionMeshes: 0
  forceSingleInstance: 0
  resizableWindow: 0
  useMacAppStoreValidation: 0
  macAppStoreCategory: public.app-category.games
  gpuSkinning: 0
  graphicsJobs: 0
  xboxPIXTextureCapture: 0
  xboxEnableAvatar: 0
  xboxEnableKinect: 0
  xboxEnableKinectAutoTracking: 0
  xboxEnableFitness: 0
  visibleInBackground: 0
  allowFullscreenSwitch: 1
  graphicsJobMode: 0
  fullscreenMode: 1
  xboxSpeechDB: 0
  xboxEnableHeadOrientation: 0
  xboxEnableGuest: 0
  xboxEnablePIXSampling: 0
  metalFramebufferOnly: 0
  xboxOneResolution: 0
  xboxOneSResolution: 0
  xboxOneXResolution: 3
  xboxOneMonoLoggingLevel: 0
  xboxOneLoggingLevel: 1
  xboxOneDisableEsram: 0
  xboxOnePresentImmediateThreshold: 0
  switchQueueCommandMemory: 0
  switchQueueControlMemory: 16384
  switchQueueComputeMemory: 262144
  switchNVNShaderPoolsGranularity: 33554432
  switchNVNDefaultPoolsGranularity: 16777216
  switchNVNOtherPoolsGranularity: 16777216
  vulkanEnableSetSRGBWrite: 0
  m_SupportedAspectRatios:
    4:3: 1
    5:4: 1
    16:10: 1
    16:9: 1
    Others: 1
<<<<<<< HEAD
  bundleVersion: 2.6.0
=======
  bundleVersion: 2.5.2
>>>>>>> 0d7e1d6b
  preloadedAssets: []
  metroInputSource: 0
  wsaTransparentSwapchain: 0
  m_HolographicPauseOnTrackingLoss: 0
  xboxOneDisableKinectGpuReservation: 0
  xboxOneEnable7thCore: 0
  isWsaHolographicRemotingEnabled: 0
  vrSettings:
    cardboard:
      depthFormat: 0
      enableTransitionView: 0
    daydream:
      depthFormat: 0
      useSustainedPerformanceMode: 0
      enableVideoLayer: 0
      useProtectedVideoMemory: 0
      minimumSupportedHeadTracking: 0
      maximumSupportedHeadTracking: 1
    hololens:
      depthFormat: 1
      depthBufferSharingEnabled: 1
    oculus:
      sharedDepthBuffer: 0
      dashSupport: 0
      lowOverheadMode: 0
      protectedContext: 0
      v2Signing: 0
    enable360StereoCapture: 0
  protectGraphicsMemory: 0
  enableFrameTimingStats: 0
  useHDRDisplay: 0
  m_ColorGamuts: 00000000
  targetPixelDensity: 30
  resolutionScalingMode: 0
  androidSupportedAspectRatio: 1
  androidMaxAspectRatio: 2.1
  applicationIdentifier:
    Android: com.Microsoft.MixedReality.Toolkit
    Standalone: Microsoft.MixedReality.Toolkit
    Tizen: com.Microsoft.MixedReality.Toolkit
    iOS: com.Microsoft.MixedReality.Toolkit
    tvOS: com.Microsoft.MixedReality.Toolkit
  buildNumber:
    iOS: 0
  AndroidBundleVersionCode: 1
  AndroidMinSdkVersion: 24
  AndroidTargetSdkVersion: 0
  AndroidPreferredInstallLocation: 1
  aotOptions: 
  stripEngineCode: 1
  iPhoneStrippingLevel: 0
  iPhoneScriptCallOptimization: 0
  ForceInternetPermission: 0
  ForceSDCardPermission: 0
  CreateWallpaper: 0
  APKExpansionFiles: 0
  keepLoadedShadersAlive: 0
  StripUnusedMeshComponents: 0
  VertexChannelCompressionMask: 214
  iPhoneSdkVersion: 988
  iOSTargetOSVersionString: 11.0
  tvOSSdkVersion: 0
  tvOSRequireExtendedGameController: 0
  tvOSTargetOSVersionString: 9.0
  uIPrerenderedIcon: 0
  uIRequiresPersistentWiFi: 0
  uIRequiresFullScreen: 1
  uIStatusBarHidden: 1
  uIExitOnSuspend: 0
  uIStatusBarStyle: 0
  iPhoneSplashScreen: {fileID: 0}
  iPhoneHighResSplashScreen: {fileID: 0}
  iPhoneTallHighResSplashScreen: {fileID: 0}
  iPhone47inSplashScreen: {fileID: 0}
  iPhone55inPortraitSplashScreen: {fileID: 0}
  iPhone55inLandscapeSplashScreen: {fileID: 0}
  iPhone58inPortraitSplashScreen: {fileID: 0}
  iPhone58inLandscapeSplashScreen: {fileID: 0}
  iPadPortraitSplashScreen: {fileID: 0}
  iPadHighResPortraitSplashScreen: {fileID: 0}
  iPadLandscapeSplashScreen: {fileID: 0}
  iPadHighResLandscapeSplashScreen: {fileID: 0}
  appleTVSplashScreen: {fileID: 0}
  appleTVSplashScreen2x: {fileID: 0}
  tvOSSmallIconLayers: []
  tvOSSmallIconLayers2x: []
  tvOSLargeIconLayers: []
  tvOSLargeIconLayers2x: []
  tvOSTopShelfImageLayers: []
  tvOSTopShelfImageLayers2x: []
  tvOSTopShelfImageWideLayers: []
  tvOSTopShelfImageWideLayers2x: []
  iOSLaunchScreenType: 0
  iOSLaunchScreenPortrait: {fileID: 0}
  iOSLaunchScreenLandscape: {fileID: 0}
  iOSLaunchScreenBackgroundColor:
    serializedVersion: 2
    rgba: 0
  iOSLaunchScreenFillPct: 100
  iOSLaunchScreenSize: 100
  iOSLaunchScreenCustomXibPath: 
  iOSLaunchScreeniPadType: 0
  iOSLaunchScreeniPadImage: {fileID: 0}
  iOSLaunchScreeniPadBackgroundColor:
    serializedVersion: 2
    rgba: 0
  iOSLaunchScreeniPadFillPct: 100
  iOSLaunchScreeniPadSize: 100
  iOSLaunchScreeniPadCustomXibPath: 
  iOSUseLaunchScreenStoryboard: 0
  iOSLaunchScreenCustomStoryboardPath: 
  iOSDeviceRequirements: []
  iOSURLSchemes: []
  iOSBackgroundModes: 0
  iOSMetalForceHardShadows: 0
  metalEditorSupport: 1
  metalAPIValidation: 1
  iOSRenderExtraFrameOnPause: 1
  appleDeveloperTeamID: 
  iOSManualSigningProvisioningProfileID: 
  tvOSManualSigningProvisioningProfileID: 
  iOSManualSigningProvisioningProfileType: 0
  tvOSManualSigningProvisioningProfileType: 0
  appleEnableAutomaticSigning: 0
  iOSRequireARKit: 0
  iOSAutomaticallyDetectAndAddCapabilities: 1
  appleEnableProMotion: 0
  clonedFromGUID: 00000000000000000000000000000000
  templatePackageId: 
  templateDefaultScene: 
  AndroidTargetArchitectures: 5
  AndroidSplashScreenScale: 0
  androidSplashScreen: {fileID: 0}
  AndroidKeystoreName: 
  AndroidKeyaliasName: 
  AndroidBuildApkPerCpuArchitecture: 0
  AndroidTVCompatibility: 1
  AndroidIsGame: 1
  AndroidEnableTango: 0
  androidEnableBanner: 1
  androidUseLowAccuracyLocation: 0
  m_AndroidBanners:
  - width: 320
    height: 180
    banner: {fileID: 0}
  androidGamepadSupportLevel: 0
  resolutionDialogBanner: {fileID: 0}
  m_BuildTargetIcons:
  - m_BuildTarget: 
    m_Icons:
    - serializedVersion: 2
      m_Icon: {fileID: 0}
      m_Width: 128
      m_Height: 128
      m_Kind: 0
  m_BuildTargetPlatformIcons:
  - m_BuildTarget: Android
    m_Icons:
    - m_Textures: []
      m_Width: 432
      m_Height: 432
      m_Kind: 2
      m_SubKind: 
    - m_Textures: []
      m_Width: 324
      m_Height: 324
      m_Kind: 2
      m_SubKind: 
    - m_Textures: []
      m_Width: 216
      m_Height: 216
      m_Kind: 2
      m_SubKind: 
    - m_Textures: []
      m_Width: 162
      m_Height: 162
      m_Kind: 2
      m_SubKind: 
    - m_Textures: []
      m_Width: 108
      m_Height: 108
      m_Kind: 2
      m_SubKind: 
    - m_Textures: []
      m_Width: 81
      m_Height: 81
      m_Kind: 2
      m_SubKind: 
    - m_Textures: []
      m_Width: 192
      m_Height: 192
      m_Kind: 0
      m_SubKind: 
    - m_Textures: []
      m_Width: 144
      m_Height: 144
      m_Kind: 0
      m_SubKind: 
    - m_Textures: []
      m_Width: 96
      m_Height: 96
      m_Kind: 0
      m_SubKind: 
    - m_Textures: []
      m_Width: 72
      m_Height: 72
      m_Kind: 0
      m_SubKind: 
    - m_Textures: []
      m_Width: 48
      m_Height: 48
      m_Kind: 0
      m_SubKind: 
    - m_Textures: []
      m_Width: 36
      m_Height: 36
      m_Kind: 0
      m_SubKind: 
    - m_Textures: []
      m_Width: 192
      m_Height: 192
      m_Kind: 1
      m_SubKind: 
    - m_Textures: []
      m_Width: 144
      m_Height: 144
      m_Kind: 1
      m_SubKind: 
    - m_Textures: []
      m_Width: 96
      m_Height: 96
      m_Kind: 1
      m_SubKind: 
    - m_Textures: []
      m_Width: 72
      m_Height: 72
      m_Kind: 1
      m_SubKind: 
    - m_Textures: []
      m_Width: 48
      m_Height: 48
      m_Kind: 1
      m_SubKind: 
    - m_Textures: []
      m_Width: 36
      m_Height: 36
      m_Kind: 1
      m_SubKind: 
  m_BuildTargetBatching: []
  m_BuildTargetGraphicsAPIs:
  - m_BuildTarget: AndroidPlayer
    m_APIs: 0b00000008000000
    m_Automatic: 0
  m_BuildTargetVRSettings:
  - m_BuildTarget: Android
    m_Enabled: 1
    m_Devices: []
  - m_BuildTarget: Metro
    m_Enabled: 1
    m_Devices:
    - WindowsMR
  - m_BuildTarget: N3DS
    m_Enabled: 0
    m_Devices: []
  - m_BuildTarget: PS3
    m_Enabled: 0
    m_Devices: []
  - m_BuildTarget: PS4
    m_Enabled: 0
    m_Devices:
    - PlayStationVR
  - m_BuildTarget: PSM
    m_Enabled: 0
    m_Devices: []
  - m_BuildTarget: PSP2
    m_Enabled: 0
    m_Devices: []
  - m_BuildTarget: SamsungTV
    m_Enabled: 0
    m_Devices: []
  - m_BuildTarget: Standalone
    m_Enabled: 1
    m_Devices:
    - OpenVR
  - m_BuildTarget: Tizen
    m_Enabled: 0
    m_Devices: []
  - m_BuildTarget: WebGL
    m_Enabled: 0
    m_Devices: []
  - m_BuildTarget: WebPlayer
    m_Enabled: 0
    m_Devices: []
  - m_BuildTarget: WiiU
    m_Enabled: 0
    m_Devices: []
  - m_BuildTarget: Xbox360
    m_Enabled: 0
    m_Devices: []
  - m_BuildTarget: XboxOne
    m_Enabled: 0
    m_Devices: []
  - m_BuildTarget: iOS
    m_Enabled: 1
    m_Devices: []
  - m_BuildTarget: tvOS
    m_Enabled: 0
    m_Devices: []
  m_BuildTargetEnableVuforiaSettings: []
  openGLRequireES31: 0
  openGLRequireES31AEP: 0
  m_TemplateCustomTags: {}
  mobileMTRendering:
    Android: 0
    iPhone: 1
    tvOS: 1
  m_BuildTargetGroupLightmapEncodingQuality:
  - m_BuildTarget: Standalone
    m_EncodingQuality: 1
  - m_BuildTarget: XboxOne
    m_EncodingQuality: 1
  - m_BuildTarget: PS4
    m_EncodingQuality: 1
  m_BuildTargetGroupLightmapSettings: []
  playModeTestRunnerEnabled: 0
  runPlayModeTestAsEditModeTest: 0
  actionOnDotNetUnhandledException: 1
  enableInternalProfiler: 0
  logObjCUncaughtExceptions: 1
  enableCrashReportAPI: 0
  cameraUsageDescription: Required for augmented reality support.
  locationUsageDescription: 
  microphoneUsageDescription: 
  switchNetLibKey: 
  switchSocketMemoryPoolSize: 6144
  switchSocketAllocatorPoolSize: 128
  switchSocketConcurrencyLimit: 14
  switchScreenResolutionBehavior: 2
  switchUseCPUProfiler: 0
  switchApplicationID: 0x0005000C10000001
  switchNSODependencies: 
  switchTitleNames_0: 
  switchTitleNames_1: 
  switchTitleNames_2: 
  switchTitleNames_3: 
  switchTitleNames_4: 
  switchTitleNames_5: 
  switchTitleNames_6: 
  switchTitleNames_7: 
  switchTitleNames_8: 
  switchTitleNames_9: 
  switchTitleNames_10: 
  switchTitleNames_11: 
  switchTitleNames_12: 
  switchTitleNames_13: 
  switchTitleNames_14: 
  switchPublisherNames_0: 
  switchPublisherNames_1: 
  switchPublisherNames_2: 
  switchPublisherNames_3: 
  switchPublisherNames_4: 
  switchPublisherNames_5: 
  switchPublisherNames_6: 
  switchPublisherNames_7: 
  switchPublisherNames_8: 
  switchPublisherNames_9: 
  switchPublisherNames_10: 
  switchPublisherNames_11: 
  switchPublisherNames_12: 
  switchPublisherNames_13: 
  switchPublisherNames_14: 
  switchIcons_0: {fileID: 0}
  switchIcons_1: {fileID: 0}
  switchIcons_2: {fileID: 0}
  switchIcons_3: {fileID: 0}
  switchIcons_4: {fileID: 0}
  switchIcons_5: {fileID: 0}
  switchIcons_6: {fileID: 0}
  switchIcons_7: {fileID: 0}
  switchIcons_8: {fileID: 0}
  switchIcons_9: {fileID: 0}
  switchIcons_10: {fileID: 0}
  switchIcons_11: {fileID: 0}
  switchIcons_12: {fileID: 0}
  switchIcons_13: {fileID: 0}
  switchIcons_14: {fileID: 0}
  switchSmallIcons_0: {fileID: 0}
  switchSmallIcons_1: {fileID: 0}
  switchSmallIcons_2: {fileID: 0}
  switchSmallIcons_3: {fileID: 0}
  switchSmallIcons_4: {fileID: 0}
  switchSmallIcons_5: {fileID: 0}
  switchSmallIcons_6: {fileID: 0}
  switchSmallIcons_7: {fileID: 0}
  switchSmallIcons_8: {fileID: 0}
  switchSmallIcons_9: {fileID: 0}
  switchSmallIcons_10: {fileID: 0}
  switchSmallIcons_11: {fileID: 0}
  switchSmallIcons_12: {fileID: 0}
  switchSmallIcons_13: {fileID: 0}
  switchSmallIcons_14: {fileID: 0}
  switchManualHTML: 
  switchAccessibleURLs: 
  switchLegalInformation: 
  switchMainThreadStackSize: 1048576
  switchPresenceGroupId: 0x0005000C10000001
  switchLogoHandling: 0
  switchReleaseVersion: 0
  switchDisplayVersion: 1.0.0
  switchStartupUserAccount: 0
  switchTouchScreenUsage: 0
  switchSupportedLanguagesMask: 0
  switchLogoType: 0
  switchApplicationErrorCodeCategory: 
  switchUserAccountSaveDataSize: 0
  switchUserAccountSaveDataJournalSize: 0
  switchApplicationAttribute: 0
  switchCardSpecSize: 4
  switchCardSpecClock: 25
  switchRatingsMask: 0
  switchRatingsInt_0: 0
  switchRatingsInt_1: 0
  switchRatingsInt_2: 0
  switchRatingsInt_3: 0
  switchRatingsInt_4: 0
  switchRatingsInt_5: 0
  switchRatingsInt_6: 0
  switchRatingsInt_7: 0
  switchRatingsInt_8: 0
  switchRatingsInt_9: 0
  switchRatingsInt_10: 0
  switchRatingsInt_11: 0
  switchLocalCommunicationIds_0: 0x0005000C10000001
  switchLocalCommunicationIds_1: 
  switchLocalCommunicationIds_2: 
  switchLocalCommunicationIds_3: 
  switchLocalCommunicationIds_4: 
  switchLocalCommunicationIds_5: 
  switchLocalCommunicationIds_6: 
  switchLocalCommunicationIds_7: 
  switchParentalControl: 0
  switchAllowsScreenshot: 1
  switchAllowsVideoCapturing: 1
  switchAllowsRuntimeAddOnContentInstall: 0
  switchDataLossConfirmation: 0
  switchUserAccountLockEnabled: 0
  switchSystemResourceMemory: 16777216
  switchSupportedNpadStyles: 3
  switchNativeFsCacheSize: 32
  switchIsHoldTypeHorizontal: 0
  switchSupportedNpadCount: 8
  switchSocketConfigEnabled: 0
  switchTcpInitialSendBufferSize: 32
  switchTcpInitialReceiveBufferSize: 64
  switchTcpAutoSendBufferSizeMax: 256
  switchTcpAutoReceiveBufferSizeMax: 256
  switchUdpSendBufferSize: 9
  switchUdpReceiveBufferSize: 42
  switchSocketBufferEfficiency: 4
  switchSocketInitializeEnabled: 1
  switchNetworkInterfaceManagerInitializeEnabled: 1
  switchPlayerConnectionEnabled: 1
  ps4NPAgeRating: 12
  ps4NPTitleSecret: 
  ps4NPTrophyPackPath: 
  ps4ParentalLevel: 1
  ps4ContentID: ED1633-NPXX51362_00-0000000000000000
  ps4Category: 0
  ps4MasterVersion: 01.00
  ps4AppVersion: 01.00
  ps4AppType: 0
  ps4ParamSfxPath: 
  ps4VideoOutPixelFormat: 0
  ps4VideoOutInitialWidth: 1920
  ps4VideoOutBaseModeInitialWidth: 1920
  ps4VideoOutReprojectionRate: 120
  ps4PronunciationXMLPath: 
  ps4PronunciationSIGPath: 
  ps4BackgroundImagePath: 
  ps4StartupImagePath: 
  ps4StartupImagesFolder: 
  ps4IconImagesFolder: 
  ps4SaveDataImagePath: 
  ps4SdkOverride: 
  ps4BGMPath: 
  ps4ShareFilePath: 
  ps4ShareOverlayImagePath: 
  ps4PrivacyGuardImagePath: 
  ps4NPtitleDatPath: 
  ps4RemotePlayKeyAssignment: -1
  ps4RemotePlayKeyMappingDir: 
  ps4PlayTogetherPlayerCount: 0
  ps4EnterButtonAssignment: 1
  ps4ApplicationParam1: 0
  ps4ApplicationParam2: 0
  ps4ApplicationParam3: 0
  ps4ApplicationParam4: 0
  ps4DownloadDataSize: 0
  ps4GarlicHeapSize: 2048
  ps4ProGarlicHeapSize: 2560
  ps4Passcode: frAQBc8Wsa1xVPfvJcrgRYwTiizs2trQ
  ps4pnSessions: 1
  ps4pnPresence: 1
  ps4pnFriends: 1
  ps4pnGameCustomData: 1
  playerPrefsSupport: 0
  enableApplicationExit: 0
  resetTempFolder: 1
  restrictedAudioUsageRights: 0
  ps4UseResolutionFallback: 0
  ps4ReprojectionSupport: 0
  ps4UseAudio3dBackend: 0
  ps4SocialScreenEnabled: 0
  ps4ScriptOptimizationLevel: 3
  ps4Audio3dVirtualSpeakerCount: 14
  ps4attribCpuUsage: 0
  ps4PatchPkgPath: 
  ps4PatchLatestPkgPath: 
  ps4PatchChangeinfoPath: 
  ps4PatchDayOne: 0
  ps4attribUserManagement: 0
  ps4attribMoveSupport: 0
  ps4attrib3DSupport: 0
  ps4attribShareSupport: 0
  ps4attribExclusiveVR: 0
  ps4disableAutoHideSplash: 0
  ps4videoRecordingFeaturesUsed: 0
  ps4contentSearchFeaturesUsed: 0
  ps4attribEyeToEyeDistanceSettingVR: 0
  ps4IncludedModules: []
  monoEnv: 
  splashScreenBackgroundSourceLandscape: {fileID: 0}
  splashScreenBackgroundSourcePortrait: {fileID: 0}
  spritePackerPolicy: 
  webGLMemorySize: 256
  webGLExceptionSupport: 1
  webGLNameFilesAsHashes: 0
  webGLDataCaching: 0
  webGLDebugSymbols: 0
  webGLEmscriptenArgs: 
  webGLModulesDirectory: 
  webGLTemplate: APPLICATION:Default
  webGLAnalyzeBuildSize: 0
  webGLUseEmbeddedResources: 0
  webGLCompressionFormat: 1
  webGLLinkerTarget: 0
  webGLThreadsSupport: 0
  scriptingDefineSymbols:
    1: 
    14: 
  platformArchitecture:
    iOS: 1
  scriptingBackend:
    Metro: 1
    Standalone: 1
    WebPlayer: 0
  il2cppCompilerConfiguration: {}
  managedStrippingLevel: {}
  incrementalIl2cppBuild: {}
  allowUnsafeCode: 0
  additionalIl2CppArgs: 
  scriptingRuntimeVersion: 1
  apiCompatibilityLevelPerPlatform:
    Metro: 3
    Standalone: 3
  m_RenderingPath: 1
  m_MobileRenderingPath: 1
  metroPackageName: Microsoft.MixedReality.Toolkit
<<<<<<< HEAD
  metroPackageVersion: 2.6.0.0
=======
  metroPackageVersion: 2.5.2.0
>>>>>>> 0d7e1d6b
  metroCertificatePath: Assets/WSATestCertificate.pfx
  metroCertificatePassword: 
  metroCertificateSubject: Microsoft
  metroCertificateIssuer: Microsoft
  metroCertificateNotAfter: 80b15b7b5218d601
  metroApplicationDescription: Microsoft.MixedReality.Toolkit
  wsaImages: {}
  metroTileShortName: MixedRealityToolkit
  metroTileShowName: 0
  metroMediumTileShowName: 0
  metroLargeTileShowName: 0
  metroWideTileShowName: 0
  metroSupportStreamingInstall: 0
  metroLastRequiredScene: 0
  metroDefaultTileSize: 1
  metroTileForegroundText: 1
  metroTileBackgroundColor: {r: 0.13333334, g: 0.17254902, b: 0.21568628, a: 0}
  metroSplashScreenBackgroundColor: {r: 0.12941177, g: 0.17254902, b: 0.21568628,
    a: 1}
  metroSplashScreenUseBackgroundColor: 0
  platformCapabilities:
    WindowsStoreApps:
      AllJoyn: False
      Appointments: False
      BackgroundMediaPlayback: False
      BlockedChatMessages: False
      Bluetooth: False
      Chat: False
      CodeGeneration: False
      Contacts: False
      EnterpriseAuthentication: False
      HumanInterfaceDevice: False
      InputInjectionBrokered: False
      InternetClient: True
      InternetClientServer: False
      Location: False
      LowLevelDevices: False
      Microphone: True
      MusicLibrary: True
      Objects3D: False
      OfflineMapsManagement: False
      PhoneCall: False
      PhoneCallHistoryPublic: False
      PicturesLibrary: False
      PointOfService: False
      PrivateNetworkClientServer: False
      Proximity: False
      RecordedCallsFolder: False
      RemoteSystem: False
      RemovableStorage: False
      SharedUserCertificates: False
      SpatialPerception: True
      SystemManagement: False
      UserAccountInformation: False
      UserDataTasks: False
      UserNotificationListener: False
      VideosLibrary: False
      VoipCall: False
      WebCam: False
  metroTargetDeviceFamilies:
    Desktop: False
    Holographic: False
    IoT: False
    IoTHeadless: False
    Mobile: False
    Team: False
    Xbox: False
  metroFTAName: 
  metroFTAFileTypes: []
  metroProtocolName: 
  metroCompilationOverrides: 1
  XboxOneProductId: 
  XboxOneUpdateKey: 
  XboxOneSandboxId: 
  XboxOneContentId: 
  XboxOneTitleId: 
  XboxOneSCId: 
  XboxOneGameOsOverridePath: 
  XboxOnePackagingOverridePath: 
  XboxOneAppManifestOverridePath: 
  XboxOneVersion: 1.0.0.0
  XboxOnePackageEncryption: 0
  XboxOnePackageUpdateGranularity: 2
  XboxOneDescription: 
  XboxOneLanguage:
  - enus
  XboxOneCapability: []
  XboxOneGameRating: {}
  XboxOneIsContentPackage: 0
  XboxOneEnableGPUVariability: 0
  XboxOneSockets: {}
  XboxOneSplashScreen: {fileID: 0}
  XboxOneAllowedProductIds: []
  XboxOnePersistentLocalStorageSize: 0
  XboxOneXTitleMemory: 8
  xboxOneScriptCompiler: 0
  XboxOneOverrideIdentityName: 
  vrEditorSettings:
    daydream:
      daydreamIconForeground: {fileID: 0}
      daydreamIconBackground: {fileID: 0}
  cloudServicesEnabled:
    Analytics: 0
    Build: 0
    Collab: 0
    ErrorHub: 0
    Game_Performance: 0
    Hub: 0
    Purchasing: 0
    UNet: 0
    Unity_Ads: 0
  luminIcon:
    m_Name: 
    m_ModelFolderPath: 
    m_PortalFolderPath: 
  luminCert:
    m_CertPath: 
    m_PrivateKeyPath: 
  luminIsChannelApp: 0
  luminVersion:
    m_VersionCode: 1
    m_VersionName: 
  facebookSdkVersion: 7.9.1
  facebookAppId: 
  facebookCookies: 1
  facebookLogging: 1
  facebookStatus: 1
  facebookXfbml: 0
  facebookFrictionlessRequests: 1
  apiCompatibilityLevel: 3
  activeInputHandler: 2
  cloudProjectId: 
  framebufferDepthMemorylessMode: 0
  projectName: 
  organizationId: 
  cloudEnabled: 0
  enableNativePlatformBackendsForNewInputSystem: 0
  disableOldInputManagerSupport: 0
  legacyClampBlendShapeWeights: 1<|MERGE_RESOLUTION|>--- conflicted
+++ resolved
@@ -118,11 +118,7 @@
     16:10: 1
     16:9: 1
     Others: 1
-<<<<<<< HEAD
   bundleVersion: 2.6.0
-=======
-  bundleVersion: 2.5.2
->>>>>>> 0d7e1d6b
   preloadedAssets: []
   metroInputSource: 0
   wsaTransparentSwapchain: 0
@@ -691,11 +687,7 @@
   m_RenderingPath: 1
   m_MobileRenderingPath: 1
   metroPackageName: Microsoft.MixedReality.Toolkit
-<<<<<<< HEAD
   metroPackageVersion: 2.6.0.0
-=======
-  metroPackageVersion: 2.5.2.0
->>>>>>> 0d7e1d6b
   metroCertificatePath: Assets/WSATestCertificate.pfx
   metroCertificatePassword: 
   metroCertificateSubject: Microsoft
