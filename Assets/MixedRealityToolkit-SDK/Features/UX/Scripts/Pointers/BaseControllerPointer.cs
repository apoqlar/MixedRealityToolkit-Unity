﻿// Copyright (c) Microsoft Corporation. All rights reserved.
// Licensed under the MIT License. See LICENSE in the project root for license information.

using Microsoft.MixedReality.Toolkit.Core.Definitions.InputSystem;
using Microsoft.MixedReality.Toolkit.Core.Definitions.Physics;
using Microsoft.MixedReality.Toolkit.Core.EventDatum.Input;
using Microsoft.MixedReality.Toolkit.Core.EventDatum.Teleport;
using Microsoft.MixedReality.Toolkit.Core.Interfaces.Devices;
using Microsoft.MixedReality.Toolkit.Core.Interfaces.InputSystem;
using Microsoft.MixedReality.Toolkit.Core.Interfaces.InputSystem.Handlers;
using Microsoft.MixedReality.Toolkit.Core.Interfaces.Physics;
using Microsoft.MixedReality.Toolkit.Core.Interfaces.TeleportSystem;
using Microsoft.MixedReality.Toolkit.Core.Managers;
using Microsoft.MixedReality.Toolkit.SDK.Input.Handlers;
using System.Collections;
using Microsoft.MixedReality.Toolkit.Core.Utilities.Async;
using UnityEngine;

namespace Microsoft.MixedReality.Toolkit.SDK.UX.Pointers
{
    /// <summary>
    /// Base Pointer class for pointers that exist in the scene as GameObjects.
    /// </summary>
    [DisallowMultipleComponent]
    public abstract class BaseControllerPointer : ControllerPoseSynchronizer, IMixedRealityPointer, IMixedRealityTeleportHandler
    {
        private static IMixedRealityTeleportSystem teleportSystem = null;
        protected static IMixedRealityTeleportSystem TeleportSystem => teleportSystem ?? (teleportSystem = MixedRealityManager.Instance.GetManager<IMixedRealityTeleportSystem>());

        [SerializeField]
        private GameObject cursorPrefab = null;

        private GameObject cursorInstance = null;

        [SerializeField]
        [Tooltip("Source transform for raycast origin - leave null to use default transform")]
        private Transform raycastOrigin = null;

        [SerializeField]
        [Tooltip("The hold action that will enable the raise the input event for this pointer.")]
        private MixedRealityInputAction activeHoldAction = MixedRealityInputAction.None;

        [SerializeField]
        [Tooltip("The action that will enable the raise the input event for this pointer.")]
        private MixedRealityInputAction pointerAction = MixedRealityInputAction.None;

        [SerializeField]
        [Tooltip("Does the interaction require hold?")]
        private bool requiresHoldAction = false;

        /// <summary>
        /// True if select is pressed right now
        /// </summary>
        protected bool IsSelectPressed = false;

        /// <summary>
        /// True if select has been pressed once since this component was enabled
        /// </summary>
        protected bool HasSelectPressedOnce = false;

        protected bool IsHoldPressed = false;

        protected bool IsTeleportRequestActive = false;

<<<<<<< HEAD
        private bool lateRegisterTeleport = false;
=======
        private bool lateRegisterTeleport = true;
>>>>>>> b7aa6749

        /// <summary>
        /// The forward direction of the targeting ray
        /// </summary>
        public virtual Vector3 PointerDirection => raycastOrigin != null ? raycastOrigin.forward : transform.forward;

        /// <summary>
        /// Set a new cursor for this <see cref="IMixedRealityPointer"/>
        /// </summary>
        /// <remarks>This <see cref="GameObject"/> must have a <see cref="IMixedRealityCursor"/> attached to it.</remarks>
        /// <param name="newCursor"></param>
        public virtual void SetCursor(GameObject newCursor = null)
        {
            if (cursorInstance != null)
            {
                if (Application.isEditor)
                {
                    DestroyImmediate(cursorInstance);
                }
                else
                {
                    Destroy(cursorInstance);
                }

                cursorInstance = newCursor;
            }

            if (cursorInstance == null && cursorPrefab != null)
            {
                cursorInstance = Instantiate(cursorPrefab, transform);
            }

            if (cursorInstance != null)
            {
                cursorInstance.name = $"{Handedness}_{name}_Cursor";
                BaseCursor = cursorInstance.GetComponent<IMixedRealityCursor>();

                if (BaseCursor != null)
                {
                    BaseCursor.DefaultCursorDistance = PointerExtent;
                    BaseCursor.Pointer = this;
                }
                else
                {
                    Debug.LogError($"No IMixedRealityCursor component found on {cursorInstance.name}");
                }
            }
        }

        #region MonoBehaviour Implementation

        protected override void OnEnable()
        {
            base.OnEnable();
            SetCursor();
            BaseCursor?.SetVisibility(true);

<<<<<<< HEAD
            if (TeleportSystem == null)
            {
                lateRegisterTeleport = true;
            }
            else if (!lateRegisterTeleport)
=======
            if (MixedRealityManager.IsInitialized && TeleportSystem != null && !lateRegisterTeleport)
>>>>>>> b7aa6749
            {
                TeleportSystem.Register(gameObject);
            }
        }

<<<<<<< HEAD
        protected override void Start()
=======
        protected override async void Start()
>>>>>>> b7aa6749
        {
            base.Start();

            if (lateRegisterTeleport)
            {
<<<<<<< HEAD
                if (TeleportSystem == null)
                {
                    Debug.LogError("Failed to find the Teleport System!");
                }
                else
                {
                    lateRegisterTeleport = false;
                    TeleportSystem.Register(gameObject);
                }
=======
                await new WaitUntil(() => TeleportSystem != null);
                lateRegisterTeleport = false;
                TeleportSystem.Register(gameObject);
>>>>>>> b7aa6749
            }
        }

        protected override void OnDisable()
        {
            base.OnDisable();
            TeleportSystem?.Unregister(gameObject);

            IsHoldPressed = false;
            IsSelectPressed = false;
            HasSelectPressedOnce = false;
            BaseCursor?.SetVisibility(false);
        }

        #endregion  MonoBehaviour Implementation

        #region IMixedRealityPointer Implementation

        IMixedRealityInputSystem IMixedRealityPointer.InputSystem => InputSystem;

        /// <inheritdoc />
        public override IMixedRealityController Controller
        {
            get { return base.Controller; }
            set
            {
                base.Controller = value;
                InputSourceParent = base.Controller.InputSource;
            }
        }

        private uint pointerId;

        /// <inheritdoc />
        public uint PointerId
        {
            get
            {
                if (pointerId == 0)
                {
                    pointerId = InputSystem.FocusProvider.GenerateNewPointerId();
                }

                return pointerId;
            }
        }

        /// <inheritdoc />
        public string PointerName
        {
            get { return gameObject.name; }
            set { gameObject.name = value; }
        }

        /// <inheritdoc />
        public IMixedRealityInputSource InputSourceParent { get; protected set; }

        /// <inheritdoc />
        public IMixedRealityCursor BaseCursor { get; set; }

        /// <inheritdoc />
        public ICursorModifier CursorModifier { get; set; }

        /// <inheritdoc />
        public IMixedRealityTeleportHotSpot TeleportHotSpot { get; set; }

        /// <inheritdoc />
        public virtual bool IsInteractionEnabled
        {
            get
            {
                if (IsTeleportRequestActive)
                {
                    return false;
                }

                if (requiresHoldAction && IsHoldPressed)
                {
                    return true;
                }

                if (IsSelectPressed)
                {
                    return true;
                }

                return HasSelectPressedOnce;
            }
        }

        /// <inheritdoc />
        public bool IsFocusLocked { get; set; }

        [SerializeField]
        private bool overrideGlobalPointerExtent = false;

        [SerializeField]
        private float pointerExtent = 10f;

        /// <inheritdoc />
        public float PointerExtent
        {
            get { return overrideGlobalPointerExtent ? InputSystem.FocusProvider.GlobalPointingExtent : pointerExtent; }
            set { pointerExtent = value; }
        }

        /// <inheritdoc />
        public RayStep[] Rays { get; protected set; } = { new RayStep(Vector3.zero, Vector3.forward) };

        /// <inheritdoc />
        public LayerMask[] PrioritizedLayerMasksOverride { get; set; }

        /// <inheritdoc />
        public IMixedRealityFocusHandler FocusTarget { get; set; }

        /// <inheritdoc />
        public IPointerResult Result { get; set; }

        /// <inheritdoc />
        public IBaseRayStabilizer RayStabilizer { get; set; }

        /// <inheritdoc />
        public RaycastModeType RaycastMode { get; set; } = RaycastModeType.Simple;

        /// <inheritdoc />
        public float SphereCastRadius { get; set; } = 0.1f;

        [SerializeField]
        [Range(0f, 360f)]
        [Tooltip("The Y orientation of the pointer - used for rotation and navigation")]
        private float pointerOrientation = 0f;

        /// <inheritdoc />
        public virtual float PointerOrientation
        {
            get
            {
                return pointerOrientation + (raycastOrigin != null ? raycastOrigin.eulerAngles.y : transform.eulerAngles.y);
            }
            set
            {
                pointerOrientation = value < 0
                    ? Mathf.Clamp(value, -360f, 0f)
                    : Mathf.Clamp(value, 0f, 360f);
            }
        }

        /// <inheritdoc />
        public virtual void OnPreRaycast() { }

        /// <inheritdoc />
        public virtual void OnPostRaycast() { }

        /// <inheritdoc />
        public virtual bool TryGetPointerPosition(out Vector3 position)
        {
            position = raycastOrigin != null ? raycastOrigin.position : transform.position;
            return true;
        }

        /// <inheritdoc />
        public virtual bool TryGetPointingRay(out Ray pointingRay)
        {
            Vector3 pointerPosition;
            TryGetPointerPosition(out pointerPosition);
            pointingRay = new Ray(pointerPosition, PointerDirection);
            return true;
        }

        /// <inheritdoc />
        public virtual bool TryGetPointerRotation(out Quaternion rotation)
        {
            Vector3 pointerRotation = raycastOrigin != null ? raycastOrigin.eulerAngles : transform.eulerAngles;
            rotation = Quaternion.Euler(pointerRotation.x, PointerOrientation, pointerRotation.z);
            return true;
        }

        #region IEquality Implementation

        private static bool Equals(IMixedRealityPointer left, IMixedRealityPointer right)
        {
            return left.Equals(right);
        }

        /// <inheritdoc />
        bool IEqualityComparer.Equals(object left, object right)
        {
            return left.Equals(right);
        }

        /// <inheritdoc />
        public override bool Equals(object obj)
        {
            if (ReferenceEquals(null, obj)) { return false; }
            if (ReferenceEquals(this, obj)) { return true; }
            if (obj.GetType() != GetType()) { return false; }

            return Equals((IMixedRealityPointer)obj);
        }

        private bool Equals(IMixedRealityPointer other)
        {
            return other != null && PointerId == other.PointerId && string.Equals(PointerName, other.PointerName);
        }

        /// <inheritdoc />
        int IEqualityComparer.GetHashCode(object obj)
        {
            return obj.GetHashCode();
        }

        /// <inheritdoc />
        public override int GetHashCode()
        {
            unchecked
            {
                int hashCode = 0;
                hashCode = (hashCode * 397) ^ (int)PointerId;
                hashCode = (hashCode * 397) ^ (PointerName != null ? PointerName.GetHashCode() : 0);
                return hashCode;
            }
        }

        #endregion IEquality Implementation

        #endregion IMixedRealityPointer Implementation

        #region IMixedRealityInputHandler Implementation

        /// <inheritdoc />
        public override void OnInputUp(InputEventData eventData)
        {
            base.OnInputUp(eventData);

            if (eventData.SourceId == InputSourceParent.SourceId)
            {
                if (requiresHoldAction && eventData.MixedRealityInputAction == activeHoldAction)
                {
                    IsHoldPressed = false;
                }

                if (eventData.MixedRealityInputAction == pointerAction)
                {
                    IsSelectPressed = false;
                    InputSystem.RaisePointerClicked(this, Handedness, pointerAction, 0);
                    InputSystem.RaisePointerUp(this, Handedness, pointerAction);
                }
            }
        }

        /// <inheritdoc />
        public override void OnInputDown(InputEventData eventData)
        {
            base.OnInputDown(eventData);

            if (eventData.SourceId == InputSourceParent.SourceId)
            {
                if (requiresHoldAction && eventData.MixedRealityInputAction == activeHoldAction)
                {
                    IsHoldPressed = true;
                }

                if (eventData.MixedRealityInputAction == pointerAction)
                {
                    IsSelectPressed = true;
                    HasSelectPressedOnce = true;
                    InputSystem.RaisePointerDown(this, Handedness, pointerAction);
                }
            }
        }

        #endregion  IMixedRealityInputHandler Implementation

        #region IMixedRealityTeleportHandler Implementation

        /// <inheritdoc />
        public virtual void OnTeleportRequest(TeleportEventData eventData)
        {
            // Only turn off pointers that aren't making the request.
            IsTeleportRequestActive = true;
            BaseCursor?.SetVisibility(false);
        }

        /// <inheritdoc />
        public virtual void OnTeleportStarted(TeleportEventData eventData)
        {
            // Turn off all pointers while we teleport.
            IsTeleportRequestActive = true;
            BaseCursor?.SetVisibility(false);
        }

        /// <inheritdoc />
        public virtual void OnTeleportCompleted(TeleportEventData eventData)
        {
            // Turn all our pointers back on.
            IsTeleportRequestActive = false;
            BaseCursor?.SetVisibility(true);
        }

        /// <inheritdoc />
        public virtual void OnTeleportCanceled(TeleportEventData eventData)
        {
            // Turn all our pointers back on.
            IsTeleportRequestActive = false;
            BaseCursor?.SetVisibility(true);
        }

        #endregion IMixedRealityTeleportHandler Implementation
    }
}<|MERGE_RESOLUTION|>--- conflicted
+++ resolved
@@ -62,11 +62,7 @@
 
         protected bool IsTeleportRequestActive = false;
 
-<<<<<<< HEAD
-        private bool lateRegisterTeleport = false;
-=======
         private bool lateRegisterTeleport = true;
->>>>>>> b7aa6749
 
         /// <summary>
         /// The forward direction of the targeting ray
@@ -124,45 +120,21 @@
             SetCursor();
             BaseCursor?.SetVisibility(true);
 
-<<<<<<< HEAD
-            if (TeleportSystem == null)
-            {
-                lateRegisterTeleport = true;
-            }
-            else if (!lateRegisterTeleport)
-=======
             if (MixedRealityManager.IsInitialized && TeleportSystem != null && !lateRegisterTeleport)
->>>>>>> b7aa6749
             {
                 TeleportSystem.Register(gameObject);
             }
         }
 
-<<<<<<< HEAD
-        protected override void Start()
-=======
         protected override async void Start()
->>>>>>> b7aa6749
         {
             base.Start();
 
             if (lateRegisterTeleport)
             {
-<<<<<<< HEAD
-                if (TeleportSystem == null)
-                {
-                    Debug.LogError("Failed to find the Teleport System!");
-                }
-                else
-                {
-                    lateRegisterTeleport = false;
-                    TeleportSystem.Register(gameObject);
-                }
-=======
                 await new WaitUntil(() => TeleportSystem != null);
                 lateRegisterTeleport = false;
                 TeleportSystem.Register(gameObject);
->>>>>>> b7aa6749
             }
         }
 
