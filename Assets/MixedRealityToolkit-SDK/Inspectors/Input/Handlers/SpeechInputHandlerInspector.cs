﻿// Copyright (c) Microsoft Corporation. All rights reserved.
// Licensed under the MIT License. See LICENSE in the project root for license information.

using Microsoft.MixedReality.Toolkit.Core.Services;
using Microsoft.MixedReality.Toolkit.SDK.Input.Handlers;
using System.Collections.Generic;
using System.Linq;
using UnityEditor;
using UnityEngine;

namespace Microsoft.MixedReality.Toolkit.SDK.Inspectors.Input.Handlers
{
    [CustomEditor(typeof(SpeechInputHandler))]
    public class SpeechInputHandlerInspector : BaseInputHandlerInspector
    {
        private static readonly GUIContent RemoveButtonContent = new GUIContent("-", "Remove keyword");
        private static readonly GUIContent AddButtonContent = new GUIContent("+", "Add keyword");
        private static readonly GUILayoutOption MiniButtonWidth = GUILayout.Width(20.0f);

        private string[] registeredKeywords;

        private SerializedProperty keywordsProperty;
        private SerializedProperty persistentKeywordsProperty;

        protected override void OnEnable()
        {
            base.OnEnable();

            keywordsProperty = serializedObject.FindProperty("keywords");
            persistentKeywordsProperty = serializedObject.FindProperty("persistentKeywords");

            if (CheckMixedRealityConfigured(false))
            {
                registeredKeywords = RegisteredKeywords().Distinct().ToArray();
            }
        }

        public override void OnInspectorGUI()
        {
            base.OnInspectorGUI();
            if (!CheckMixedRealityConfigured())
            {
                return;
            }

            if (!MixedRealityToolkit.Instance.ActiveProfile.IsInputSystemEnabled)
            {
                EditorGUILayout.HelpBox("No input system is enabled, or you need to specify the type in the main configuration profile.", MessageType.Error);
                return;
            }

            if (MixedRealityManager.Instance.ActiveProfile.InputSystemProfile.SpeechCommandsProfile == null)
            {
                EditorGUILayout.HelpBox("No Speech Commands Profile Found, be sure to specify a profile in the Input System's configuration profile.", MessageType.Error);
                return;
            }

            if (registeredKeywords == null || registeredKeywords.Length == 0)
            {
                registeredKeywords = RegisteredKeywords().Distinct().ToArray();
                EditorGUILayout.HelpBox("No keywords registered.\n\nKeywords can be registered via Speech Commands Profile on the Mixed Reality Toolkit's Configuration Profile.", MessageType.Error);
                return;
            }

            serializedObject.Update();
            EditorGUILayout.PropertyField(persistentKeywordsProperty);

            ShowList(keywordsProperty);
            serializedObject.ApplyModifiedProperties();

            // error and warning messages
            if (keywordsProperty.arraySize == 0)
            {
                EditorGUILayout.HelpBox("No keywords have been assigned!", MessageType.Warning);
            }
            else
            {
                var handler = (SpeechInputHandler)target;
                string duplicateKeyword = handler.Keywords
                    .GroupBy(keyword => keyword.Keyword.ToLower())
                    .Where(group => group.Count() > 1)
                    .Select(group => group.Key).FirstOrDefault();

                if (duplicateKeyword != null)
                {
                    EditorGUILayout.HelpBox($"Keyword \'{duplicateKeyword}\' is assigned more than once!", MessageType.Warning);
                }
            }
        }

        private void ShowList(SerializedProperty list)
        {
            EditorGUI.indentLevel++;

            // remove the keywords already assigned from the registered list
            var handler = (SpeechInputHandler)target;
            var availableKeywords = new string[0];

            if (handler.Keywords != null)
            {
                availableKeywords = registeredKeywords.Except(handler.Keywords.Select(keywordAndResponse => keywordAndResponse.Keyword)).ToArray();
            }

            // keyword rows
            for (int index = 0; index < list.arraySize; index++)
            {
                // the element
                SerializedProperty speechCommandProperty = list.GetArrayElementAtIndex(index);
                EditorGUILayout.BeginHorizontal();
                bool elementExpanded = EditorGUILayout.PropertyField(speechCommandProperty);
                GUILayout.FlexibleSpace();
                // the remove element button
                bool elementRemoved = GUILayout.Button(RemoveButtonContent, EditorStyles.miniButton, MiniButtonWidth);

                if (elementRemoved)
                {
                    list.DeleteArrayElementAtIndex(index);
                }

                EditorGUILayout.EndHorizontal();

                SerializedProperty keywordProperty = speechCommandProperty.FindPropertyRelative("keyword");

                bool invalidKeyword = true;
                foreach (string keyword in registeredKeywords)
                {
                    if (keyword == keywordProperty.stringValue)
                    {
                        invalidKeyword = false;
                        break;
                    }
                }

                if (invalidKeyword)
                {
                    EditorGUILayout.HelpBox("Registered keyword is not recognized in the speech command profile!", MessageType.Error);
                }

                if (!elementRemoved && elementExpanded)
                {
                    string[] keywords = availableKeywords.Concat(new[] { keywordProperty.stringValue }).OrderBy(keyword => keyword).ToArray();
                    int previousSelection = ArrayUtility.IndexOf(keywords, keywordProperty.stringValue);
                    int currentSelection = EditorGUILayout.Popup("keyword", previousSelection, keywords);

                    if (currentSelection != previousSelection)
                    {
                        keywordProperty.stringValue = keywords[currentSelection];
                    }

                    SerializedProperty responseProperty = speechCommandProperty.FindPropertyRelative("response");
                    EditorGUILayout.PropertyField(responseProperty, true);
                }
            }

            // add button row
            EditorGUILayout.BeginHorizontal();
            GUILayout.FlexibleSpace();

            // the add element button
            if (GUILayout.Button(AddButtonContent, EditorStyles.miniButton, MiniButtonWidth))
            {
                var index = list.arraySize;
                list.InsertArrayElementAtIndex(index);
                var elementProperty = list.GetArrayElementAtIndex(index);
                SerializedProperty keywordProperty = elementProperty.FindPropertyRelative("keyword");
                keywordProperty.stringValue = string.Empty;
            }

            EditorGUILayout.EndHorizontal();
            EditorGUI.indentLevel--;
        }

        private static IEnumerable<string> RegisteredKeywords()
        {
<<<<<<< HEAD
            if (!MixedRealityManager.Instance.ActiveProfile.IsInputSystemEnabled ||
                 MixedRealityManager.Instance.ActiveProfile.InputSystemProfile.SpeechCommandsProfile == null ||
                 MixedRealityManager.Instance.ActiveProfile.InputSystemProfile.SpeechCommandsProfile.SpeechCommands.Length == 0)
=======
            if (!MixedRealityToolkit.Instance.ActiveProfile.IsInputSystemEnabled ||
                !MixedRealityToolkit.Instance.ActiveProfile.InputSystemProfile.IsSpeechCommandsEnabled ||
                 MixedRealityToolkit.Instance.ActiveProfile.InputSystemProfile.SpeechCommandsProfile.SpeechCommands.Length == 0)
>>>>>>> 06616a35
            {
                yield break;
            }

            for (var i = 0; i < MixedRealityToolkit.Instance.ActiveProfile.InputSystemProfile.SpeechCommandsProfile.SpeechCommands.Length; i++)
            {
                yield return MixedRealityToolkit.Instance.ActiveProfile.InputSystemProfile.SpeechCommandsProfile.SpeechCommands[i].Keyword;
            }
        }
    }
}<|MERGE_RESOLUTION|>--- conflicted
+++ resolved
@@ -172,15 +172,9 @@
 
         private static IEnumerable<string> RegisteredKeywords()
         {
-<<<<<<< HEAD
-            if (!MixedRealityManager.Instance.ActiveProfile.IsInputSystemEnabled ||
-                 MixedRealityManager.Instance.ActiveProfile.InputSystemProfile.SpeechCommandsProfile == null ||
-                 MixedRealityManager.Instance.ActiveProfile.InputSystemProfile.SpeechCommandsProfile.SpeechCommands.Length == 0)
-=======
             if (!MixedRealityToolkit.Instance.ActiveProfile.IsInputSystemEnabled ||
-                !MixedRealityToolkit.Instance.ActiveProfile.InputSystemProfile.IsSpeechCommandsEnabled ||
-                 MixedRealityToolkit.Instance.ActiveProfile.InputSystemProfile.SpeechCommandsProfile.SpeechCommands.Length == 0)
->>>>>>> 06616a35
+                MixedRealityToolkit.Instance.ActiveProfile.InputSystemProfile.SpeechCommandsProfile == null ||
+                MixedRealityToolkit.Instance.ActiveProfile.InputSystemProfile.SpeechCommandsProfile.SpeechCommands.Length == 0)
             {
                 yield break;
             }
