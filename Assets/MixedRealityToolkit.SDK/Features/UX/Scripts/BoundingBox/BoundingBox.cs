// Copyright (c) Microsoft Corporation. All rights reserved.
// Licensed under the MIT License. See LICENSE in the project root for license information.

using Microsoft.MixedReality.Toolkit.Input;
<<<<<<< HEAD
using Microsoft.MixedReality.Toolkit.Utilities;
=======
using System;
>>>>>>> ed7e9f47
using System.Collections.Generic;
using UnityEngine;
using UnityEngine.Events;
using UnityEngine.Serialization;
using UnityPhysics = UnityEngine.Physics;

namespace Microsoft.MixedReality.Toolkit.UI
{
    public class BoundingBox : MonoBehaviour,
        IMixedRealityPointerHandler,
        IMixedRealitySourceStateHandler,
        IMixedRealityFocusChangedHandler,
        IMixedRealityFocusHandler
    {
        #region Enums
        /// <summary>
        /// Enum which describes how an object's boundingbox is to be flattened.
        /// </summary>
        public enum FlattenModeType
        {
            DoNotFlatten = 0,
            /// <summary>
            /// Flatten the X axis
            /// </summary>
            FlattenX,
            /// <summary>
            /// Flatten the Y axis
            /// </summary>
            FlattenY,
            /// <summary>
            /// Flatten the Z axis
            /// </summary>
            FlattenZ,
            /// <summary>
            /// Flatten the smallest relative axis if it falls below threshold
            /// </summary>
            FlattenAuto,
        }

        /// <summary>
        /// Enum which describes whether a boundingbox handle which has been grabbed, is 
        /// a Rotation Handle (sphere) or a Scale Handle( cube)
        /// </summary>
        public enum HandleType
        {
            None = 0,
            Rotation,
            Scale
        }

        /// <summary>
        /// This enum describes which primitive type the wireframe portion of the boundingbox
        /// consists of. 
        /// </summary>
        /// <remarks>
        /// Wireframe refers to the thin linkage between the handles. When the handles are invisible
        /// the wireframe looks like an outline box around an object.
        /// </remarks> 
        public enum WireframeType
        {
            Cubic = 0,
            Cylindrical
        }

        /// <summary>
        /// This enum defines which of the axes a given rotation handle revolves about.
        /// </summary>
        private enum CardinalAxisType
        {
            X = 0,
            Y,
            Z
        }

        /// <summary>
        /// This enum is used internally to define how an object's bounds are calculated in order to fit the boundingbox
        /// to it.
        /// </summary>
        private enum BoundsCalculationMethod
        {
            Collider = 0,
            Colliders,
            Renderers,
            MeshFilters
        }
        public enum BoundingBoxActivationType
        {
            ActivateOnStart = 0,
            ActivateByProximity,
            ActivateByPointer,
            ActivateByProximityAndPointer,
            ActivateManually
        }

        private enum HandleProximityState
        {
            FullsizeNoProximity = 0,
            MediumProximity,
            CloseProximity
        }

        /// <summary>
        /// This enum defines the type of collider in use when a rotation handle prefab is provided.
        /// </summary>
        public enum RotationHandlePrefabCollider
        {
            Sphere,
            Box
        }
        #endregion Enums

        #region Serialized Fields and Properties
        [SerializeField]
        [Tooltip("The object that the bounding box rig will be modifying.")]
        private GameObject targetObject;

        [Tooltip("For complex objects, automatic bounds calculation may not behave as expected. Use an existing Box Collider (even on a child object) to manually determine bounds of Bounding Box.")]
        [SerializeField]
        [FormerlySerializedAs("BoxColliderToUse")]
        private BoxCollider boundsOverride = null;
        public BoxCollider BoundsOverride
        {
            get { return boundsOverride; }
            set 
            {
                if (boundsOverride != value)
                {
                    boundsOverride = value;
                    
                    if (boundsOverride == null)
                    {
                        prevBoundsOverride = new Bounds();
                    }
                    CreateRig();
                }
            }
        }

        [Header("Behavior")]
        [SerializeField]
        private BoundingBoxActivationType activation = BoundingBoxActivationType.ActivateManually;
        public BoundingBoxActivationType BoundingBoxActivation
        {
            get { return activation; }
            set
            {
                if (activation != value)
                {
                    activation = value;
                    ResetHandleVisibility();
                }
            }
        }

        [SerializeField]
        [Tooltip("Maximum scaling allowed relative to the initial size")]
        private float scaleMaximum = 2.0f;
        [SerializeField]
        [Tooltip("Minimum scaling allowed relative to the initial size")]
        private float scaleMinimum = 0.2f;

        /// <summary>
        /// Public property for the scale maximum, in the target's local scale.
        /// Set this value with SetScaleLimits.
        /// </summary>
        public float ScaleMaximum
        {
            get
            {
                return maximumScale != null ? maximumScale.x : scaleMaximum;
            }
        }

        /// <summary>
        /// Public property for the scale minimum, in the target's local scale.
        /// Set this value with SetScaleLimits.
        /// </summary>
        public float ScaleMinimum
        {
            get
            {
                return minimumScale != null ? minimumScale.x : scaleMinimum;
            }
        }

        [Header("Box Display")]
        [SerializeField]
        [Tooltip("Flatten bounds in the specified axis or flatten the smallest one if 'auto' is selected")]
        private FlattenModeType flattenAxis = FlattenModeType.DoNotFlatten;
        public FlattenModeType FlattenAxis
        {
            get { return flattenAxis; }
            set
            {
                if (flattenAxis != value)
                {
                    flattenAxis = value;
                    CreateRig();
                }
            }
        }
        [SerializeField]
        [FormerlySerializedAs("wireframePadding")]
        [Tooltip("Extra padding added to the actual Target bounds")]
        private Vector3 boxPadding = Vector3.zero;
        public Vector3 BoxPadding
        {
            get { return boxPadding; }
            set
            {
                if (Vector3.Distance(boxPadding, value) > float.Epsilon)
                {
                    boxPadding = value;
                    CreateRig();
                }
            }
        }
        [SerializeField]
        [Tooltip("Material used to display the bounding box. If set to null no bounding box will be displayed")]
        private Material boxMaterial = null;
        public Material BoxMaterial
        {
            get { return boxMaterial; }
            set
            {
                if (boxMaterial != value)
                {
                    boxMaterial = value;
                    CreateRig();
                }
            }
        }

        public List<GameObject> GetCorner(int v)
        {
            throw new NotImplementedException();
        }

        [SerializeField]
        [Tooltip("Material used to display the bounding box when grabbed. If set to null no change will occur when grabbed.")]
        private Material boxGrabbedMaterial = null;

        public Material BoxGrabbedMaterial
        {
            get { return boxGrabbedMaterial; }
            set
            {
                if (boxGrabbedMaterial != value)
                {
                    boxGrabbedMaterial = value;
                    CreateRig();
                }
            }
        }

        [SerializeField]
        [Tooltip("Show a wireframe around the bounding box when checked. Wireframe parameters below have no effect unless this is checked")]
        private bool showWireframe = true;

        public bool ShowWireFrame
        {
            get { return showWireframe; }
            set
            {
                if (showWireframe != value)
                {
                    showWireframe = value;
                    CreateRig();
                }
            }
        }

        [SerializeField]
        [Tooltip("Shape used for wireframe display")]
        private WireframeType wireframeShape = WireframeType.Cubic;
        public WireframeType WireframeShape
        {
            get { return wireframeShape; }
            set
            {
                if (wireframeShape != value)
                {
                    wireframeShape = value;
                    CreateRig();
                }
            }
        }

        [SerializeField]
        [Tooltip("Material used for wireframe display")]
        private Material wireframeMaterial;
        public Material WireframeMaterial
        {
            get { return wireframeMaterial; }
            set
            {
                if (wireframeMaterial != value)
                {
                    wireframeMaterial = value;
                    CreateRig();
                }
            }
        }

        [SerializeField]
        [FormerlySerializedAs("linkRadius")]
        [Tooltip("Radius for wireframe edges")]
        private float wireframeEdgeRadius = 0.005f;
        public float WireframeEdgeRadius
        {
            get { return wireframeEdgeRadius; }
            set
            {
                if (wireframeEdgeRadius != value)
                {
                    wireframeEdgeRadius = value;
                    CreateRig();
                }
            }
        }
        [Header("Handles")]
        [SerializeField]
        [Tooltip("Material applied to handles when they are not in a grabbed state")]
        private Material handleMaterial;
        public Material HandleMaterial
        {
            get { return handleMaterial; }
            set
            {
                if (handleMaterial != value)
                {
                    handleMaterial = value;
                    CreateRig();
                }
            }
        }

        [SerializeField]
        [Tooltip("Material applied to handles while they are a grabbed")]
        private Material handleGrabbedMaterial;

        public Material HandleGrabbedMaterial
        {
            get { return handleGrabbedMaterial; }
            set
            {
                if (handleGrabbedMaterial != value)
                {
                    handleGrabbedMaterial = value;
                    CreateRig();
                }
            }
        }

        [SerializeField]
        [Tooltip("Prefab used to display scale handles in corners. If not set, boxes will be displayed instead")]
        GameObject scaleHandlePrefab = null;

        public GameObject ScaleHandlePrefab
        {
            get { return scaleHandlePrefab; }
            set
            {
                if (scaleHandlePrefab != value)
                {
                    scaleHandlePrefab = value;
                    CreateRig();
                }
            }
        }

        [SerializeField]
        [Tooltip("Prefab used to display scale handles in corners for 2D slate. If not set, boxes will be displayed instead")]
        GameObject scaleHandleSlatePrefab = null;

        public GameObject ScaleHandleSlatePrefab
        {
            get { return scaleHandleSlatePrefab; }
            set
            {
                if (scaleHandleSlatePrefab != value)
                {
                    scaleHandleSlatePrefab = value;
                    CreateRig();
                }
            }
        }

        [SerializeField]
        [FormerlySerializedAs("cornerRadius")]
        [Tooltip("Size of the cube collidable used in scale handles")]
        private float scaleHandleSize = 0.2f;

        public float ScaleHandleSize
        {
            get { return scaleHandleSize; }
            set
            {
                if (scaleHandleSize != value)
                {
                    scaleHandleSize = value;
                    CreateRig();
                }
            }
        }

        [SerializeField]
        [Tooltip("Scale override for custom Corner Handlers: Size of its collider")]
        private float scaleHandleColliderSize = 2.0f;
        public float HandleColliderScale
        {
            get
            {
                return scaleHandleColliderSize;
            }
            set
            {
                scaleHandleColliderSize = value;
            }
        }
        [SerializeField]
        [Tooltip("Prefab used to display rotation handles in the midpoint of each edge. Aligns the Y axis of the prefab with the pivot axis, and the X and Z axes pointing outward. If not set, spheres will be displayed instead")]
        GameObject rotationHandlePrefab = null;
        public GameObject RotationHandleSlatePrefab
        {
            get { return rotationHandlePrefab; }
            set
            {
                if (rotationHandlePrefab != value)
                {
                    rotationHandlePrefab = value;
                    CreateRig();
                }
            }
        }
        [SerializeField]
        [FormerlySerializedAs("ballRadius")]
        [Tooltip("Radius of the handle geometry of rotation handles")]
        private float rotationHandleSize = 0.2f;
        public float RotationHandleSize
        {
            get { return rotationHandleSize; }
            set
            {
                if (rotationHandleSize != value)
                {
                    rotationHandleSize = value;
                    CreateRig();
                }
            }
        }

        [SerializeField] 
        [Tooltip("Radius of the SphereCollider used in detecting grabs on rotation handles")] 
        private float rotationHandleColliderSize = 1.0f; 
 
        public float RotationHandleColliderDiameter 
        { 
            get { return rotationHandleColliderSize; } 
            set 
            { 
                if (rotationHandleColliderSize != value) 
                { 
                    rotationHandleColliderSize = value; 
                    CreateRig(); 
                } 
            } 
        } 


        [SerializeField]
        [Tooltip("Only used if rotationHandlePrefab is specified. Determines the type of collider that will surround the rotation handle prefab.")]
        private RotationHandlePrefabCollider rotationHandlePrefabColliderType = RotationHandlePrefabCollider.Sphere;
        public RotationHandlePrefabCollider RotationHandlePrefabColliderType
        {
            get
            {
                return rotationHandlePrefabColliderType;
            }
            set
            {
                if (rotationHandlePrefabColliderType != value)
                {
                    rotationHandlePrefabColliderType = value;
                    CreateRig();
                }
            }
        }

        [SerializeField]
        [Tooltip("Check to show scale handles")]
        private bool showScaleHandles = true;

        /// <summary>
        /// Public property to Set the visibility of the corner cube Scaling handles.
        /// This property can be set independent of the Rotate handles.
        /// </summary>
        public bool ShowScaleHandles
        {
            get
            {
                return showScaleHandles;
            }
            set
            {
                if (showScaleHandles != value)
                {
                    showScaleHandles = value;
                    ResetHandleVisibility();
                }
            }
        }

        [SerializeField]
        [Tooltip("Check to show rotation handles for the X axis")]
        private bool showRotationHandleForX = true;
        public bool ShowRotationHandleForX
        {
            get
            {
                return showRotationHandleForX;
            }
            set
            {
                if (showRotationHandleForX != value)
                {
                    showRotationHandleForX = value;
                    ResetHandleVisibility();
                }
            }
        }

        [SerializeField]
        [Tooltip("Check to show rotation handles for the Y axis")]
        private bool showRotationHandleForY = true;
        public bool ShowRotationHandleForY
        {
            get
            {
                return showRotationHandleForY;
            }
            set
            {
                if (showRotationHandleForY != value)
                {
                    showRotationHandleForY = value;
                    ResetHandleVisibility();
                }
            }
        }

        [SerializeField]
        [Tooltip("Check to show rotation handles for the Z axis")]
        private bool showRotationHandleForZ = true;
        public bool ShowRotationHandleForZ
        {
            get
            {
                return showRotationHandleForZ;
            }
            set
            {
                if (showRotationHandleForZ != value)
                {
                    showRotationHandleForZ = value;
                    ResetHandleVisibility();
                }
            }
        }

        [SerializeField]
        [Tooltip("Check to draw a tether point from the handles to the hand when manipulating.")]
        private bool drawTetherWhenManipulating = true;
        public bool DrawTetherWhenManipulating
        {
            get { return drawTetherWhenManipulating; }
            set { drawTetherWhenManipulating = value; }
        }

        [Header("Proximity")]
        [SerializeField]
        private bool proximityEffectActive = true;
        public bool ProximityEffectActive
        {
            get
            {
                return proximityEffectActive;
            }
            set
            {
                proximityEffectActive = value;
            }
        }
        [SerializeField]
        [Tooltip("How far away should the hand be from a handle before it starts scaling the handle?")]
        [Range(0.005f, 0.1f)]
        private float handleMediumProximity = 0.005f;
        [SerializeField]
        [Tooltip("How far away should the hand be from a handle before it activates the close-proximity scaling effect?")]
        [Range(0.001f, 0.01f)]
        private float handleCloseProximity = 0.0015f;
        [SerializeField]
        [Tooltip("A Proximity-enabled Handle scales by this amount when a hand moves out of range")]
        private float farScale = 0.0f;//0.01f;
        public float FarScale
        {
            get
            {
                return farScale;
            }
            set
            {
                farScale = value;
            }
        }
        [SerializeField]
        [Tooltip("A Proximity-enabled Handle scales by this amount when a hand moves into the Medium Proximity range")]
        private float mediumScale = 2.0f;
        public float MediumScale
        {
            get
            {
                return mediumScale;
            }
            set
            {
                mediumScale = value;
            }
        }
        [SerializeField]
        [Tooltip("A Proximity-enabled Handle scales by this amount when a hand moves into the Close Proximity range")]
        private float closeScale = 3.0f;
        public float CloseScale
        {
            get
            {
                return closeScale;
            }
            set
            {
                closeScale = value;
            }
        }
        [SerializeField]
        [Tooltip("At what rate should a Proximity-scaled Handle scale when the Hand moves from Medium proximity to Far proximity?")]
        [Range(0.0f, 1.0f)]
        private float farGrowRate = 0.3f;
        [SerializeField]
        [Tooltip("At what rate should a Proximity-scaled Handle scale when the Hand moves to a distance that activates Medium Scale ?")]
        [Range(0.0f, 1.0f)]
        private float mediumGrowRate = 0.2f;
        [SerializeField]
        [Tooltip("At what rate should a Proximity-scaled Handle scale when the Hand moves to a distance that activates Close Scale ?")]
        [Range(0.0f, 1.0f)]
        private float closeGrowRate = 0.3f;
        [SerializeField]
        [Tooltip("Add a Collider here if you do not want the handle colliders to interact with another object's collider.")]
        private Collider handlesIgnoreCollider;
        public Collider HandlesIgnoreCollider
        {
            get
            {
                return handlesIgnoreCollider;
            }
            set
            {
                handlesIgnoreCollider = value;
            }
        }

        [Header("Debug")]
        [Tooltip("Debug only. Component used to display debug messages")]
        public TextMesh debugText;

        [SerializeField]
        private bool hideElementsInInspector = true;
        public bool HideElementsInInspector
        {
            get { return hideElementsInInspector; }
            set
            {
                if (hideElementsInInspector != value)
                {
                    hideElementsInInspector = value;
                    UpdateRigVisibilityInInspector();
                }
            }
        }

        private void UpdateRigVisibilityInInspector()
        {
            HideFlags desiredFlags = hideElementsInInspector ? HideFlags.HideInHierarchy | HideFlags.HideInInspector : HideFlags.None;
            if (corners != null)
            {
                foreach (var cube in corners)
                {
                    cube.hideFlags = desiredFlags;
                }
            }

            if (boxDisplay != null)
            {
                boxDisplay.hideFlags = desiredFlags;
            }

            if (rigRoot != null)
            {
                rigRoot.hideFlags = desiredFlags;
            }

            if (links != null)
            {
                foreach (var link in links)
                {
                    link.hideFlags = desiredFlags;
                }
            }
        }

        [Header("Events")]
        public UnityEvent RotateStarted = new UnityEvent();
        public UnityEvent RotateStopped = new UnityEvent();
        public UnityEvent ScaleStarted = new UnityEvent();
        public UnityEvent ScaleStopped = new UnityEvent();
        #endregion Serialized Fields

        #region Private Fields

        // Whether we should be displaying just the wireframe (if enabled) or the handles too
        private bool wireframeOnly = false;

        // Pointer that is being used to manipulate the bounding box
        private IMixedRealityPointer currentPointer;

        private Transform rigRoot;

        // Game object used to display the bounding box. Parented to the rig root
        private GameObject boxDisplay;

        private BoxCollider cachedTargetCollider;
        private Vector3[] boundsCorners;

        // Half the size of the current bounds
        private Vector3 currentBoundsExtents;

        private BoundsCalculationMethod boundsMethod;

        private IMixedRealityInputSystem inputSystem = null;
        private IMixedRealityInputSystem InputSystem
        {
            get
            {
                if (inputSystem == null)
                {
                    MixedRealityServiceRegistry.TryGetService<IMixedRealityInputSystem>(out inputSystem);
                }
                return inputSystem;
            }
        }
        private IMixedRealityEyeGazeProvider EyeTrackingProvider => eyeTrackingProvider ?? (eyeTrackingProvider = InputSystem?.EyeGazeProvider);
        private IMixedRealityEyeGazeProvider eyeTrackingProvider = null;

        private List<IMixedRealityInputSource> touchingSources = new List<IMixedRealityInputSource>();
        private List<Transform> links;
        // List of corner root transforms. Use these to position corners
        private List<Transform> corners;
        // List of corner visuals. Use these to scale the corners to appropriate handle size
        // Sometimes the actual visual transform for the corner (in case when you use prefabs)
        // are below corner root transform.
        private List<Transform> cornerVisuals;
        private List<Transform> balls;
        private List<Renderer> linkRenderers;
        private List<Renderer> cornerRenderers;
        private List<Renderer> ballRenderers;
        private List<HandleProximityState> cornersProximate;
        private List<HandleProximityState> ballsProximate;
        private List<IMixedRealityController> sourcesDetected;
        private Vector3[] edgeCenters;

        // Current axis of rotation about the center of the rig root
        private Vector3 currentRotationAxis;

        // Scale of the target at the beginning of the current manipulation
        private Vector3 initialScaleOnGrabStart;
        // Position of the target at the beginning of the current manipulation
        private Vector3 initialPositionOnGrabStart;
        // Point that was initially grabbed in OnPointerDown()
        private Vector3 initialGrabPoint;
        // Current position of the grab point
        private Vector3 currentGrabPoint;


        // Scale of the target at startup (in Start())
        private Vector3 initialScaleAtStart;
        private Vector3 maximumScale;
        private Vector3 minimumScale;


        // Grab point position in pointer space. Used to calculate the current grab point from the current pointer pose.
        private Vector3 grabPointInPointer;

        private CardinalAxisType[] edgeAxes;
        private int[] flattenedHandles;

        // Corner opposite to the grabbed one. Scaling will be relative to it.
        private Vector3 oppositeCorner;

        // Direction of the diagonal from the opposite corner to the grabbed one.
        private Vector3 diagonalDir;

        private HandleType currentHandleType;

        // The size, position of boundsOverride object in the previous frame
        // Used to determine if boundsOverride size has changed.
        private Bounds prevBoundsOverride = new Bounds();
        private Vector3 lastBounds;

        // This is the local scale on the corner visual (both for default cubes and prefab)
        // that needs to be used to ensure that corner always matched scaleHandleSize
        // Gets updated whenever CreateRig() or AddCorners() is called
        private float cornerVisualScaleToMatchHandleSize = 1f;

        // True if this game object is a child of the Target one
        private bool isChildOfTarget = false;
        private static readonly string rigRootName = "rigRoot";

        #endregion

        #region public Properties
        // TODO Review this, it feels like we should be using Behaviour.enabled instead.
        private bool active = false;
        public bool Active
        {
            get
            {
                return active;
            }
            set
            {
                if (active != value)
                {
                    active = value;
                    rigRoot?.gameObject.SetActive(value);
                    ResetHandleVisibility();

                    if (value && proximityEffectActive)
                    {
                        HandleProximityScaling(true);
                    }
                }
            }
        }

        public GameObject Target
        {
            get
            {
                if (targetObject == null)
                {
                    targetObject = gameObject;
                }

                return targetObject;
            }
        }

        public BoxCollider TargetBounds
        {
            get { return cachedTargetCollider; }
        }

<<<<<<< HEAD
        // True if this game object is a child of the Target one
        private bool isChildOfTarget = false;
        private static readonly string rigRootName = "rigRoot";
        private List<Vector3> inputPoints = new List<Vector3>();
=======
        /// <summary>
        /// Returns list of transforms pointing to the scale handles of the bounding box.
        /// </summary>
        public IReadOnlyList<Transform> ScaleCorners
        {
            get { return corners; }
        }
>>>>>>> ed7e9f47

        /// <summary>
        /// Returns list of transforms pointing to the rotation handles of the bounding box.
        /// </summary>
        public IReadOnlyList<Transform> RotateMidpoints
        {
            get { return balls; }
        }
        #endregion Public Properties

        #region Public Methods

        /// <summary>
        /// Allows to manually enable wire (edge) highlighting (edges) of the bounding box.
        /// This is useful if connected to the Manipulation events of a
        /// <see cref="Microsoft.MixedReality.Toolkit.UI.ManipulationHandler"/> 
        /// when used in conjunction with this MonoBehavior.
        /// </summary>
        public void HighlightWires()
        {
            SetHighlighted(null);
        }

        public void UnhighlightWires()
        {
            ResetHandleVisibility();
        }

        /// <summary>
        /// Sets the minimum/maximum scale for the bounding box at runtime.
        /// </summary>
        /// <param name="min">Minimum scale</param>
        /// <param name="max">Maximum scale</param>
        /// <param name="relativeToInitialState">If true the values will be multiplied by scale of target at startup. If false they will be in absolute local scale.</param>
        public void SetScaleLimits(float min, float max, bool relativeToInitialState = true)
        {
            scaleMaximum = max;
            scaleMinimum = min;

            // Update the absolute min/max
            var target = Target;
            if (target != null)
            {
                if (relativeToInitialState)
                {
                    maximumScale = initialScaleAtStart * scaleMaximum;
                    minimumScale = initialScaleAtStart * scaleMinimum;
                }
                else
                {
                    maximumScale = new Vector3(scaleMaximum, scaleMaximum, scaleMaximum);
                    minimumScale = new Vector3(scaleMinimum, scaleMinimum, scaleMinimum);
                }
            }
        }

        /// <summary>
        /// Destroys and re-creates the rig around the bounding box
        /// </summary>
        public void CreateRig()
        {
            DestroyRig();
            SetMaterials();
            InitializeDataStructures();
            SetBoundingBoxCollider();
            UpdateBounds();
            AddCorners();
            AddLinks();
            HandleIgnoreCollider();
            AddBoxDisplay();
            UpdateRigHandles();
            Flatten();
            ResetHandleVisibility();
            rigRoot.gameObject.SetActive(active);
            UpdateRigVisibilityInInspector();
        }

        #endregion

        #region MonoBehaviour Methods

        private void Start()
        {
            //override Shell Parity settings if no prefab is specified for corner handles;
            if (scaleHandlePrefab == null)
            {
                closeScale = 1.8f;
                mediumScale = 1.5f;
                farScale = 1.0f;
            }
            farScale = Mathf.Max(farScale, 0.01f);

            CreateRig();
            CaptureInitialState();

            if (activation == BoundingBoxActivationType.ActivateByProximityAndPointer ||
                activation == BoundingBoxActivationType.ActivateByProximity ||
                activation == BoundingBoxActivationType.ActivateByPointer)
            {
                wireframeOnly = true;
                Active = true;
            }
            else if (activation == BoundingBoxActivationType.ActivateOnStart)
            {
                Active = true;
            }
            else if (activation == BoundingBoxActivationType.ActivateManually)
            {
                //activate to create handles etc. then deactivate. 
                Active = true;
                Active = false;
            }
        }

        private void Update()
        {
            if (active)
            {
                if (currentPointer != null)
                {
                    TransformTarget();
                    UpdateBounds();
                    UpdateRigHandles();
                }
                else if (!isChildOfTarget && Target.transform.hasChanged)
                {
                    UpdateBounds();
                    UpdateRigHandles();
                    Target.transform.hasChanged = false;
                }

                if (proximityEffectActive)
                {
                   HandleProximityScaling();
                }
            }
            else if (boundsOverride != null && HasBoundsOverrideChanged())
            {
                UpdateBounds();
                UpdateRigHandles();
            }
        }

        /// <summary>
        /// Assumes that boundsOverride is not null
        /// Returns true if the size / location of boundsOverride has changed.
        /// If boundsOverride gets set to null, rig is re-created in BoundsOverride
        /// property setter.
        /// </summary>
        private bool HasBoundsOverrideChanged()
        {
            Debug.Assert(boundsOverride != null, "HasBoundsOverrideChanged called but boundsOverride is null");
            Bounds curBounds = boundsOverride.bounds;
            bool result = curBounds != prevBoundsOverride;
            prevBoundsOverride = curBounds;
            return result;
        }

        #endregion MonoBehaviour Methods

        #region Private Methods

        private void DestroyRig()
        {
            if (boundsOverride == null)
            {
                Destroy(cachedTargetCollider);
            }
            else
            {
                boundsOverride.size -= boxPadding;

                if (cachedTargetCollider != null)
                {
                    if (cachedTargetCollider.gameObject.GetComponent<NearInteractionGrabbable>())
                    {
                        Destroy(cachedTargetCollider.gameObject.GetComponent<NearInteractionGrabbable>());
                    }
                }
            }

            if (balls != null)
            {
                foreach (Transform transform in balls)
                {
                    Destroy(transform.gameObject);
                }
                balls.Clear();
                ballsProximate.Clear();
                ballRenderers.Clear();
            }

            if (links != null)
            {
                foreach (Transform transform in links)
                {
                    Destroy(transform.gameObject);
                }
                links.Clear();
                links = null;
            }

            if (cornerVisuals != null)
            {
                cornerVisuals.Clear();
                cornerVisuals = null;
            }

            if (corners != null)
            {
                foreach (Transform transform in corners)
                {
                    Destroy(transform.gameObject);
                }
                corners.Clear();
                cornersProximate.Clear();
                cornerRenderers.Clear();

            }


            if (rigRoot != null)
            {
                Destroy(rigRoot.gameObject);
                rigRoot = null;
            }
        }

        private void TransformTarget()
        {
            if (currentHandleType != HandleType.None)
            {
                Vector3 prevGrabPoint = currentGrabPoint;
                currentGrabPoint = (currentPointer.Rotation * grabPointInPointer) + currentPointer.Position;

                if (currentHandleType == HandleType.Rotation)
                {
                    Vector3 prevDir = Vector3.ProjectOnPlane(prevGrabPoint - rigRoot.transform.position, currentRotationAxis).normalized;
                    Vector3 currentDir = Vector3.ProjectOnPlane(currentGrabPoint - rigRoot.transform.position, currentRotationAxis).normalized;
                    Quaternion q = Quaternion.FromToRotation(prevDir, currentDir);
                    Vector3 axis;
                    float angle;
                    q.ToAngleAxis(out angle, out axis);
                    Target.transform.RotateAround(rigRoot.transform.position, axis, angle);
                }
                else if (currentHandleType == HandleType.Scale)
                {
                    float initialDist = Vector3.Dot(initialGrabPoint - oppositeCorner, diagonalDir);
                    float currentDist = Vector3.Dot(currentGrabPoint - oppositeCorner, diagonalDir);
                    float scaleFactor = 1 + (currentDist - initialDist) / initialDist;

                    Vector3 newScale = initialScaleOnGrabStart * scaleFactor;
                    Vector3 clampedScale = ClampScale(newScale);
                    if (clampedScale != newScale)
                    {
                        scaleFactor = clampedScale[0] / initialScaleOnGrabStart[0];
                    }

                    Target.transform.localScale = clampedScale;
                    Target.transform.position = initialPositionOnGrabStart * scaleFactor + (1 - scaleFactor) * oppositeCorner;
                }
            }
        }

        private Vector3 GetRotationAxis(Transform handle)
        {
            for (int i = 0; i < balls.Count; ++i)
            {
                if (handle == balls[i])
                {
                    if (edgeAxes[i] == CardinalAxisType.X)
                    {
                        return rigRoot.transform.right;
                    }
                    else if (edgeAxes[i] == CardinalAxisType.Y)
                    {
                        return rigRoot.transform.up;
                    }
                    else
                    {
                        return rigRoot.transform.forward;
                    }
                }
            }

            return Vector3.zero;
        }

        private void AddCorners()
        {
            bool isFlattened = (flattenAxis != FlattenModeType.DoNotFlatten);

            // Flattened but missing custom 2D handle prefab OR Not flattened but missing custom 3D handle prefab.
            if ((isFlattened && (scaleHandleSlatePrefab == null)) || (scaleHandlePrefab == null))
            {
                // Use default HoloLens v1 cube style handles
                for (int i = 0; i < boundsCorners.Length; ++i)
                {
                    GameObject cube = GameObject.CreatePrimitive(PrimitiveType.Cube);
                    cube.name = "corner_" + i.ToString();

                    cube.transform.localScale = new Vector3(scaleHandleSize, scaleHandleSize, scaleHandleSize);
                    cornerVisualScaleToMatchHandleSize = scaleHandleSize;
                    cube.transform.position = boundsCorners[i];

                    // In order for the cube to be grabbed using near interaction we need
                    // to add NearInteractionGrabbable;
                    var g = cube.EnsureComponent<NearInteractionGrabbable>();
                    g.ShowTetherWhenManipulating = drawTetherWhenManipulating;

                    cube.transform.parent = rigRoot.transform;

                    Renderer renderer = cube.GetComponent<Renderer>();

                    BoxCollider collider = cube.GetComponent<BoxCollider>();
                
                    collider.size *= 1.35f;

                    corners.Add(cube.transform);
<<<<<<< HEAD
                    cornersProximate.Add(HandleProximityState.FullsizeNoProximity);
                    cornerRenderers.Add(renderer);
=======
                    // for default visuals, the corner visual == corner root transform
                    cornerVisuals.Add(cube.transform);
>>>>>>> ed7e9f47

                    if (handleMaterial != null)
                    {
                        renderer.material = handleMaterial;
                    }
                }
            }
            else
            {
                // Use custom prefab for the handles
                for (int i = 0; i < boundsCorners.Length; ++i)
                {
                    GameObject corner = new GameObject();
                    corner.name = "corner_" + i.ToString();
                    corner.transform.parent = rigRoot.transform;
                    corner.transform.localPosition = boundsCorners[i];

                    BoxCollider collider = corner.AddComponent<BoxCollider>();
                    collider.size = (scaleHandleSize * scaleHandleColliderSize) * Vector3.one;

                    float localScale = corner.transform.localScale.x;
                    (collider as BoxCollider).size = new Vector3(0.02f / localScale, 0.02f / localScale, 0.02f / localScale);

                    // In order for the corner to be grabbed using near interaction we need
                    // to add NearInteractionGrabbable;
                    var g = corner.EnsureComponent<NearInteractionGrabbable>();
                    g.ShowTetherWhenManipulating = drawTetherWhenManipulating;

                    GameObject visualsScale = new GameObject();
                    visualsScale.name = "visualsScale";
                    visualsScale.transform.parent = corner.transform;
                    visualsScale.transform.localPosition = Vector3.zero;

                    // Compute mirroring scale
                    {
                        Vector3 p = boundsCorners[i];
                        visualsScale.transform.localScale = new Vector3(Mathf.Sign(p[0]), Mathf.Sign(p[1]), Mathf.Sign(p[2]));
                    }

                    // Instantiate proper prefab based on isFlattened. (2D slate handle vs 3D handle)
                    GameObject cornerVisual = Instantiate(isFlattened ? scaleHandleSlatePrefab : scaleHandlePrefab, visualsScale.transform);
                    cornerVisual.name = "visuals";

                    // this is the size of the corner visuals
                    var cornerbounds = GetMaxBounds(cornerVisual);
                    // we need to multiply by this amount to get to desired scale handle size
                    var invScale = scaleHandleSize / cornerbounds.size.x;
                    cornerVisual.transform.localScale = new Vector3(invScale, invScale, invScale);
                    cornerVisualScaleToMatchHandleSize = invScale;

                    if (isFlattened)
                    {
                        // Rotate 2D slate handle asset for proper orientation
                        cornerVisual.transform.Rotate(0, 0, -90);
                    }

                    ApplyMaterialToAllRenderers(cornerVisual, handleMaterial);


                    corners.Add(corner.transform);
<<<<<<< HEAD
                    cornersProximate.Add(HandleProximityState.FullsizeNoProximity);
                    Renderer renderer = cornerVisuals.GetComponent<Renderer>();
                    if (renderer != null)
                    {
                        cornerRenderers.Add(renderer);
                    }
=======
                    cornerVisuals.Add(cornerVisual.transform);
>>>>>>> ed7e9f47
                }
            }
        }

        private Bounds GetMaxBounds(GameObject g)
        {
            var b = new Bounds();
            foreach (Renderer r in g.GetComponentsInChildren<Renderer>())
            {
                if (b.size == Vector3.zero)
                {
                    b = r.bounds;
                }
                else
                {
                    b.Encapsulate(r.bounds);
                }
            }
            return b;
        }

        private void AddLinks()
        {
            edgeCenters = new Vector3[12];

            CalculateEdgeCenters();

            edgeAxes = new CardinalAxisType[12];
            edgeAxes[0] = CardinalAxisType.X;
            edgeAxes[1] = CardinalAxisType.Y;
            edgeAxes[2] = CardinalAxisType.X;
            edgeAxes[3] = CardinalAxisType.Y;
            edgeAxes[4] = CardinalAxisType.X;
            edgeAxes[5] = CardinalAxisType.Y;
            edgeAxes[6] = CardinalAxisType.X;
            edgeAxes[7] = CardinalAxisType.Y;
            edgeAxes[8] = CardinalAxisType.Z;
            edgeAxes[9] = CardinalAxisType.Z;
            edgeAxes[10] = CardinalAxisType.Z;
            edgeAxes[11] = CardinalAxisType.Z;

            if (rotationHandlePrefab == null)
            {
                for (int i = 0; i < edgeCenters.Length; ++i)
                {
                    GameObject ball = GameObject.CreatePrimitive(PrimitiveType.Sphere);
                    ball.name = "midpoint_" + i.ToString();

                    ball.transform.localScale = new Vector3(rotationHandleSize, rotationHandleSize, rotationHandleSize);
                    ball.transform.position = edgeCenters[i];
                    ball.transform.parent = rigRoot.transform;

                    // In order for the ball to be grabbed using near interaction we need
                    // to add NearInteractionGrabbable;
                    var g = ball.EnsureComponent<NearInteractionGrabbable>();
                    g.ShowTetherWhenManipulating = drawTetherWhenManipulating;

                    SphereCollider collider = ball.GetComponent<SphereCollider>();
                    collider.radius *= rotationHandleColliderSize;
                    balls.Add(ball.transform);
                    ballsProximate.Add(HandleProximityState.FullsizeNoProximity);
                    ballRenderers.Add(ball.GetComponent<Renderer>());

                    if (handleMaterial != null)
                    {
                        Renderer renderer = ball.GetComponent<Renderer>();
                        renderer.material = handleMaterial;
                    }
                }
            }
            else
            {
                for (int i = 0; i < edgeCenters.Length; ++i)
                {
                    GameObject ball = Instantiate(rotationHandlePrefab, rigRoot.transform);
                    ball.name = "midpoint_" + i.ToString();
                    ball.transform.localPosition = edgeCenters[i];

                    // Align handle with its edge assuming that the prefab is initially aligned with the up direction 
                    if (edgeAxes[i] == CardinalAxisType.X)
                    {
                        Quaternion realignment = Quaternion.FromToRotation(Vector3.up, Vector3.right);
                        ball.transform.localRotation = realignment * ball.transform.localRotation;
                    }
                    else if (edgeAxes[i] == CardinalAxisType.Z)
                    {
                        Quaternion realignment = Quaternion.FromToRotation(Vector3.up, Vector3.forward);
                        ball.transform.localRotation = realignment * ball.transform.localRotation;
                    }

                    if (rotationHandlePrefabColliderType == RotationHandlePrefabCollider.Sphere)
                    {
                        SphereCollider sphereCollider = ball.AddComponent<SphereCollider>();
                        sphereCollider.radius = 0.5f * rotationHandleSize;
                        float localScale = ball.transform.localScale.x;
                        sphereCollider.radius = 0.04f / localScale;
                    }
                    else if (rotationHandlePrefabColliderType == RotationHandlePrefabCollider.Box)
                    {
                        Debug.Assert(rotationHandlePrefabColliderType == RotationHandlePrefabCollider.Box);
                        BoxCollider collider = ball.AddComponent<BoxCollider>();
                        float localScale = ball.transform.localScale.x;
                        (collider as BoxCollider).size = new Vector3(0.02f / localScale, 0.02f / localScale, 0.02f / localScale);
                    }

                    // In order for the ball to be grabbed using near interaction we need
                    // to add NearInteractionGrabbable;
                    var g = ball.EnsureComponent<NearInteractionGrabbable>();
                    g.ShowTetherWhenManipulating = drawTetherWhenManipulating;

                    ApplyMaterialToAllRenderers(ball, handleMaterial);

                    balls.Add(ball.transform);
                    ballsProximate.Add(HandleProximityState.FullsizeNoProximity);
                    Renderer renderer = ball.GetComponent<Renderer>();
                    if (renderer != null)
                    {
                        ballRenderers.Add(renderer);
                    }
                }
            }

            if (links != null)
            {
                GameObject link;
                for (int i = 0; i < edgeCenters.Length; ++i)
                {
                    if (wireframeShape == WireframeType.Cubic)
                    {
                        link = GameObject.CreatePrimitive(PrimitiveType.Cube);
                        Destroy(link.GetComponent<BoxCollider>());
                    }
                    else
                    {
                        link = GameObject.CreatePrimitive(PrimitiveType.Cylinder);
                        Destroy(link.GetComponent<CapsuleCollider>());
                    }
                    link.name = "link_" + i.ToString();


                    Vector3 linkDimensions = GetLinkDimensions();
                    if (edgeAxes[i] == CardinalAxisType.Y)
                    {
                        link.transform.localScale = new Vector3(wireframeEdgeRadius, linkDimensions.y, wireframeEdgeRadius);
                        link.transform.Rotate(new Vector3(0.0f, 90.0f, 0.0f));
                    }
                    else if (edgeAxes[i] == CardinalAxisType.Z)
                    {
                        link.transform.localScale = new Vector3(wireframeEdgeRadius, linkDimensions.z, wireframeEdgeRadius);
                        link.transform.Rotate(new Vector3(90.0f, 0.0f, 0.0f));
                    }
                    else//X
                    {
                        link.transform.localScale = new Vector3(wireframeEdgeRadius, linkDimensions.x, wireframeEdgeRadius);
                        link.transform.Rotate(new Vector3(0.0f, 0.0f, 90.0f));
                    }

                    link.transform.position = edgeCenters[i];
                    link.transform.parent = rigRoot.transform;
                    Renderer linkRenderer = link.GetComponent<Renderer>();
                    linkRenderers.Add(linkRenderer);

                    if (wireframeMaterial != null)
                    {
                        linkRenderer.material = wireframeMaterial;
                    }

                    links.Add(link.transform);
                }
            }
        }

        private void HandleIgnoreCollider()
        {
            if (handlesIgnoreCollider != null)
            {
                foreach (Transform corner in corners)
                {
                    Collider[] colliders = corner.gameObject.GetComponents<Collider>();
                    foreach (Collider collider in colliders)
                    {
                        UnityEngine.Physics.IgnoreCollision(collider, handlesIgnoreCollider);
                    }
                }

                foreach (Transform ball in balls)
                {
                    Collider[] colliders = ball.gameObject.GetComponents<Collider>();
                    foreach (Collider collider in colliders)
                    {
                        UnityEngine.Physics.IgnoreCollision(collider, handlesIgnoreCollider);
                    }
                }
            }
        }

        private void AddBoxDisplay()
        {
            if (boxMaterial != null)
            {
                boxDisplay = GameObject.CreatePrimitive(PrimitiveType.Cube);
                Destroy(boxDisplay.GetComponent<BoxCollider>());
                boxDisplay.name = "bounding box";

                ApplyMaterialToAllRenderers(boxDisplay, boxMaterial);

                boxDisplay.transform.localScale = 2.0f * currentBoundsExtents;
                boxDisplay.transform.parent = rigRoot.transform;
            }
        }

        private void SetBoundingBoxCollider()
        {
            // Make sure that the bounds of all child objects are up to date before we compute bounds
            UnityEngine.Physics.SyncTransforms();

            //Collider.bounds is world space bounding volume.
            //Mesh.bounds is local space bounding volume
            //Renderer.bounds is the same as mesh.bounds but in world space coords

            if (boundsOverride != null)
            {
                cachedTargetCollider = boundsOverride;
                cachedTargetCollider.transform.hasChanged = true;
            }
            else
            {
                Bounds bounds = GetTargetBounds();
                cachedTargetCollider = Target.AddComponent<BoxCollider>();
                if (boundsMethod == BoundsCalculationMethod.Renderers)
                {
                    cachedTargetCollider.center = bounds.center;
                    cachedTargetCollider.size = bounds.size;
                }
                else if (boundsMethod == BoundsCalculationMethod.Colliders)
                {
                    // bounds.center is in world space, but cachedTargetCollider.center is in local space
                    cachedTargetCollider.center = Target.transform.InverseTransformPoint(bounds.center);
                    cachedTargetCollider.size = Target.transform.InverseTransformSize(bounds.size);
                }
            }

            Vector3 scale = cachedTargetCollider.transform.lossyScale;
            Vector3 invScale = new Vector3(1.0f / scale[0], 1.0f / scale[1], 1.0f / scale[2]);
            cachedTargetCollider.size += Vector3.Scale(boxPadding, invScale);

            cachedTargetCollider.EnsureComponent<NearInteractionGrabbable>();
        }

        private Bounds GetTargetBounds()
        {
            Bounds bounds = new Bounds();

            List<Transform> toExplore = new List<Transform>();
            for (int i = 0; i < Target.transform.childCount; i++)
            {
                var child = Target.transform.GetChild(i);
                if (!child.name.Equals(rigRootName))
                {
                    toExplore.Add(child);
                }
            }
            if (toExplore.Count == 0)
            {
                bounds = GetSingleObjectBounds(Target);
                boundsMethod = BoundsCalculationMethod.Collider;
                return bounds;
            }
            else
            {
                for (int i = 0; i < toExplore.Count; ++i)
                {
                    var child = toExplore[i];
                    if (bounds.size == Vector3.zero)
                    {
                        bounds = GetSingleObjectBounds(child.gameObject);
                    }
                    else
                    {
                        Bounds childBounds = GetSingleObjectBounds(child.gameObject);
                        if (childBounds.size != Vector3.zero)
                        {
                            bounds.Encapsulate(childBounds);
                        }
                    }
                }

                if (bounds.size != Vector3.zero)
                {
                    boundsMethod = BoundsCalculationMethod.Colliders;
                    return bounds;
                }
            }

            //simple case: sum of existing colliders
            Collider[] colliders = Target.GetComponentsInChildren<Collider>();
            if (colliders.Length > 0)
            {
                //Collider.bounds is in world space.
                bounds = colliders[0].bounds;
                for (int i = 0; i < colliders.Length; ++i)
                {
                    Bounds colliderBounds = colliders[i].bounds;
                    if (colliderBounds.size != Vector3.zero)
                    {
                        bounds.Encapsulate(colliderBounds);
                    }
                }
                if (bounds.size != Vector3.zero)
                {
                    boundsMethod = BoundsCalculationMethod.Colliders;
                    return bounds;
                }
            }

            //Renderer bounds is local. Requires transform to global coordinate system.
            Renderer[] childRenderers = Target.GetComponentsInChildren<Renderer>();
            if (childRenderers.Length > 0)
            {
                bounds = new Bounds();
                bounds = childRenderers[0].bounds;
                for (int i = 0; i < childRenderers.Length; ++i)
                {
                    bounds.Encapsulate(childRenderers[i].bounds);
                }

                GetCornerPositionsFromBounds(bounds, ref boundsCorners);
                for (int c = 0; c < boundsCorners.Length; ++c)
                {
                    GameObject cube = GameObject.CreatePrimitive(PrimitiveType.Cube);
                    cube.name = c.ToString();
                    cube.transform.localScale = new Vector3(0.02f, 0.02f, 0.02f);
                    cube.transform.position = boundsCorners[c];
                }

                boundsMethod = BoundsCalculationMethod.Renderers;
                return bounds;
            }

            MeshFilter[] meshFilters = Target.GetComponentsInChildren<MeshFilter>();
            if (meshFilters.Length > 0)
            {
                //Mesh.bounds is local space bounding volume
                bounds.size = meshFilters[0].mesh.bounds.size;
                bounds.center = meshFilters[0].mesh.bounds.center;
                for (int i = 0; i < meshFilters.Length; ++i)
                {
                    bounds.Encapsulate(meshFilters[i].mesh.bounds);
                }
                if (bounds.size != Vector3.zero)
                {
                    bounds.center = Target.transform.position;
                    boundsMethod = BoundsCalculationMethod.MeshFilters;
                    return bounds;
                }
            }

            BoxCollider boxCollider = Target.AddComponent<BoxCollider>();
            bounds = boxCollider.bounds;
            Destroy(boxCollider);
            boundsMethod = BoundsCalculationMethod.Collider;
            return bounds;
        }

        private Bounds GetSingleObjectBounds(GameObject gameObject)
        {
            Bounds bounds = new Bounds(Vector3.zero, Vector3.zero);
            BoxCollider boxCollider;
            boxCollider = gameObject.GetComponent<BoxCollider>();
            if (boxCollider == null)
            {
                boxCollider = gameObject.AddComponent<BoxCollider>();
                bounds = boxCollider.bounds;
                DestroyImmediate(boxCollider);
            }
            else
            {
                bounds = boxCollider.bounds;
            }

            return bounds;
        }

        private void SetMaterials()
        {
            //ensure materials
            if (wireframeMaterial == null)
            {
                float[] color = { 1.0f, 1.0f, 1.0f, 0.75f };

                Shader shader = Shader.Find("Mixed Reality Toolkit/Standard");

                wireframeMaterial = new Material(shader);
                wireframeMaterial.EnableKeyword("_InnerGlow");
                wireframeMaterial.SetColor("_Color", new Color(0.0f, 0.63f, 1.0f));
                wireframeMaterial.SetFloat("_InnerGlow", 1.0f);
                wireframeMaterial.SetFloatArray("_InnerGlowColor", color);
            }
            if (handleMaterial == null && handleMaterial != wireframeMaterial)
            {
                float[] color = { 1.0f, 1.0f, 1.0f, 0.75f };

                Shader shader = Shader.Find("Mixed Reality Toolkit/Standard");

                handleMaterial = new Material(shader);
                handleMaterial.EnableKeyword("_InnerGlow");
                handleMaterial.SetColor("_Color", new Color(0.0f, 0.63f, 1.0f));
                handleMaterial.SetFloat("_InnerGlow", 1.0f);
                handleMaterial.SetFloatArray("_InnerGlowColor", color);
            }
            if (handleGrabbedMaterial == null && handleGrabbedMaterial != handleMaterial && handleGrabbedMaterial != wireframeMaterial)
            {
                float[] color = { 1.0f, 1.0f, 1.0f, 0.75f };

                Shader shader = Shader.Find("Mixed Reality Toolkit/Standard");

                handleGrabbedMaterial = new Material(shader);
                handleGrabbedMaterial.EnableKeyword("_InnerGlow");
                handleGrabbedMaterial.SetColor("_Color", new Color(0.0f, 0.63f, 1.0f));
                handleGrabbedMaterial.SetFloat("_InnerGlow", 1.0f);
                handleGrabbedMaterial.SetFloatArray("_InnerGlowColor", color);
            }
        }

        private void InitializeDataStructures()
        {
            rigRoot = new GameObject(rigRootName).transform;
            rigRoot.parent = transform;


            boundsCorners = new Vector3[8];

            corners = new List<Transform>();
<<<<<<< HEAD
            cornersProximate = new List<HandleProximityState>();
            cornerRenderers = new List<Renderer>();

=======
            cornerVisuals = new List<Transform>();
>>>>>>> ed7e9f47
            balls = new List<Transform>();
            ballsProximate = new List<HandleProximityState>();
            ballRenderers = new List<Renderer>();

            if (showWireframe)
            {
                links = new List<Transform>();
                linkRenderers = new List<Renderer>();
            }

            sourcesDetected = new List<IMixedRealityController>();
        }

        private void CalculateEdgeCenters()
        {
            if (boundsCorners != null && edgeCenters != null)
            {
                edgeCenters[0] = (boundsCorners[0] + boundsCorners[1]) * 0.5f;
                edgeCenters[1] = (boundsCorners[0] + boundsCorners[2]) * 0.5f;
                edgeCenters[2] = (boundsCorners[3] + boundsCorners[2]) * 0.5f;
                edgeCenters[3] = (boundsCorners[3] + boundsCorners[1]) * 0.5f;

                edgeCenters[4] = (boundsCorners[4] + boundsCorners[5]) * 0.5f;
                edgeCenters[5] = (boundsCorners[4] + boundsCorners[6]) * 0.5f;
                edgeCenters[6] = (boundsCorners[7] + boundsCorners[6]) * 0.5f;
                edgeCenters[7] = (boundsCorners[7] + boundsCorners[5]) * 0.5f;

                edgeCenters[8] = (boundsCorners[0] + boundsCorners[4]) * 0.5f;
                edgeCenters[9] = (boundsCorners[1] + boundsCorners[5]) * 0.5f;
                edgeCenters[10] = (boundsCorners[2] + boundsCorners[6]) * 0.5f;
                edgeCenters[11] = (boundsCorners[3] + boundsCorners[7]) * 0.5f;
            }
        }

        private void CaptureInitialState()
        {
            var target = Target;
            if (target != null)
            {
                initialScaleAtStart = target.transform.localScale;

                maximumScale = initialScaleAtStart * scaleMaximum;
                minimumScale = initialScaleAtStart * scaleMinimum;
                isChildOfTarget = transform.IsChildOf(target.transform);
            }
        }

        private Vector3 ClampScale(Vector3 scale)
        {
            if (Vector3.Min(maximumScale, scale) != scale)
            {
                float maxRatio = 0.0f;
                int maxIdx = -1;

                // Find out the component with the maximum ratio to its maximum allowed value
                for (int i = 0; i < 3; ++i)
                {
                    if (maximumScale[i] > 0)
                    {
                        float ratio = scale[i] / maximumScale[i];
                        if (ratio > maxRatio)
                        {
                            maxRatio = ratio;
                            maxIdx = i;
                        }
                    }
                }

                if (maxIdx != -1)
                {
                    scale /= maxRatio;
                }
            }

            if (Vector3.Max(minimumScale, scale) != scale)
            {
                float minRatio = 1.0f;
                int minIdx = -1;

                // Find out the component with the minimum ratio to its minimum allowed value
                for (int i = 0; i < 3; ++i)
                {
                    if (minimumScale[i] > 0)
                    {
                        float ratio = scale[i] / minimumScale[i];
                        if (ratio < minRatio)
                        {
                            minRatio = ratio;
                            minIdx = i;
                        }
                    }
                }

                if (minIdx != -1)
                {
                    scale /= minRatio;
                }
            }

            return scale;
        }

        private Vector3 GetLinkDimensions()
        {
            float linkLengthAdjustor = wireframeShape == WireframeType.Cubic ? 2.0f : 1.0f - (6.0f * wireframeEdgeRadius);
            return (currentBoundsExtents * linkLengthAdjustor) + new Vector3(wireframeEdgeRadius, wireframeEdgeRadius, wireframeEdgeRadius);
        }

        private bool ShouldRotateHandleBeVisible(CardinalAxisType axisType)
        {
            return
                (axisType == CardinalAxisType.X && showRotationHandleForX) ||
                (axisType == CardinalAxisType.Y && showRotationHandleForY) ||
                (axisType == CardinalAxisType.Z && showRotationHandleForZ);
        }

        private void ResetHandleVisibility()
        {
            if (currentPointer != null)
            {
                return;
            }

            bool isVisible;

            //set balls visibility
            if (balls != null)
            {
                isVisible = (active == true && wireframeOnly == false);
                for (int i = 0; i < balls.Count; ++i)
                {
                    balls[i].gameObject.SetActive(isVisible && ShouldRotateHandleBeVisible(edgeAxes[i]));
                    ApplyMaterialToAllRenderers(balls[i].gameObject, handleMaterial);
                }
            }

            //set link visibility
            if (links != null)
            {
                isVisible = active == true;
                for (int i = 0; i < linkRenderers.Count; ++i)
                {
                    if (linkRenderers[i] != null)
                    {
                        linkRenderers[i].enabled = isVisible;
                    }
                }
            }

            //set box display visibility
            if (boxDisplay != null)
            {
                boxDisplay.SetActive(active);
                ApplyMaterialToAllRenderers(boxDisplay, boxMaterial);
            }

            //set corner visibility
            if (corners != null)
            {
                isVisible = (active == true && wireframeOnly == false && showScaleHandles == true);

                for (int i = 0; i < corners.Count; ++i)
                {
                    corners[i].gameObject.SetActive(isVisible);
                    ApplyMaterialToAllRenderers(corners[i].gameObject, handleMaterial);
                }
            }

            SetHiddenHandles();
        }

        private void SetHighlighted(Transform activeHandle)
        {
            //turn off all balls
            if (balls != null)
            {
                for (int i = 0; i < balls.Count; ++i)
                {
                    if (balls[i] != activeHandle)
                    {
                        balls[i].gameObject.SetActive(false);
                    }
                    else
                    {
                        ApplyMaterialToAllRenderers(balls[i].gameObject, handleGrabbedMaterial);
                    }
                }
            }

            //turn off all corners
            if (corners != null)
            {
                for (int i = 0; i < corners.Count; ++i)
                {
                    if (corners[i] != activeHandle)
                    {
                        corners[i].gameObject.SetActive(false);
                    }
                    else
                    {
                        ApplyMaterialToAllRenderers(corners[i].gameObject, handleGrabbedMaterial);
                    }
                }
            }

            //update the box material to the grabbed material
            if (boxDisplay != null)
            {
                ApplyMaterialToAllRenderers(boxDisplay, boxGrabbedMaterial);
            }
        }

        private void UpdateBounds()
        {
            if (cachedTargetCollider != null)
            {
                // Store current rotation then zero out the rotation so that the bounds
                // are computed when the object is in its 'axis aligned orientation'.
                Quaternion currentRotation = Target.transform.rotation;
                Target.transform.rotation = Quaternion.identity;
                UnityPhysics.SyncTransforms(); // Update collider bounds

                Vector3 boundsExtents = cachedTargetCollider.bounds.extents;

                // After bounds are computed, restore rotation...
                Target.transform.rotation = currentRotation;
                UnityPhysics.SyncTransforms();

                if (boundsExtents != Vector3.zero)
                {
                    if (flattenAxis == FlattenModeType.FlattenAuto)
                    {
                        float min = Mathf.Min(boundsExtents.x, Mathf.Min(boundsExtents.y, boundsExtents.z));
                        flattenAxis = (min == boundsExtents.x) ? FlattenModeType.FlattenX :
                            ((min == boundsExtents.y) ? FlattenModeType.FlattenY : FlattenModeType.FlattenZ);
                    }

                    boundsExtents.x = (flattenAxis == FlattenModeType.FlattenX) ? 0.0f : boundsExtents.x;
                    boundsExtents.y = (flattenAxis == FlattenModeType.FlattenY) ? 0.0f : boundsExtents.y;
                    boundsExtents.z = (flattenAxis == FlattenModeType.FlattenZ) ? 0.0f : boundsExtents.z;
                    currentBoundsExtents = boundsExtents;

                    GetCornerPositionsFromBounds(new Bounds(Vector3.zero, boundsExtents * 2.0f), ref boundsCorners);
                    CalculateEdgeCenters();
                }
            }
        }

        private void UpdateRigHandles()
        {
            if (rigRoot != null && Target != null)
            {
                // We move the rigRoot to the scene root to ensure that non-uniform scaling performed
                // anywhere above the rigRoot does not impact the position of rig corners / edges
                rigRoot.parent = null;

                rigRoot.rotation = Quaternion.identity;
                rigRoot.position = Vector3.zero;

                for (int i = 0; i < corners.Count; ++i)
                {
                    corners[i].position = boundsCorners[i];
                }

                Vector3 rootScale = rigRoot.lossyScale;
                Vector3 invRootScale = new Vector3(1.0f / rootScale[0], 1.0f / rootScale[1], 1.0f / rootScale[2]);

                // Compute the local scale that produces the desired world space dimensions
                Vector3 linkDimensions = Vector3.Scale(GetLinkDimensions(), invRootScale);
                Vector3 cornerDimensions = Vector3.Scale(cornerVisualScaleToMatchHandleSize * Vector3.one, invRootScale);
                Vector3 ballDimenions = Vector3.Scale(rotationHandleDiameter * Vector3.one, invRootScale);

                for (int i = 0; i < cornerVisuals.Count; i++)
                {
                   cornerVisuals[i].localScale = cornerDimensions;
                }

                for (int i = 0; i < balls.Count; i++)
                {
                    balls[i].localScale = ballDimenions;
                }

                for (int i = 0; i < edgeCenters.Length; ++i)
                {
                    balls[i].position = edgeCenters[i];

                    if (links != null)
                    {
                        links[i].position = edgeCenters[i];

                        if (edgeAxes[i] == CardinalAxisType.X)
                        {
                            links[i].localScale = new Vector3(wireframeEdgeRadius, linkDimensions.x, wireframeEdgeRadius);
                        }
                        else if (edgeAxes[i] == CardinalAxisType.Y)
                        {
                            links[i].localScale = new Vector3(wireframeEdgeRadius, linkDimensions.y, wireframeEdgeRadius);
                        }
                        else//Z
                        {
                            links[i].localScale = new Vector3(wireframeEdgeRadius, linkDimensions.z, wireframeEdgeRadius);
                        }
                    }
                }

                if (boxDisplay != null)
                {
                    // Compute the local scale that produces the desired world space size
                    boxDisplay.transform.localScale = Vector3.Scale(2.0f * currentBoundsExtents, invRootScale);
                }

                //move rig into position and rotation
                rigRoot.position = cachedTargetCollider.bounds.center;
                rigRoot.rotation = Target.transform.rotation;

                rigRoot.parent = transform;
            }
        }

        private HandleProximityState ScaleHandleByProximity(Transform handle, Renderer renderer, HandleProximityState state, List<Vector3> points, float defaultScale)
        {
            HandleProximityState newState = state;
            float closestDistanceSqr = float.MaxValue;
            foreach (Vector3 point in points)
            {
                closestDistanceSqr = Mathf.Min(closestDistanceSqr, (handle.position - point).sqrMagnitude);
            }

            if (closestDistanceSqr < handleCloseProximity)
            {
                newState = HandleProximityState.CloseProximity;
            }
            else if (closestDistanceSqr < handleMediumProximity)
            {
                newState = HandleProximityState.MediumProximity;
            }
            else//far
            {
                newState = HandleProximityState.FullsizeNoProximity;
            }

            ScaleHandle(handle, newState, defaultScale);

            if (renderer != null && state != newState)
            {
                renderer.material = newState == HandleProximityState.CloseProximity ? handleGrabbedMaterial : handleMaterial;
            }
            return newState;
        }

        private void ScaleHandle(Transform handle, HandleProximityState targetState, float defaultScale)
        {
            float targetScale = targetState == HandleProximityState.CloseProximity ? closeScale : (targetState == HandleProximityState.MediumProximity ? mediumScale : farScale);
            float weight = (targetState == HandleProximityState.CloseProximity ? closeGrowRate : (targetState == HandleProximityState.MediumProximity ? mediumGrowRate : farGrowRate));
            float newLocalScale = (handle.transform.localScale.x * (1.0f - weight)) + (scaleHandleSize * targetScale * weight) * defaultScale;
            handle.transform.localScale = new Vector3(newLocalScale, newLocalScale, newLocalScale);

            Collider collider = handle.gameObject.GetComponent<Collider>();
            if (collider && collider is BoxCollider)
            {
                newLocalScale = Mathf.Abs(newLocalScale);
                newLocalScale /= scaleHandleColliderSize != 0.0f ? scaleHandleColliderSize : 1.0f;
                (collider as BoxCollider).size = newLocalScale > 0.0f ? new Vector3(0.02f / newLocalScale, 0.02f / newLocalScale, 0.02f / newLocalScale) : Vector3.zero;
            }
            else if (collider && collider is SphereCollider)
            {
                newLocalScale = Mathf.Abs(newLocalScale);
                newLocalScale /= rotationHandleColliderSize != 0.0f ? rotationHandleColliderSize : 1.0f;
                (collider as SphereCollider).radius = newLocalScale > 0.0f ? 0.02f / newLocalScale : 0.0f;
            }
        }

        private void HandleProximityScaling(bool forceFar = false)
        {
            if (corners.Count > 0 || balls.Count > 0)
            {
                inputPoints.Clear();
                //only use proximity effect if nothing is being dragged or grabbed
                if (currentPointer == null && forceFar == false)
                {
                    Vector3 point;
                    if (TryGetPointerPoint(Handedness.Left, out point))
                    {
                        inputPoints.Add(point);
                    }
                    if (TryGetPointerPoint(Handedness.Right, out point))
                    {
                        inputPoints.Add(point);
                    }
                    if (TryGetEyeGazePoint(out point))
                    {
                        inputPoints.Add(point);
                    }

                    GetControllerPoints(inputPoints);

                    if (inputPoints.Count > 0)
                    {
                        for (int i = 0; i < corners.Count; ++i)
                        {
                            cornersProximate[i] = ScaleHandleByProximity(corners[i], cornerRenderers.Count > 0 ? cornerRenderers[i] : null, cornersProximate[i], inputPoints, scaleHandleSize);
                        }

                        for (int i = 0; i < balls.Count; ++i)
                        {
                            ballsProximate[i] = ScaleHandleByProximity(balls[i], ballRenderers.Count > 0 ? ballRenderers[i] : null, ballsProximate[i], inputPoints, rotationHandleSize);
                        }
                    }
                }
                else if (forceFar == true)
                {
                    for (int i = 0; i < corners.Count; ++i)
                    {
                        if (cornerRenderers[i] != null && cornersProximate[i] != HandleProximityState.FullsizeNoProximity)
                        {
                            cornerRenderers[i].material = handleMaterial;
                        }
                        corners[i].transform.localScale = (scaleHandleSize * farScale * scaleHandleSize) * Vector3.one;
                        cornersProximate[i] = HandleProximityState.FullsizeNoProximity;
                    }

                    for (int i = 0; i < balls.Count; ++i)
                    {
                        if (ballRenderers[i] != null && ballsProximate[i] != HandleProximityState.FullsizeNoProximity)
                        {
                            ballRenderers[i].material = handleMaterial;
                        }
                        balls[i].transform.localScale = (scaleHandleSize * farScale * rotationHandleSize) * Vector3.one;
                        ballsProximate[i] = HandleProximityState.FullsizeNoProximity;
                    }
                }
            }
        }

        private HandleType GetHandleType(Transform handle)
        {
            for (int i = 0; i < balls.Count; ++i)
            {
                if (handle == balls[i])
                {
                    return HandleType.Rotation;
                }
            }
            for (int i = 0; i < corners.Count; ++i)
            {
                if (handle == corners[i])
                {
                    return HandleType.Scale;
                }
            }

            return HandleType.None;
        }

        private bool TryGetPointerPoint(Handedness handed, out Vector3 point)
        {
            IMixedRealityHand hand = HandJointUtils.FindHand(handed);
            if (hand != null && hand.InputSource.Pointers[0].Result != null)
            {
                point = hand.InputSource.Pointers[0].Result.Details.Point;
                hand = null;
                return true;
            }

            MixedRealityPose pose;
            if (HandJointUtils.TryGetJointPose(Utilities.TrackedHandJoint.IndexTip, handed, out pose))
            {
                point = pose.Position;
                return true;
            }

            point = new Vector3(float.NaN, float.NaN, float.NaN);
            return false;
        }

        private bool TryGetEyeGazePoint(out Vector3 point)
        {
            if (EyeTrackingProvider != null && EyeTrackingProvider.GazePointer != null && eyeTrackingProvider.GazePointer.Result != null)
            {
                point = eyeTrackingProvider.GazePointer.Result.Details.Point;
                return true;
            }
            point = new Vector3(float.NaN, float.NaN, float.NaN);
            return false;
        }

        private void GetControllerPoints(List<Vector3> points)
        {
            foreach (IMixedRealityInputSource source in inputSystem.DetectedInputSources)
            {
                if (source.SourceType == InputSourceType.Controller && source.Pointers[0].Result != null)
                {
                    points.Add(source.Pointers[0].Result.Details.Point);
                }
            }
        }

        private void Flatten()
        {
            if (flattenAxis == FlattenModeType.FlattenX)
            {
                flattenedHandles = new int[] { 0, 4, 2, 6 };
            }
            else if (flattenAxis == FlattenModeType.FlattenY)
            {
                flattenedHandles = new int[] { 1, 3, 5, 7 };
            }
            else if (flattenAxis == FlattenModeType.FlattenZ)
            {
                flattenedHandles = new int[] { 9, 10, 8, 11 };
            }

            if (flattenedHandles != null && linkRenderers != null)
            {
                for (int i = 0; i < flattenedHandles.Length; ++i)
                {
                    linkRenderers[flattenedHandles[i]].enabled = false;
                }
            }
        }

        private void SetHiddenHandles()
        {
            if (flattenedHandles != null)
            {
                for (int i = 0; i < flattenedHandles.Length; ++i)
                {
                    balls[flattenedHandles[i]].gameObject.SetActive(false);
                }
            }
        }

        private void GetCornerPositionsFromBounds(Bounds bounds, ref Vector3[] positions)
        {
            int numCorners = 1 << 3;
            if (positions == null || positions.Length != numCorners)
            {
                positions = new Vector3[numCorners];
            }

            // Permutate all axes using minCorner and maxCorner.
            Vector3 minCorner = bounds.center - bounds.extents;
            Vector3 maxCorner = bounds.center + bounds.extents;
            for (int c = 0; c < numCorners; c++)
            {
                positions[c] = new Vector3(
                    (c & (1 << 0)) == 0 ? minCorner[0] : maxCorner[0],
                    (c & (1 << 1)) == 0 ? minCorner[1] : maxCorner[1],
                    (c & (1 << 2)) == 0 ? minCorner[2] : maxCorner[2]);
            }
        }

        private static void ApplyMaterialToAllRenderers(GameObject root, Material material)
        {
            if (material != null)
            {
                Renderer[] renderers = root.GetComponentsInChildren<Renderer>();

                for (int i = 0; i < renderers.Length; ++i)
                {
                    renderers[i].material = material;
                }
            }
        }

        private bool DoesActivationMatchFocus(FocusEventData eventData)
        {
            switch (activation)
            {
                case BoundingBoxActivationType.ActivateOnStart:
                case BoundingBoxActivationType.ActivateManually:
                    return false;
                case BoundingBoxActivationType.ActivateByProximity:
                    return eventData.Pointer is IMixedRealityNearPointer;
                case BoundingBoxActivationType.ActivateByPointer:
                    return eventData.Pointer is IMixedRealityPointer;
                case BoundingBoxActivationType.ActivateByProximityAndPointer:
                    return true;
                default:
                    return false;
            }
        }

        private void DropController()
        {
            HandleType lastHandleType = currentHandleType;
            currentPointer = null;
            currentHandleType = HandleType.None;
            ResetHandleVisibility();

            if (lastHandleType == HandleType.Scale)
            {
                if (debugText != null) debugText.text = "OnPointerUp:ScaleStopped";
                ScaleStopped?.Invoke();
            }
            else if (lastHandleType == HandleType.Rotation)
            {
                if (debugText != null) debugText.text = "OnPointerUp:RotateStopped";
                RotateStopped?.Invoke();
            }
        }

        #endregion Private Methods


        #region Used Event Handlers

        void IMixedRealityFocusChangedHandler.OnFocusChanged(FocusEventData eventData)
        {
            if (activation == BoundingBoxActivationType.ActivateManually || activation == BoundingBoxActivationType.ActivateOnStart)
            {
                return;
            }

            if (!DoesActivationMatchFocus(eventData))
            {
                return;
            }

            bool handInProximity = eventData.NewFocusedObject != null && eventData.NewFocusedObject.transform.IsChildOf(transform);
            if (handInProximity == wireframeOnly)
            {
                wireframeOnly = !handInProximity;
                ResetHandleVisibility();
            }
        }

        void IMixedRealityFocusHandler.OnFocusExit(FocusEventData eventData)
        {
            if (currentPointer != null && eventData.Pointer == currentPointer)
            {
                DropController();
            }
        }

        void IMixedRealityFocusHandler.OnFocusEnter(FocusEventData eventData) { }

        void IMixedRealityPointerHandler.OnPointerUp(MixedRealityPointerEventData eventData)
        {
            if (currentPointer != null && eventData.Pointer == currentPointer)
            {
                DropController();
                eventData.Use();
            }
        }

        void IMixedRealityPointerHandler.OnPointerDown(MixedRealityPointerEventData eventData)
        {
            if (currentPointer == null && !eventData.used)
            {
                GameObject grabbedHandle = eventData.Pointer.Result.CurrentPointerTarget;
                Transform grabbedHandleTransform = grabbedHandle.transform;
                currentHandleType = GetHandleType(grabbedHandleTransform);
                if (currentHandleType != HandleType.None)
                {
                    currentPointer = eventData.Pointer;
                    initialGrabPoint = currentPointer.Result.Details.Point;
                    currentGrabPoint = initialGrabPoint;
                    initialScaleOnGrabStart = Target.transform.localScale;
                    initialPositionOnGrabStart = Target.transform.position;
                    grabPointInPointer = Quaternion.Inverse(eventData.Pointer.Rotation) * (initialGrabPoint - currentPointer.Position);

                    SetHighlighted(grabbedHandleTransform);

                    if (currentHandleType == HandleType.Scale)
                    {
                        // Will use this to scale the target relative to the opposite corner
                        oppositeCorner = rigRoot.transform.TransformPoint(-grabbedHandle.transform.localPosition);
                        diagonalDir = (grabbedHandle.transform.position - oppositeCorner).normalized;

                        ScaleStarted?.Invoke();

                        if (debugText != null)
                        {
                            debugText.text = "OnPointerDown:ScaleStarted";
                        }
                    }
                    else if (currentHandleType == HandleType.Rotation)
                    {
                        currentRotationAxis = GetRotationAxis(grabbedHandleTransform);

                        RotateStarted?.Invoke();

                        if (debugText != null)
                        {
                            debugText.text = "OnPointerDown:RotateStarted";
                        }
                    }

                    eventData.Use();
                }
            }

            if (currentPointer != null)
            {
                // Always mark the pointer data as used to prevent any other behavior to handle pointer events
                // as long as BoundingBox manipulation is active.
                // This is due to us reacting to both "Select" and "Grip" events.
                eventData.Use();
            }
        }

        void IMixedRealityPointerHandler.OnPointerDragged(MixedRealityPointerEventData eventData) { }

        public void OnSourceDetected(SourceStateEventData eventData)
        {
            if (eventData.Controller != null)
            {
                if (sourcesDetected.Count == 0 || sourcesDetected.Contains(eventData.Controller) == false)
                {
                    sourcesDetected.Add(eventData.Controller);
                }
            }
        }

        public void OnSourceLost(SourceStateEventData eventData)
        {
            sourcesDetected.Remove(eventData.Controller);

            if (currentPointer != null && currentPointer.InputSourceParent.SourceId == eventData.SourceId)
            {
                HandleType lastHandleType = currentHandleType;

                currentPointer = null;
                currentHandleType = HandleType.None;
                ResetHandleVisibility();

                if (lastHandleType == HandleType.Scale)
                {
                    if (debugText != null) debugText.text = "OnSourceLost:ScaleStopped";
                    ScaleStopped?.Invoke();
                }
                else if (lastHandleType == HandleType.Rotation)
                {
                    if (debugText != null) debugText.text = "OnSourceLost:RotateStopped";
                    RotateStopped?.Invoke();
                }
            }
        }

        #endregion Used Event Handlers


        #region Unused Event Handlers

        void IMixedRealityPointerHandler.OnPointerClicked(MixedRealityPointerEventData eventData) { }

        void IMixedRealityFocusChangedHandler.OnBeforeFocusChange(FocusEventData eventData) { }
        
        #endregion Unused Event Handlers
    }
}<|MERGE_RESOLUTION|>--- conflicted
+++ resolved
@@ -2,11 +2,8 @@
 // Licensed under the MIT License. See LICENSE in the project root for license information.
 
 using Microsoft.MixedReality.Toolkit.Input;
-<<<<<<< HEAD
 using Microsoft.MixedReality.Toolkit.Utilities;
-=======
 using System;
->>>>>>> ed7e9f47
 using System.Collections.Generic;
 using UnityEngine;
 using UnityEngine.Events;
@@ -463,7 +460,7 @@
         [Tooltip("Radius of the SphereCollider used in detecting grabs on rotation handles")] 
         private float rotationHandleColliderSize = 1.0f; 
  
-        public float RotationHandleColliderDiameter 
+        public float RotationHandleColliderSize 
         { 
             get { return rotationHandleColliderSize; } 
             set 
@@ -878,12 +875,8 @@
             get { return cachedTargetCollider; }
         }
 
-<<<<<<< HEAD
-        // True if this game object is a child of the Target one
-        private bool isChildOfTarget = false;
-        private static readonly string rigRootName = "rigRoot";
         private List<Vector3> inputPoints = new List<Vector3>();
-=======
+
         /// <summary>
         /// Returns list of transforms pointing to the scale handles of the bounding box.
         /// </summary>
@@ -891,7 +884,6 @@
         {
             get { return corners; }
         }
->>>>>>> ed7e9f47
 
         /// <summary>
         /// Returns list of transforms pointing to the rotation handles of the bounding box.
@@ -1211,13 +1203,10 @@
                     collider.size *= 1.35f;
 
                     corners.Add(cube.transform);
-<<<<<<< HEAD
                     cornersProximate.Add(HandleProximityState.FullsizeNoProximity);
                     cornerRenderers.Add(renderer);
-=======
                     // for default visuals, the corner visual == corner root transform
                     cornerVisuals.Add(cube.transform);
->>>>>>> ed7e9f47
 
                     if (handleMaterial != null)
                     {
@@ -1278,16 +1267,13 @@
 
 
                     corners.Add(corner.transform);
-<<<<<<< HEAD
                     cornersProximate.Add(HandleProximityState.FullsizeNoProximity);
-                    Renderer renderer = cornerVisuals.GetComponent<Renderer>();
+                    Renderer renderer = cornerVisual.GetComponent<Renderer>();
                     if (renderer != null)
                     {
                         cornerRenderers.Add(renderer);
                     }
-=======
                     cornerVisuals.Add(cornerVisual.transform);
->>>>>>> ed7e9f47
                 }
             }
         }
@@ -1721,13 +1707,9 @@
             boundsCorners = new Vector3[8];
 
             corners = new List<Transform>();
-<<<<<<< HEAD
             cornersProximate = new List<HandleProximityState>();
             cornerRenderers = new List<Renderer>();
-
-=======
             cornerVisuals = new List<Transform>();
->>>>>>> ed7e9f47
             balls = new List<Transform>();
             ballsProximate = new List<HandleProximityState>();
             ballRenderers = new List<Renderer>();
@@ -1998,7 +1980,7 @@
                 // Compute the local scale that produces the desired world space dimensions
                 Vector3 linkDimensions = Vector3.Scale(GetLinkDimensions(), invRootScale);
                 Vector3 cornerDimensions = Vector3.Scale(cornerVisualScaleToMatchHandleSize * Vector3.one, invRootScale);
-                Vector3 ballDimenions = Vector3.Scale(rotationHandleDiameter * Vector3.one, invRootScale);
+                Vector3 ballDimenions = Vector3.Scale(rotationHandleSize * Vector3.one, invRootScale);
 
                 for (int i = 0; i < cornerVisuals.Count; i++)
                 {
