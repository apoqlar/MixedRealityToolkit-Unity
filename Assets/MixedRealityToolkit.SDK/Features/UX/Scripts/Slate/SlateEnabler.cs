﻿// Copyright (c) Microsoft Corporation. All rights reserved.
// Licensed under the MIT License. See LICENSE in the project root for license information.

using UnityEngine;

namespace Microsoft.MixedReality.Toolkit.Input
{
    public class SlateEnabler : MonoBehaviour, IMixedRealityPointerHandler
    {
        [SerializeField]
        private HandInteractionPan panComponent = null;

        public void OnPointerClicked(MixedRealityPointerEventData eventData)
        {
        }

<<<<<<< HEAD
        public void OnPointerDown(MixedRealityPointerEventData eventData)
        {
            if (panComponent != null)
            {
                panComponent.Enabled = false;
            }
        }

        public void OnPointerUp(MixedRealityPointerEventData eventData)
=======
    public void OnPointerDragged(MixedRealityPointerEventData eventData) { }

    public void OnPointerUp(MixedRealityPointerEventData eventData)
    {
        if (panComponent != null)
>>>>>>> 74f238fe
        {
            if (panComponent != null)
            {
                panComponent.Enabled = true;
            }
        }
    }
}<|MERGE_RESOLUTION|>--- conflicted
+++ resolved
@@ -14,7 +14,6 @@
         {
         }
 
-<<<<<<< HEAD
         public void OnPointerDown(MixedRealityPointerEventData eventData)
         {
             if (panComponent != null)
@@ -23,14 +22,9 @@
             }
         }
 
+        public void OnPointerDragged(MixedRealityPointerEventData eventData) { }
+
         public void OnPointerUp(MixedRealityPointerEventData eventData)
-=======
-    public void OnPointerDragged(MixedRealityPointerEventData eventData) { }
-
-    public void OnPointerUp(MixedRealityPointerEventData eventData)
-    {
-        if (panComponent != null)
->>>>>>> 74f238fe
         {
             if (panComponent != null)
             {
