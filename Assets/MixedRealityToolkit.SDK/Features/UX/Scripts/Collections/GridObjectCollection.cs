--- conflicted
+++ resolved
@@ -12,11 +12,8 @@
     /// control panels or sets of prefab/objects.
     /// </summary>
     [HelpURL("https://microsoft.github.io/MixedRealityToolkit-Unity/Documentation/README_ObjectCollection.html")]
-<<<<<<< HEAD
     [AddComponentMenu("Scripts/MRTK/SDK/GridObjectCollection")]
-=======
     [ExecuteAlways]
->>>>>>> f8101e8b
     public partial class GridObjectCollection : BaseObjectCollection
     {
         [Tooltip("Type of surface to map the collection to")]
