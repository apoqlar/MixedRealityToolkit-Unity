﻿// Copyright (c) Microsoft Corporation. All rights reserved.
// Licensed under the MIT License. See LICENSE in the project root for license information.

using Microsoft.MixedReality.Toolkit.Input;
using System.Collections;
using System.Collections.Generic;
using UnityEngine;
using UnityEngine.Events;

namespace Microsoft.MixedReality.Toolkit.UI
{
    /// <summary>
    /// Uses input and action data to declare a set of states
    /// Maintains a collection of themes that react to state changes and provide sensory feedback
    /// Passes state information and input data on to receivers that detect patterns and does stuff.
    /// </summary>
    // TODO: Make sure all shader values are batched by theme

    [System.Serializable]

    public class Interactable :
        MonoBehaviour,
        IMixedRealityFocusChangedHandler,
        IMixedRealityFocusHandler,
        IMixedRealityPointerHandler,
        IMixedRealitySpeechHandler,
        IMixedRealityTouchHandler
    {
        /// <summary>
        /// Setup the input system
        /// </summary>
        private static IMixedRealityInputSystem inputSystem = null;
        protected static IMixedRealityInputSystem InputSystem
        {
            get
            {
                if (inputSystem == null)
                {
                    MixedRealityServiceRegistry.TryGetService<IMixedRealityInputSystem>(out inputSystem);
                }
                return inputSystem;
            }
        }

        // list of pointers
        protected List<IMixedRealityPointer> pointers = new List<IMixedRealityPointer>();
        public List<IMixedRealityPointer> Focusers => pointers;

        // list of sources
        protected HashSet<SourceStateEventData> sources = new HashSet<SourceStateEventData>();
        public HashSet<SourceStateEventData> Sources => sources;

        // is the interactable enabled?
        public bool Enabled = true;
        // a collection of states and basic state logic
        public States States;
        // the state logic for comparing state
        public InteractableStates StateManager;
        // which action is this interactable listening for
        public MixedRealityInputAction InputAction;

        // the id of the selected inputAction, for serialization
        [HideInInspector]
        public int InputActionId;
        // is the interactable listening to global events
        public bool IsGlobal = false;
        // a way of adding more layers of states for toggles
        public int Dimensions = 1;
        // is the interactive selectable
        public bool CanSelect = true;
        // can deselect a toggle, a radial button or tab would set this to false
        public bool CanDeselect = true;
        // a voice command to fire a click event
        public string VoiceCommand = "";
        // does the voice command require this to have focus?
        public bool RequiresFocus = true;

        /// <summary>
        /// Does this interactable require focus
        /// </summary>
        public bool FocusEnabled { get { return !IsGlobal; } set { IsGlobal = !value; } }

        // list of profiles can match themes with gameObjects
        public List<InteractableProfileItem> Profiles = new List<InteractableProfileItem>();
        // Base onclick event
        public UnityEvent OnClick = new UnityEvent();
        // list of events added to this interactable
        public List<InteractableEvent> Events = new List<InteractableEvent>();
        // the list of running theme instances to receive state changes
        public List<InteractableThemeBase> runningThemesList = new List<InteractableThemeBase>();

        // the list of profile settings, so theme values are not directly effected
        protected List<ProfileSettings> runningProfileSettings = new List<ProfileSettings>();
        // directly manipulate a theme value, skip blending
        protected bool forceUpdate = false;

        // basic button states
        public bool HasFocus { get; private set; }
        public bool HasPress { get; private set; }
        public bool IsDisabled { get; private set; }

        // advanced button states from InteractableStates.InteractableStateEnum
        public bool IsTargeted { get; private set; }
        public bool IsInteractive { get; private set; }
        public bool HasObservationTargeted { get; private set; }
        public bool HasObservation { get; private set; }
        public bool IsVisited { get; private set; }
        public bool IsToggled { get; private set; }
        public bool HasGesture { get; private set; }
        public bool HasGestureMax { get; private set; }
        public bool HasCollision { get; private set; }
        public bool HasVoiceCommand { get; private set; }
        public bool HasPhysicalTouch { get; private set; }
        public bool HasCustom { get; private set; }
        public bool HasGrab { get; private set; }

        // internal cached states
        protected State lastState;
        protected bool wasDisabled = false;

        // cache of current dimension
        protected int dimensionIndex = 0;

        // allows for switching colliders without firing a lose focus immediately
        // for advanced controls like drop-downs
        protected float rollOffTime = 0.25f;
        protected float rollOffTimer = 0.25f;

        // cache voice commands
        protected string[] voiceCommands;

        // IInteractableEvents
        protected List<IInteractableHandler> handlers = new List<IInteractableHandler>();
        protected Coroutine globalTimer;
        protected float clickTime = 0.3f;

        // reference to the pointer action that started an interaction
        protected MixedRealityInputAction pointerInputAction;

        // how many clicks does it take?
        protected int clickCount = 0;

        // cache a drag value
        protected Vector3 dragStart = Vector3.zero;

        protected List<MixedRealityInputAction> grabActions;

        /// <summary>
        /// how many times this interactable was clicked
        /// good for checking when a click event occurs.
        /// </summary>
        public int ClickCount => clickCount;

        public void AddHandler(IInteractableHandler handler)
        {
            if (!handlers.Contains(handler))
            {
                handlers.Add(handler);
            }
        }


        public void RemoveHandler(IInteractableHandler handler)
        {
            if (handlers.Contains(handler))
            {
                handlers.Remove(handler);
            }
        }

        #region InspectorHelpers
        public static bool TryGetInputActions(out string[] descriptionsArray)
        {
            if (!MixedRealityToolkit.IsInitialized || !MixedRealityToolkit.Instance.HasActiveProfile)
            {
                descriptionsArray = null;
                return false;
            }

            MixedRealityInputAction[] actions = InputSystem.InputSystemProfile.InputActionsProfile.InputActions;

            descriptionsArray = new string[actions.Length];
            for (int i = 0; i < actions.Length; i++)
            {
                descriptionsArray[i] = actions[i].Description;
            }

            return true;
        }

        /// <summary>
        /// Returns a list of states assigned to the Interactable
        /// </summary>
        /// <returns></returns>
        public State[] GetStates()
        {
            if (States != null)
            {
                return States.GetStates();
            }

            return new State[0];
        }
        #endregion InspectorHelpers

        #region MonoBehaviorImplementation

        protected virtual void Awake()
        {

<<<<<<< HEAD
=======
            if (States == null)
            {
                States = States.GetDefaultInteractableStates();
            }
>>>>>>> e33f8721
            InputAction = ResolveInputAction(InputActionId);
            SetupEvents();
            SetupThemes();
            SetupStates();
        }

        private void OnEnable()
        {
            if (IsGlobal)
            {
                InputSystem.Register(gameObject);
            }

            // validate states and reset if needed
            int pointersWithFocus = 0;
            int pointerCount = pointers.Count - 1;
            for (int i = pointerCount; i > -1; i--)
            {
                if ((Interactable)pointers[i].FocusTarget != this)
                {
                    pointers.RemoveAt(i);
                }
                else
                {
                    pointersWithFocus++;
                }
            }

            if (pointersWithFocus == 0)
            {
                ResetBaseStates();
            }
        }

        private void OnDisable()
        {
            if (IsGlobal)
            {
                InputSystem.Unregister(gameObject);
            }
        }

        protected virtual void Update()
        {
            if (rollOffTimer < rollOffTime && HasPress)
            {
                rollOffTimer += Time.deltaTime;

                if (rollOffTimer >= rollOffTime)
                {
                    SetPress(false);
                }
            }

            for (int i = 0; i < Events.Count; i++)
            {
                if (Events[i].Receiver != null)
                {
                    Events[i].Receiver.OnUpdate(StateManager, this);
                }
            }

            for (int i = 0; i < runningThemesList.Count; i++)
            {
                if (runningThemesList[i].Loaded)
                {
                    runningThemesList[i].OnUpdate(StateManager.CurrentState().ActiveIndex, this, forceUpdate);
                }
            }

            if (lastState != StateManager.CurrentState())
            {
                for (int i = 0; i < handlers.Count; i++)
                {
                    if (handlers[i] != null)
                    {
                        handlers[i].OnStateChange(StateManager, this);
                    }
                }
            }

            if (forceUpdate)
            {
                forceUpdate = false;
            }

            if (IsDisabled == Enabled)
            {
                SetDisabled(!Enabled);
            }

            lastState = StateManager.CurrentState();
        }

        #endregion MonoBehaviorImplimentation

        #region InteractableInitiation

        /// <summary>
        /// starts the StateManager
        /// </summary>
        protected virtual void SetupStates()
        {
            StateManager = States.SetupLogic();
        }

        /// <summary>
        /// Creates the event receiver instances from the Events list
        /// </summary>
        protected virtual void SetupEvents()
        {
            InteractableTypesContainer interactableTypes = InteractableEvent.GetEventTypes();

            for (int i = 0; i < Events.Count; i++)
            {
                Events[i].Receiver = InteractableEvent.GetReceiver(Events[i], interactableTypes);
                Events[i].Receiver.Host = this;
            }
        }

        /// <summary>
        /// Creates the list of theme instances based on all the theme settings
        /// </summary>
        protected virtual void SetupThemes()
        {
            runningThemesList = new List<InteractableThemeBase>();
            runningProfileSettings = new List<ProfileSettings>();
            for (int i = 0; i < Profiles.Count; i++)
            {
                ProfileSettings profileSettings = new ProfileSettings();
                List<ThemeSettings> themeSettingsList = new List<ThemeSettings>();
                for (int j = 0; j < Profiles[i].Themes.Count; j++)
                {
                    Theme theme = Profiles[i].Themes[j];
                    ThemeSettings themeSettings = new ThemeSettings();
                    if (Profiles[i].Target != null && theme != null)
                    {
                        List<InteractableThemePropertySettings> tempSettings = new List<InteractableThemePropertySettings>();
                        for (int n = 0; n < theme.Settings.Count; n++)
                        {
                            InteractableThemePropertySettings settings = theme.Settings[n];
                            settings.Theme = InteractableProfileItem.GetTheme(settings, Profiles[i].Target);

                            // add themes to theme list based on dimension
                            if (j == dimensionIndex)
                            {
                                runningThemesList.Add(settings.Theme);
                            }

                            tempSettings.Add(settings);
                        }

                        themeSettings.Settings = tempSettings;
                        themeSettingsList.Add(themeSettings);
                    }
                }

                profileSettings.ThemeSettings = themeSettingsList;
                runningProfileSettings.Add(profileSettings);
            }
        }

        #endregion InteractableInitiation

        #region SetButtonStates

        /// <summary>
        /// Grabs the state value index
        /// </summary>
        /// <param name="state"></param>
        /// <returns></returns>
        public int GetStateValue(InteractableStates.InteractableStateEnum state)
        {
            if (StateManager != null)
            {
                return StateManager.GetStateValue((int)state);
            }

            return 0;
        }

        /// <summary>
        /// Handle focus state changes
        /// </summary>
        /// <param name="focus"></param>
        public virtual void SetFocus(bool focus)
        {
            HasFocus = focus;
            if (!focus && HasPress)
            {
                rollOffTimer = 0;
            }
            else
            {
                rollOffTimer = rollOffTime;
            }

            SetState(InteractableStates.InteractableStateEnum.Focus, focus);
        }

        public virtual void SetPress(bool press)
        {
            HasPress = press;
            SetState(InteractableStates.InteractableStateEnum.Pressed, press);
        }

        public virtual void SetDisabled(bool disabled)
        {
            IsDisabled = disabled;
            Enabled = !disabled;
            SetState(InteractableStates.InteractableStateEnum.Disabled, disabled);
        }

        public virtual void SetTargeted(bool targeted)
        {
            IsTargeted = targeted;
            SetState(InteractableStates.InteractableStateEnum.Targeted, targeted);
        }

        public virtual void SetInteractive(bool interactive)
        {
            IsInteractive = interactive;
            SetState(InteractableStates.InteractableStateEnum.Interactive, interactive);
        }

        public virtual void SetObservationTargeted(bool targeted)
        {
            HasObservationTargeted = targeted;
            SetState(InteractableStates.InteractableStateEnum.ObservationTargeted, targeted);
        }

        public virtual void SetObservation(bool observation)
        {
            HasObservation = observation;
            SetState(InteractableStates.InteractableStateEnum.Observation, observation);
        }

        public virtual void SetVisited(bool visited)
        {
            IsVisited = visited;
            SetState(InteractableStates.InteractableStateEnum.Visited, visited);
        }

        public virtual void SetToggled(bool toggled)
        {
            IsToggled = toggled;
            SetState(InteractableStates.InteractableStateEnum.Toggled, toggled);
        }

        public virtual void SetGesture(bool gesture)
        {
            HasGesture = gesture;
            SetState(InteractableStates.InteractableStateEnum.Gesture, gesture);
        }

        public virtual void SetGestureMax(bool gesture)
        {
            HasGestureMax = gesture;
            SetState(InteractableStates.InteractableStateEnum.GestureMax, gesture);
        }

        public virtual void SetCollision(bool collision)
        {
            HasCollision = collision;
            SetState(InteractableStates.InteractableStateEnum.Collision, collision);
        }

        public virtual void SetCustom(bool custom)
        {
            HasCustom = custom;
            SetState(InteractableStates.InteractableStateEnum.Custom, custom);
        }

        public virtual void SetVoiceCommand(bool voice)
        {
            HasVoiceCommand = voice;
            SetState(InteractableStates.InteractableStateEnum.VoiceCommand, voice);
        }

        public virtual void SetPhysicalTouch(bool touch)
        {
            HasPhysicalTouch = touch;
            SetState(InteractableStates.InteractableStateEnum.PhysicalTouch, touch);
        }

        public virtual void SetGrab(bool grab)
        {
            HasGrab = grab;
            SetState(InteractableStates.InteractableStateEnum.Grab, grab);
        }

        /// <summary>
        /// a public way to set state directly
        /// </summary>
        /// <param name="state"></param>
        /// <param name="value"></param>
        public void SetState(InteractableStates.InteractableStateEnum state, bool value)
        {
            if (StateManager != null)
            {
                StateManager.SetStateValue(state, value ? 1 : 0);
            }

            UpdateState();
        }

        /// <summary>
        /// runs the state logic and sets state based on the current state values
        /// </summary>
        protected virtual void UpdateState()
        {
            StateManager.CompareStates();
        }

        /// <summary>
        /// Reset the basic interaction states
        /// </summary>
        public void ResetBaseStates()
        {
            // reset states
            SetFocus(false);
            SetPress(false);
            SetPhysicalTouch(false);
            SetGrab(false);
            SetGesture(false);
            SetGestureMax(false);
            SetVoiceCommand(false);

            if (globalTimer != null)
            {
                StopCoroutine(globalTimer);
                globalTimer = null;
            }
        }

        /// <summary>
        /// Reset all states in the Interactable and pointer information
        /// </summary>
        public void ResetAllStates()
        {
            pointers = new List<IMixedRealityPointer>();
            sources = new HashSet<SourceStateEventData>();
            ResetBaseStates();
            SetCollision(false);
            SetCustom(false);
            SetObservation(false);
            SetObservationTargeted(false);
            SetInteractive(false);
            SetCustom(false);
            SetTargeted(false);
            SetToggled(false);
            SetVisited(false);
        }

        #endregion SetButtonStates

        #region PointerManagement

        /// <summary>
        /// Adds a pointer to pointers, means a pointer is giving focus
        /// </summary>
        /// <param name="pointer"></param>
        private void AddPointer(IMixedRealityPointer pointer)
        {
            if (!pointers.Contains(pointer))
            {
                pointers.Add(pointer);
            }
        }

        /// <summary>
        /// Removes a pointer, lost focus
        /// </summary>
        /// <param name="pointer"></param>
        private void RemovePointer(IMixedRealityPointer pointer)
        {
            pointers.Remove(pointer);
        }

        #endregion PointerManagement

        #region MixedRealityFocusChangedHandlers

        public void OnBeforeFocusChange(FocusEventData eventData)
        {
            if (!CanInteract())
            {
                return;
            }

            if (eventData.NewFocusedObject == gameObject)
            {
                AddPointer(eventData.Pointer);
            }
            else if (eventData.OldFocusedObject == gameObject)
            {
                RemovePointer(eventData.Pointer);
            }
        }

        public void OnFocusChanged(FocusEventData eventData) { }

        #endregion MixedRealityFocusChangedHandlers

        #region MixedRealityFocusHandlers

        public void OnFocusEnter(FocusEventData eventData)
        {
            if (CanInteract())
            {
                SetFocus(pointers.Count > 0);
            }
        }

        public void OnFocusExit(FocusEventData eventData)
        {
            if (!CanInteract() && !HasFocus)
            {
                return;
            }

            SetFocus(pointers.Count > 0);
        }

        #endregion MixedRealityFocusHandlers

        #region MixedRealityPointerHandlers

        /// <summary>
        /// pointer up event has fired
        /// </summary>
        /// <param name="eventData"></param>
        public void OnPointerUp(MixedRealityPointerEventData eventData)
        {
            pointerInputAction = eventData.MixedRealityInputAction;
            if ((!CanInteract() && !HasPress))
            {
                return;
            }

            bool isGrab = IsGrab(eventData.Pointer, eventData.MixedRealityInputAction);

            if (ShouldListen(eventData.MixedRealityInputAction) || isGrab)
            {
                SetPress(false);
                if (isGrab)
                {
                    SetGrab(false);
                }

                SetGesture(false);
                eventData.Use();
            }
        }

        /// <summary>
        /// Pointer down event has fired
        /// </summary>
        /// <param name="eventData"></param>
        public void OnPointerDown(MixedRealityPointerEventData eventData)
        {
            pointerInputAction = eventData.MixedRealityInputAction;
            if (!CanInteract())
            {
                return;
            }

            bool isGrab = IsGrab(eventData.Pointer, eventData.MixedRealityInputAction);

            if (ShouldListen(eventData.MixedRealityInputAction) || isGrab)
            {
                SetPress(true);
                SetGrab(isGrab);

                dragStart = eventData.Pointer.Position;
                eventData.Use();
            }
        }

        public void OnPointerDragged(MixedRealityPointerEventData eventData)
        {
            if (!HasGesture && CanInteract() && (ShouldListen(eventData.MixedRealityInputAction) || eventData.MixedRealityInputAction.Description == "None") && (dragStart - eventData.Pointer.Position).magnitude > 0.1f)
            {
                SetGesture(true);
            }
        }

        public void OnPointerClicked(MixedRealityPointerEventData eventData)
        {
            // let the Input Handlers know what the pointer action is
            if (eventData != null)
            {
                pointerInputAction = eventData.MixedRealityInputAction;
            }

            // check to see if is global or focus - or - if is global, pointer event does not fire twice  - or - input event is not taking these actions already
            if (!CanInteract() || IsGlobal)
            {
                return;
            }

            if (StateManager != null)
            {
                if (eventData != null && ShouldListen(eventData.MixedRealityInputAction))
                {
                    IncreaseDimensionIndex();
                    SendOnClick(eventData.Pointer);
                    SetVisited(true);
                    eventData.Use();
                }
                else if (eventData == null && (HasFocus || IsGlobal)) // handle brute force
                {
                    IncreaseDimensionIndex();
                    StartGlobalVisual(false);
                    SendOnClick(null);
                    SetVisited(true);

                }
                else if (eventData == null && HasPhysicalTouch) // handle touch interactions
                {
                    IncreaseDimensionIndex();
                    StartGlobalVisual(false);
                    SendOnClick(null);
                    SetVisited(true);

                }
            }
        }

        #endregion MixedRealityPointerHandlers

        #region MixedRealityInputHandlers

        public void OnPositionInputChanged(InputEventData<Vector2> eventData)
        {
            // ignore
        }

        #endregion MixedRealityInputHandlers

        #region DimensionsUtilities

        /// <summary>
        /// A public way to access the current dimension
        /// </summary>
        /// <returns></returns>
        public int GetDimensionIndex()
        {
            return dimensionIndex;
        }

        /// <summary>
        /// a public way to increase a dimension, for cycle button
        /// </summary>
        public void IncreaseDimension()
        {
            IncreaseDimensionIndex();
        }

        /// <summary>
        /// a public way to decrease the dimension
        /// </summary>
        public void DecreaseDimension()
        {
            int index = dimensionIndex;
            if (index > 0)
            {
                index--;
            }
            else
            {
                index = Dimensions - 1;
            }

            SetDimensionIndex(index);
        }

        /// <summary>
        /// a public way to set the dimension index
        /// </summary>
        /// <param name="index"></param>
        public void SetDimensionIndex(int index)
        {
            int currentIndex = dimensionIndex;
            if (index < Dimensions)
            {
                dimensionIndex = index;

                if (currentIndex != dimensionIndex)
                {
                    FilterThemesByDimensions();
                    forceUpdate = true;
                }
            }
        }

        /// <summary>
        /// internal dimension cycling
        /// </summary>
        protected void IncreaseDimensionIndex()
        {
            int currentIndex = dimensionIndex;

            if (dimensionIndex < Dimensions - 1)
            {
                dimensionIndex++;
            }
            else
            {
                dimensionIndex = 0;
            }

            if (currentIndex != dimensionIndex)
            {
                FilterThemesByDimensions();
                forceUpdate = true;
            }
        }

        #endregion DimensionsUtilities

        #region InteractableUtilities

        /// <summary>
        /// Assigns the InputAction based on the InputActionId
        /// </summary>
        /// <param name="index"></param>
        /// <returns></returns>
        public static MixedRealityInputAction ResolveInputAction(int index)
        {
            MixedRealityInputAction[] actions = InputSystem.InputSystemProfile.InputActionsProfile.InputActions;
            index = Mathf.Clamp(index, 0, actions.Length - 1);
            return actions[index];
        }

        /// <summary>
        /// Get the themes based on the current dimesionIndex
        /// </summary>
        protected void FilterThemesByDimensions()
        {
            runningThemesList = new List<InteractableThemeBase>();

            for (int i = 0; i < runningProfileSettings.Count; i++)
            {
                ProfileSettings settings = runningProfileSettings[i];
                ThemeSettings themeSettings = settings.ThemeSettings[dimensionIndex];
                for (int j = 0; j < themeSettings.Settings.Count; j++)
                {
                    runningThemesList.Add(themeSettings.Settings[j].Theme);
                }
            }
        }

        /// <summary>
        /// Based on inputAction and state, should this interaction listen to this input?
        /// </summary>
        /// <param name="action"></param>
        /// <returns></returns>
        protected virtual bool ShouldListen(MixedRealityInputAction action)
        {
            bool isListening = HasFocus || IsGlobal;
            return action == InputAction && isListening;
        }

        /// <summary>
        /// Based on button settings and state, should this button listen to input?
        /// </summary>
        /// <returns></returns>
        protected virtual bool CanInteract()
        {
            if (!Enabled)
            {
                return false;
            }

            if (Dimensions > 1 && ((dimensionIndex != Dimensions - 1 & !CanSelect) || (dimensionIndex == Dimensions - 1 & !CanDeselect)))
            {
                return false;
            }

            return true;
        }

        /// <summary>
        /// A public way to trigger or route an onClick event from an external source, like PressableButton
        /// </summary>
        public void TriggerOnClick()
        {
            OnPointerClicked(null);
        }

        /// <summary>
        /// call onClick methods on receivers or IInteractableHandlers
        /// </summary>
        protected void SendOnClick(IMixedRealityPointer pointer)
        {
            OnClick.Invoke();
            clickCount++;

            for (int i = 0; i < Events.Count; i++)
            {
                if (Events[i].Receiver != null)
                {
                    Events[i].Receiver.OnClick(StateManager, this, pointer);
                }
            }

            for (int i = 0; i < handlers.Count; i++)
            {
                if (handlers[i] != null)
                {
                    handlers[i].OnClick(StateManager, this, pointer);
                }
            }
        }

        /// <summary>
        /// sets some visual states for automating button events like clicks from a keyword
        /// </summary>
        /// <param name="voiceCommand"></param>
        protected void StartGlobalVisual(bool voiceCommand = false)
        {
            if (voiceCommand)
            {
                StateManager.SetStateValue(InteractableStates.InteractableStateEnum.VoiceCommand, 1);
            }

            SetVisited(true);
            StateManager.SetStateValue(InteractableStates.InteractableStateEnum.Focus, 1);
            StateManager.SetStateValue(InteractableStates.InteractableStateEnum.Pressed, 1);
            UpdateState();

            if (globalTimer != null)
            {
                StopCoroutine(globalTimer);
            }

            globalTimer = StartCoroutine(GlobalVisualReset(clickTime));
        }

        /// <summary>
        /// Clears up any automated visual states
        /// </summary>
        /// <param name="time"></param>
        /// <returns></returns>
        protected IEnumerator GlobalVisualReset(float time)
        {
            yield return new WaitForSeconds(time);

            StateManager.SetStateValue(InteractableStates.InteractableStateEnum.VoiceCommand, 0);
            if (!HasFocus)
            {
                StateManager.SetStateValue(InteractableStates.InteractableStateEnum.Focus, 0);
            }

            if (!HasPress)
            {
                StateManager.SetStateValue(InteractableStates.InteractableStateEnum.Pressed, 0);
            }

            UpdateState();

            globalTimer = null;
        }
        
        #endregion InteractableUtilities

        #region VoiceCommands

        /// <summary>
        /// Voice commands from MixedRealitySpeechCommandProfile, keyword recognized
        /// requires isGlobal
        /// </summary>
        /// <param name="eventData"></param>
        public void OnSpeechKeywordRecognized(SpeechEventData eventData)
        {
            if (eventData.Command.Keyword == VoiceCommand && (!RequiresFocus || HasFocus) && Enabled)
            {
                StartGlobalVisual(true);
                IncreaseDimensionIndex();
                SendVoiceCommands(VoiceCommand, 0, 1);
                OnPointerClicked(null);
                eventData.Use();
            }
        }

        /// <summary>
        /// call OnVoinceCommand methods on receivers or IInteractableHandlers
        /// </summary>
        protected void SendVoiceCommands(string command, int index, int length)
        {
            for (int i = 0; i < Events.Count; i++)
            {
                if (Events[i].Receiver != null)
                {
                    Events[i].Receiver.OnVoiceCommand(StateManager, this, command, index, length);
                }
            }

            for (int i = 0; i < handlers.Count; i++)
            {
                if (handlers[i] != null)
                {
                    handlers[i].OnVoiceCommand(StateManager, this, command, index, length);
                }
            }
        }

        /// <summary>
        /// checks the voiceCommand array for a keyword and returns it's index
        /// </summary>
        /// <param name="command"></param>
        /// <returns></returns>
        protected int GetVoiceCommandIndex(string command)
        {
            if (voiceCommands.Length > 1)
            {
                for (int i = 0; i < voiceCommands.Length; i++)
                {
                    if (command == voiceCommands[i])
                    {
                        return i;
                    }
                }
            }

            return 0;
        }

        #endregion VoiceCommands

<<<<<<< HEAD
        #region NearInteractionHandlers
        /// <summary>
        /// Is the eventData a grab action or near pointer?
        /// </summary>
        /// <param name="eventData"></param>
        /// <returns></returns>
        protected bool IsGrab(IMixedRealityPointer pointer, MixedRealityInputAction action)
        {
            if (pointer as IMixedRealityNearPointer != null)
            {
                return true;
            }

            return false;
        }

        protected bool IsControllerGrip(IMixedRealityPointer pointer)
        {
            bool hasGrip = false;

            // TODO : detect a controll grip press or grip pose action
            /*
            if (pointer.Controller != null)
            {
                MixedRealityInteractionMapping[] mappings = pointer.Controller.Interactions;

                for (int i = 0; i < mappings.Length; i++)
                {
                    if ((mappings[i].AxisCodeX == ControllerMappingLibrary.AXIS_11 || mappings[i].AxisCodeX == ControllerMappingLibrary.AXIS_12) && mappings[i].BoolData || mappings[i].FloatData > 0.5f)
                    {
                        hasGrip = true;
                    }
                }
            }
            */

            return hasGrip;
        }

=======
        #region IMixedRealityTouchHandler
>>>>>>> e33f8721
        void IMixedRealityTouchHandler.OnTouchStarted(HandTrackingInputEventData eventData)
        {
            SetPress(true);
            SetPhysicalTouch(true);
            eventData.Use();
        }

        void IMixedRealityTouchHandler.OnTouchCompleted(HandTrackingInputEventData eventData)
        {
            SetPress(false);
            SetPhysicalTouch(false);
            eventData.Use();
        }

<<<<<<< HEAD
        void IMixedRealityTouchHandler.OnTouchUpdated(HandTrackingInputEventData eventData){}

        #endregion NearInteractionHandlers

        #region SourceHandlers
        /// <summary>
        /// Handle states related to vaailable sources and focus
        /// </summary>
        protected void SetSourceStates()
        {
            bool hasSource = sources.Count > 0;
            bool targeted = HasFocus && hasSource;
            bool interactive = !HasFocus && hasSource;
            bool observationTargeted = HasFocus && !hasSource;
            bool observation = !HasFocus && !hasSource;

            SetTargeted(targeted);
            SetInteractive(interactive);
            SetObservationTargeted(observationTargeted);
            SetObservation(observation);

        }

        /// <summary>
        /// Capture information about sources, pointers.
        /// Source Detected only works when global
        /// Source Lost works when a hand is gestureing a leaves the sensor's view
        /// </summary>
        public void OnSourceDetected(SourceStateEventData eventData)
        {
            sources.Add(eventData);
            SetSourceStates();
        }

        public void OnSourceLost(SourceStateEventData eventData)
        {
            sources.Remove(eventData);
            SetSourceStates();

        }
        #endregion SourceHandlers
=======
        void IMixedRealityTouchHandler.OnTouchUpdated(HandTrackingInputEventData eventData) { }
        #endregion
>>>>>>> e33f8721
    }
}<|MERGE_RESOLUTION|>--- conflicted
+++ resolved
@@ -159,7 +159,6 @@
             }
         }
 
-
         public void RemoveHandler(IInteractableHandler handler)
         {
             if (handlers.Contains(handler))
@@ -208,13 +207,10 @@
         protected virtual void Awake()
         {
 
-<<<<<<< HEAD
-=======
             if (States == null)
             {
                 States = States.GetDefaultInteractableStates();
             }
->>>>>>> e33f8721
             InputAction = ResolveInputAction(InputActionId);
             SetupEvents();
             SetupThemes();
@@ -615,7 +611,7 @@
             }
         }
 
-        public void OnFocusChanged(FocusEventData eventData) { }
+        public void OnFocusChanged(FocusEventData eventData) {}
 
         #endregion MixedRealityFocusChangedHandlers
 
@@ -1046,7 +1042,6 @@
 
         #endregion VoiceCommands
 
-<<<<<<< HEAD
         #region NearInteractionHandlers
         /// <summary>
         /// Is the eventData a grab action or near pointer?
@@ -1086,9 +1081,6 @@
             return hasGrip;
         }
 
-=======
-        #region IMixedRealityTouchHandler
->>>>>>> e33f8721
         void IMixedRealityTouchHandler.OnTouchStarted(HandTrackingInputEventData eventData)
         {
             SetPress(true);
@@ -1103,7 +1095,6 @@
             eventData.Use();
         }
 
-<<<<<<< HEAD
         void IMixedRealityTouchHandler.OnTouchUpdated(HandTrackingInputEventData eventData){}
 
         #endregion NearInteractionHandlers
@@ -1145,9 +1136,5 @@
 
         }
         #endregion SourceHandlers
-=======
-        void IMixedRealityTouchHandler.OnTouchUpdated(HandTrackingInputEventData eventData) { }
-        #endregion
->>>>>>> e33f8721
     }
 }