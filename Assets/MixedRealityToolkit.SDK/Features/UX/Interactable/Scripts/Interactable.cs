﻿// Copyright (c) Microsoft Corporation. All rights reserved.
// Licensed under the MIT License. See LICENSE in the project root for license information.

using Microsoft.MixedReality.Toolkit.Input;
using System.Collections;
using System.Collections.Generic;
using UnityEngine;
using UnityEngine.Events;

namespace Microsoft.MixedReality.Toolkit.UI
{
    /// <summary>
    /// Uses input and action data to declare a set of states
    /// Maintains a collection of themes that react to state changes and provide sensory feedback
    /// Passes state information and input data on to receivers that detect patterns and does stuff.
    /// </summary>
    // TODO: Make sure all shader values are batched by theme

    [System.Serializable]

    public class Interactable :
        MonoBehaviour,
        IMixedRealityFocusChangedHandler,
        IMixedRealityFocusHandler,
        IMixedRealityPointerHandler,
        IMixedRealitySpeechHandler,
        IMixedRealityTouchHandler
    {
        /// <summary>
        /// Setup the input system
        /// </summary>
        private static IMixedRealityInputSystem inputSystem = null;
        protected static IMixedRealityInputSystem InputSystem
        {
            get
            {
                if (inputSystem == null)
                {
                    MixedRealityServiceRegistry.TryGetService<IMixedRealityInputSystem>(out inputSystem);
                }
                return inputSystem;
            }
        }

        // list of pointers
        protected List<IMixedRealityPointer> pointers = new List<IMixedRealityPointer>();
        public List<IMixedRealityPointer> Focusers => pointers;

        // is the interactable enabled?
        public bool Enabled = true;
        // a collection of states and basic state logic
        public States States;
        // the state logic for comparing state
        public InteractableStates StateManager;
        // which action is this interactable listening for
        public MixedRealityInputAction InputAction;

        // the id of the selected inputAction, for serialization
        [HideInInspector]
        public int InputActionId;
        // is the interactable listening to global events
        public bool IsGlobal = false;
        // a way of adding more layers of states for toggles
        public int Dimensions = 1;
        // is the interactive selectable
        public bool CanSelect = true;
        // can deselect a toggle, a radial button or tab would set this to false
        public bool CanDeselect = true;
        // a voice command to fire a click event
        public string VoiceCommand = "";
        // does the voice command require this to have focus?
        public bool RequiresFocus = true;

        /// <summary>
        /// Does this interactable require focus
        /// </summary>
        public bool FocusEnabled { get { return !IsGlobal; } set { IsGlobal = !value; } }

        // list of profiles can match themes with gameObjects
        public List<InteractableProfileItem> Profiles = new List<InteractableProfileItem>();
        // Base onclick event
        public UnityEvent OnClick = new UnityEvent();
        // list of events added to this interactable
        public List<InteractableEvent> Events = new List<InteractableEvent>();
        // the list of running theme instances to receive state changes
        public List<InteractableThemeBase> runningThemesList = new List<InteractableThemeBase>();

        // the list of profile settings, so theme values are not directly effected
        protected List<ProfileSettings> runningProfileSettings = new List<ProfileSettings>();
        // directly manipulate a theme value, skip blending
        protected bool forceUpdate = false;

        // basic button states
        public bool HasFocus { get; private set; }
        public bool HasPress { get; private set; }
        public bool IsDisabled { get; private set; }

        // advanced button states from InteractableStates.InteractableStateEnum
        public bool IsTargeted { get; private set; }
        public bool IsInteractive { get; private set; }
        public bool HasObservationTargeted { get; private set; }
        public bool HasObservation { get; private set; }
        public bool IsVisited { get; private set; }
        public bool IsToggled { get; private set; }
        public bool HasGesture { get; private set; }
        public bool HasGestureMax { get; private set; }
        public bool HasCollision { get; private set; }
        public bool HasVoiceCommand { get; private set; }
        public bool HasPhysicalTouch { get; private set; }
        public bool HasCustom { get; private set; }
        public bool HasGrab { get; private set; }

        // internal cached states
        protected State lastState;
        protected bool wasDisabled = false;

        // cache of current dimension
        protected int dimensionIndex = 0;

        // allows for switching colliders without firing a lose focus immediately
        // for advanced controls like drop-downs
        protected float rollOffTime = 0.25f;
        protected float rollOffTimer = 0.25f;

        // cache voice commands
        protected string[] voiceCommands;

        // IInteractableEvents
        protected List<IInteractableHandler> handlers = new List<IInteractableHandler>();
        protected Coroutine globalTimer;
        protected float clickTime = 0.3f;
        protected Coroutine inputTimer;

        // reference to the pointer action that started an interaction
        protected MixedRealityInputAction pointerInputAction;

        // how many clicks does it take?
        protected int clickCount = 0;

        // cache a drag value
        protected Vector3 dragStart = Vector3.zero;

        /// <summary>
        /// how many times this interactable was clicked
        /// good for checking when a click event occurs.
        /// </summary>
        public int ClickCount => clickCount;

        public void AddHandler(IInteractableHandler handler)
        {
            if (!handlers.Contains(handler))
            {
                handlers.Add(handler);
            }
        }

        public void RemoveHandler(IInteractableHandler handler)
        {
            if (handlers.Contains(handler))
            {
                handlers.Remove(handler);
            }
        }

        #region InspectorHelpers
        public static bool TryGetInputActions(out string[] descriptionsArray)
        {
            if (!MixedRealityToolkit.ConfirmInitialized() || !MixedRealityToolkit.Instance.HasActiveProfile)
            {
                descriptionsArray = null;
                return false;
            }

            MixedRealityInputAction[] actions = InputSystem.InputSystemProfile.InputActionsProfile.InputActions;

            descriptionsArray = new string[actions.Length];
            for (int i = 0; i < actions.Length; i++)
            {
                descriptionsArray[i] = actions[i].Description;
            }

            return true;
        }

        /// <summary>
        /// Returns a list of states assigned to the Interactable
        /// </summary>
        /// <returns></returns>
        public State[] GetStates()
        {
            if (States != null)
            {
                return States.GetStates();
            }

            return new State[0];
        }
        #endregion InspectorHelpers

        #region MonoBehaviorImplementation

        protected virtual void Awake()
        {

            if (States == null)
            {
                States = States.GetDefaultInteractableStates();
            }
            InputAction = ResolveInputAction(InputActionId);
            SetupEvents();
            SetupThemes();
            SetupStates();
        }

        private void OnEnable()
        {
            if (IsGlobal || !RequiresFocus)
            {
                InputSystem.Register(gameObject);
            }

            // validate states and reset if needed
            int pointersWithFocus = 0;
            int pointerCount = pointers.Count - 1;
            for (int i = pointerCount; i > -1; i--)
            {
                if ((Interactable)pointers[i].FocusTarget != this)
                {
                    pointers.RemoveAt(i);
                }
                else
                {
                    pointersWithFocus++;
                }
            }

            if (pointersWithFocus == 0)
            {
                ResetBaseStates();
            }
        }

        private void OnDisable()
        {
            if (IsGlobal ||!RequiresFocus)
            {
                InputSystem.Unregister(gameObject);
            }
        }

        protected virtual void Update()
        {
            if (rollOffTimer < rollOffTime && HasPress)
            {
                rollOffTimer += Time.deltaTime;

                if (rollOffTimer >= rollOffTime)
                {
                    SetPress(false);
                }
            }

            for (int i = 0; i < Events.Count; i++)
            {
                if (Events[i].Receiver != null)
                {
                    Events[i].Receiver.OnUpdate(StateManager, this);
                }
            }

            for (int i = 0; i < runningThemesList.Count; i++)
            {
                if (runningThemesList[i].Loaded)
                {
                    runningThemesList[i].OnUpdate(StateManager.CurrentState().ActiveIndex, this, forceUpdate);
                }
            }

            if (lastState != StateManager.CurrentState())
            {
                for (int i = 0; i < handlers.Count; i++)
                {
                    if (handlers[i] != null)
                    {
                        handlers[i].OnStateChange(StateManager, this);
                    }
                }
            }

            if (forceUpdate)
            {
                forceUpdate = false;
            }

            if (IsDisabled == Enabled)
            {
                SetDisabled(!Enabled);
            }

            lastState = StateManager.CurrentState();
        }

        #endregion MonoBehaviorImplimentation

        #region InteractableInitiation

        /// <summary>
        /// starts the StateManager
        /// </summary>
        protected virtual void SetupStates()
        {
            StateManager = States.SetupLogic();
        }

        /// <summary>
        /// Creates the event receiver instances from the Events list
        /// </summary>
        protected virtual void SetupEvents()
        {
            InteractableTypesContainer interactableTypes = InteractableEvent.GetEventTypes();

            for (int i = 0; i < Events.Count; i++)
            {
                Events[i].Receiver = InteractableEvent.GetReceiver(Events[i], interactableTypes);
                Events[i].Receiver.Host = this;
            }
        }

        /// <summary>
        /// Creates the list of theme instances based on all the theme settings
        /// </summary>
        protected virtual void SetupThemes()
        {
            runningThemesList = new List<InteractableThemeBase>();
            runningProfileSettings = new List<ProfileSettings>();
            for (int i = 0; i < Profiles.Count; i++)
            {
                ProfileSettings profileSettings = new ProfileSettings();
                List<ThemeSettings> themeSettingsList = new List<ThemeSettings>();
                for (int j = 0; j < Profiles[i].Themes.Count; j++)
                {
                    Theme theme = Profiles[i].Themes[j];
                    ThemeSettings themeSettings = new ThemeSettings();
                    if (Profiles[i].Target != null && theme != null)
                    {
                        List<InteractableThemePropertySettings> tempSettings = new List<InteractableThemePropertySettings>();
                        for (int n = 0; n < theme.Settings.Count; n++)
                        {
                            InteractableThemePropertySettings settings = theme.Settings[n];
                            settings.Theme = InteractableProfileItem.GetTheme(settings, Profiles[i].Target);

                            // add themes to theme list based on dimension
                            if (j == dimensionIndex)
                            {
                                runningThemesList.Add(settings.Theme);
                            }

                            tempSettings.Add(settings);
                        }

                        themeSettings.Settings = tempSettings;
                        themeSettingsList.Add(themeSettings);
                    }
                }

                profileSettings.ThemeSettings = themeSettingsList;
                runningProfileSettings.Add(profileSettings);
            }
        }

        #endregion InteractableInitiation

        #region SetButtonStates

        /// <summary>
        /// Grabs the state value index
        /// </summary>
        /// <param name="state"></param>
        /// <returns></returns>
        public int GetStateValue(InteractableStates.InteractableStateEnum state)
        {
            if (StateManager != null)
            {
                return StateManager.GetStateValue((int)state);
            }

            return 0;
        }

        /// <summary>
        /// Handle focus state changes
        /// </summary>
        /// <param name="focus"></param>
        public virtual void SetFocus(bool focus)
        {
            HasFocus = focus;
            if (!focus && HasPress)
            {
                rollOffTimer = 0;
            }
            else
            {
                rollOffTimer = rollOffTime;
            }

            SetState(InteractableStates.InteractableStateEnum.Focus, focus);
        }

        public virtual void SetPress(bool press)
        {
            HasPress = press;
            SetState(InteractableStates.InteractableStateEnum.Pressed, press);
        }

        public virtual void SetDisabled(bool disabled)
        {
            IsDisabled = disabled;
            Enabled = !disabled;
            SetState(InteractableStates.InteractableStateEnum.Disabled, disabled);
        }

        public virtual void SetTargeted(bool targeted)
        {
            IsTargeted = targeted;
            SetState(InteractableStates.InteractableStateEnum.Targeted, targeted);
        }

        public virtual void SetInteractive(bool interactive)
        {
            IsInteractive = interactive;
            SetState(InteractableStates.InteractableStateEnum.Interactive, interactive);
        }

        public virtual void SetObservationTargeted(bool targeted)
        {
            HasObservationTargeted = targeted;
            SetState(InteractableStates.InteractableStateEnum.ObservationTargeted, targeted);
        }

        public virtual void SetObservation(bool observation)
        {
            HasObservation = observation;
            SetState(InteractableStates.InteractableStateEnum.Observation, observation);
        }

        public virtual void SetVisited(bool visited)
        {
            IsVisited = visited;
            SetState(InteractableStates.InteractableStateEnum.Visited, visited);
        }

        public virtual void SetToggled(bool toggled)
        {
            IsToggled = toggled;
            SetState(InteractableStates.InteractableStateEnum.Toggled, toggled);
        }

        public virtual void SetGesture(bool gesture)
        {
            HasGesture = gesture;
            SetState(InteractableStates.InteractableStateEnum.Gesture, gesture);
        }

        public virtual void SetGestureMax(bool gesture)
        {
            HasGestureMax = gesture;
            SetState(InteractableStates.InteractableStateEnum.GestureMax, gesture);
        }

        public virtual void SetCollision(bool collision)
        {
            HasCollision = collision;
            SetState(InteractableStates.InteractableStateEnum.Collision, collision);
        }

        public virtual void SetCustom(bool custom)
        {
            HasCustom = custom;
            SetState(InteractableStates.InteractableStateEnum.Custom, custom);
        }

        public virtual void SetVoiceCommand(bool voice)
        {
            HasVoiceCommand = voice;
            SetState(InteractableStates.InteractableStateEnum.VoiceCommand, voice);
        }

        public virtual void SetPhysicalTouch(bool touch)
        {
            HasPhysicalTouch = touch;
            SetState(InteractableStates.InteractableStateEnum.PhysicalTouch, touch);
        }

        public virtual void SetGrab(bool grab)
        {
            HasGrab = grab;
            SetState(InteractableStates.InteractableStateEnum.Grab, grab);
        }

        /// <summary>
        /// a public way to set state directly
        /// </summary>
        /// <param name="state"></param>
        /// <param name="value"></param>
        public void SetState(InteractableStates.InteractableStateEnum state, bool value)
        {
            if (StateManager != null)
            {
                StateManager.SetStateValue(state, value ? 1 : 0);
            }

            UpdateState();
        }

        /// <summary>
        /// runs the state logic and sets state based on the current state values
        /// </summary>
        protected virtual void UpdateState()
        {
            StateManager.CompareStates();
        }

        /// <summary>
        /// Reset the basic interaction states
        /// </summary>
        public void ResetBaseStates()
        {
            // reset states
            SetFocus(false);
            SetPress(false);
            SetPhysicalTouch(false);
            SetGrab(false);
            SetGesture(false);
            SetGestureMax(false);
            SetVoiceCommand(false);

            if (globalTimer != null)
            {
                StopCoroutine(globalTimer);
                globalTimer = null;
            }
        }

        /// <summary>
        /// Reset all states in the Interactable and pointer information
        /// </summary>
        public void ResetAllStates()
        {
            pointers = new List<IMixedRealityPointer>();
            ResetBaseStates();
            SetCollision(false);
            SetCustom(false);
            SetObservation(false);
            SetObservationTargeted(false);
            SetInteractive(false);
            SetCustom(false);
            SetTargeted(false);
            SetToggled(false);
            SetVisited(false);
        }

        #endregion SetButtonStates

        #region PointerManagement

        /// <summary>
        /// Adds a pointer to pointers, means a pointer is giving focus
        /// </summary>
        /// <param name="pointer"></param>
        private void AddPointer(IMixedRealityPointer pointer)
        {
            if (!pointers.Contains(pointer))
            {
                pointers.Add(pointer);
            }
        }

        /// <summary>
        /// Removes a pointer, lost focus
        /// </summary>
        /// <param name="pointer"></param>
        private void RemovePointer(IMixedRealityPointer pointer)
        {
            pointers.Remove(pointer);
        }

        #endregion PointerManagement

        #region MixedRealityFocusChangedHandlers

        public void OnBeforeFocusChange(FocusEventData eventData)
        {
            if (!CanInteract())
            {
                return;
            }

            if (eventData.NewFocusedObject == gameObject)
            {
                AddPointer(eventData.Pointer);
            }
            else if (eventData.OldFocusedObject == gameObject)
            {
                RemovePointer(eventData.Pointer);
            }
        }

        public void OnFocusChanged(FocusEventData eventData) {}

        #endregion MixedRealityFocusChangedHandlers

        #region MixedRealityFocusHandlers

        public void OnFocusEnter(FocusEventData eventData)
        {
            if (CanInteract())
            {
                SetFocus(pointers.Count > 0);
            }
        }

        public void OnFocusExit(FocusEventData eventData)
        {
            if (!CanInteract() && !HasFocus)
            {
                return;
            }

            SetFocus(pointers.Count > 0);
        }

        #endregion MixedRealityFocusHandlers

        #region MixedRealityPointerHandlers

        /// <summary>
        /// pointer up event has fired
        /// </summary>
        /// <param name="eventData"></param>
        public void OnPointerUp(MixedRealityPointerEventData eventData)
        {
            pointerInputAction = eventData.MixedRealityInputAction;
            if ((!CanInteract() && !HasPress))
            {
                return;
            }

            bool isGrab = false;
            if (ShouldListen(eventData, out isGrab))
            {
                SetPress(false);
                if (isGrab)
                {
                    // what if we have two hands grabbing?
                    SetGrab(false);
                }

                SetGesture(false);

                eventData.Use();
            }
        }

        /// <summary>
        /// Pointer down event has fired
        /// </summary>
        /// <param name="eventData"></param>
        public void OnPointerDown(MixedRealityPointerEventData eventData)
        {
            pointerInputAction = eventData.MixedRealityInputAction;
            if (!CanInteract())
            {
                return;
            }

            bool isGrab = false;
            if (ShouldListen(eventData, out isGrab))
            {
                SetPress(true);
                SetGrab(isGrab);

                dragStart = eventData.Pointer.Position;
                eventData.Use();
            }
        }

        public void OnPointerDragged(MixedRealityPointerEventData eventData)
        {
            bool isGrab = false;
            if (!HasGesture && CanInteract() && (ShouldListen(eventData, out isGrab) || eventData.MixedRealityInputAction.Description == "None") && (dragStart - eventData.Pointer.Position).magnitude > 0.1f)
            {
                SetGesture(true);
            }
        }

        public void OnPointerClicked(MixedRealityPointerEventData eventData)
        {
            // let the Input Handlers know what the pointer action is
            if (eventData != null)
            {
                pointerInputAction = eventData.MixedRealityInputAction;
            }

            // check to see if is global or focus - or - if is global, pointer event does not fire twice  - or - input event is not taking these actions already
            if (!CanInteract() || (IsGlobal && inputTimer != null))
            {
                return;
            }

            if (StateManager != null)
            {
                bool isGrab = false;
                if (eventData != null && ShouldListen(eventData, out isGrab))
                {
                    IncreaseDimensionIndex();
                    SendOnClick(eventData.Pointer);
                    SetVisited(true);
                    StartInputTimer(false);
                    eventData.Use();
                }
                else if (eventData == null && (HasFocus || IsGlobal)) // handle brute force
                {
                    IncreaseDimensionIndex();
                    StartGlobalVisual(false);
                    SendOnClick(null);
                    StartInputTimer(false);
                    SetVisited(true);
                }
                else if (eventData == null && HasPhysicalTouch) // handle touch interactions
                {
                    IncreaseDimensionIndex();
                    StartGlobalVisual(false);
                    SendOnClick(null);
                    StartInputTimer(false);
                    SetVisited(true);
                }
            }
        }

        /// <summary>
        /// Starts a timer to check if input is in progress
        ///  - Make sure global pointer events are not double firing
        ///  - Make sure Global Input events are not double firing
        ///  - Make sure pointer events are not duplicating an input event
        /// </summary>
        /// <param name="isInput"></param>
        protected void StartInputTimer(bool isInput = false)
        {
            if (IsGlobal || isInput)
            {
                if (inputTimer != null)
                {
                    StopCoroutine(inputTimer);
                    inputTimer = null;
                }

                inputTimer = StartCoroutine(InputDownTimer(clickTime));
            }
        }

        #endregion MixedRealityPointerHandlers

        #region MixedRealityInputHandlers

        public void OnPositionInputChanged(InputEventData<Vector2> eventData)
        {
            // ignore
        }

        #endregion MixedRealityInputHandlers

        #region DimensionsUtilities

        /// <summary>
        /// A public way to access the current dimension
        /// </summary>
        /// <returns></returns>
        public int GetDimensionIndex()
        {
            return dimensionIndex;
        }

        /// <summary>
        /// a public way to increase a dimension, for cycle button
        /// </summary>
        public void IncreaseDimension()
        {
            IncreaseDimensionIndex();
        }

        /// <summary>
        /// a public way to decrease the dimension
        /// </summary>
        public void DecreaseDimension()
        {
            int index = dimensionIndex;
            if (index > 0)
            {
                index--;
            }
            else
            {
                index = Dimensions - 1;
            }

            SetDimensionIndex(index);
        }

        /// <summary>
        /// a public way to set the dimension index
        /// </summary>
        /// <param name="index"></param>
        public void SetDimensionIndex(int index)
        {
            int currentIndex = dimensionIndex;
            if (index < Dimensions)
            {
                dimensionIndex = index;

                if (currentIndex != dimensionIndex)
                {
                    FilterThemesByDimensions();
                    forceUpdate = true;
                }
            }
        }

        /// <summary>
        /// internal dimension cycling
        /// </summary>
        protected void IncreaseDimensionIndex()
        {
            int currentIndex = dimensionIndex;

            if (dimensionIndex < Dimensions - 1)
            {
                dimensionIndex++;
            }
            else
            {
                dimensionIndex = 0;
            }

            if (currentIndex != dimensionIndex)
            {
                FilterThemesByDimensions();
                forceUpdate = true;
            }
        }

        #endregion DimensionsUtilities

        #region InteractableUtilities

        /// <summary>
        /// Assigns the InputAction based on the InputActionId
        /// </summary>
        /// <param name="index"></param>
        /// <returns></returns>
        public static MixedRealityInputAction ResolveInputAction(int index)
        {
            MixedRealityInputAction[] actions = InputSystem.InputSystemProfile.InputActionsProfile.InputActions;
            index = Mathf.Clamp(index, 0, actions.Length - 1);
            return actions[index];
        }

        /// <summary>
        /// Get the themes based on the current dimesionIndex
        /// </summary>
        protected void FilterThemesByDimensions()
        {
            runningThemesList = new List<InteractableThemeBase>();

            for (int i = 0; i < runningProfileSettings.Count; i++)
            {
                ProfileSettings settings = runningProfileSettings[i];
                ThemeSettings themeSettings = settings.ThemeSettings[dimensionIndex];
                for (int j = 0; j < themeSettings.Settings.Count; j++)
                {
                    runningThemesList.Add(themeSettings.Settings[j].Theme);
                }
            }
        }

        /// <summary>
        /// Based on inputAction and state, should this interaction listen to this input?
        /// </summary>
        /// <param name="action"></param>
        /// <returns></returns>
        protected virtual bool ShouldListen(MixedRealityPointerEventData eventData, out bool isGrab)
        {
            if (eventData.Pointer as IMixedRealityNearPointer != null)
            {
                isGrab = true;
                return true;
            }
            else
            {
                isGrab = false;
            }

            bool isListening = HasFocus || IsGlobal;
            return eventData.MixedRealityInputAction == InputAction && isListening;
        }

        /// <summary>
        /// Based on button settings and state, should this button listen to input?
        /// </summary>
        /// <returns></returns>
        protected virtual bool CanInteract()
        {
            if (!Enabled)
            {
                return false;
            }

            if (Dimensions > 1 && ((dimensionIndex != Dimensions - 1 & !CanSelect) || (dimensionIndex == Dimensions - 1 & !CanDeselect)))
            {
                return false;
            }

            return true;
        }

        /// <summary>
        /// A public way to trigger or route an onClick event from an external source, like PressableButton
        /// </summary>
        public void TriggerOnClick()
        {
            OnPointerClicked(null);
        }

        /// <summary>
        /// call onClick methods on receivers or IInteractableHandlers
        /// </summary>
        protected void SendOnClick(IMixedRealityPointer pointer)
        {
            OnClick.Invoke();
            clickCount++;

            for (int i = 0; i < Events.Count; i++)
            {
                if (Events[i].Receiver != null)
                {
                    Events[i].Receiver.OnClick(StateManager, this, pointer);
                }
            }

            for (int i = 0; i < handlers.Count; i++)
            {
                if (handlers[i] != null)
                {
                    handlers[i].OnClick(StateManager, this, pointer);
                }
            }
        }

        /// <summary>
        /// sets some visual states for automating button events like clicks from a keyword
        /// </summary>
        /// <param name="voiceCommand"></param>
        protected void StartGlobalVisual(bool voiceCommand = false)
        {
            if (voiceCommand)
            {
                StateManager.SetStateValue(InteractableStates.InteractableStateEnum.VoiceCommand, 1);
            }

            SetVisited(true);
            StateManager.SetStateValue(InteractableStates.InteractableStateEnum.Focus, 1);
            StateManager.SetStateValue(InteractableStates.InteractableStateEnum.Pressed, 1);
            UpdateState();

            if (globalTimer != null)
            {
                StopCoroutine(globalTimer);
            }

            globalTimer = StartCoroutine(GlobalVisualReset(clickTime));
        }

        /// <summary>
        /// Clears up any automated visual states
        /// </summary>
        /// <param name="time"></param>
        /// <returns></returns>
        protected IEnumerator GlobalVisualReset(float time)
        {
            yield return new WaitForSeconds(time);

            StateManager.SetStateValue(InteractableStates.InteractableStateEnum.VoiceCommand, 0);
            if (!HasFocus)
            {
                StateManager.SetStateValue(InteractableStates.InteractableStateEnum.Focus, 0);
            }

            if (!HasPress)
            {
                StateManager.SetStateValue(InteractableStates.InteractableStateEnum.Pressed, 0);
            }

            UpdateState();

            globalTimer = null;
        }

        /// <summary>
        /// A timer for the MixedRealityInputHandlers, clicks should occur within a certain time.
        /// </summary>
        /// <param name="time"></param>
        /// <returns></returns>
        protected IEnumerator InputDownTimer(float time)
        {
            yield return new WaitForSeconds(time);
            inputTimer = null;
        }

        #endregion InteractableUtilities

        #region VoiceCommands

        /// <summary>
        /// Voice commands from MixedRealitySpeechCommandProfile, keyword recognized
        /// requires isGlobal
        /// </summary>
        /// <param name="eventData"></param>
        public void OnSpeechKeywordRecognized(SpeechEventData eventData)
        {
            if (eventData.Command.Keyword == VoiceCommand && (!RequiresFocus || HasFocus) && Enabled)
            {
                StartGlobalVisual(true);
<<<<<<< HEAD
                IncreaseDimensionIndex();
                SendOnClick(null);
=======
                SendVoiceCommands(VoiceCommand, 0, 1);
                OnPointerClicked(null);
>>>>>>> 1d4697db
                eventData.Use();
            }
        }

        /// <summary>
        /// call OnVoinceCommand methods on receivers or IInteractableHandlers
        /// </summary>
        protected void SendVoiceCommands(string command, int index, int length)
        {
            for (int i = 0; i < Events.Count; i++)
            {
                if (Events[i].Receiver != null)
                {
                    Events[i].Receiver.OnVoiceCommand(StateManager, this, command, index, length);
                }
            }

            for (int i = 0; i < handlers.Count; i++)
            {
                if (handlers[i] != null)
                {
                    handlers[i].OnVoiceCommand(StateManager, this, command, index, length);
                }
            }
        }

        /// <summary>
        /// checks the voiceCommand array for a keyword and returns it's index
        /// </summary>
        /// <param name="command"></param>
        /// <returns></returns>
        protected int GetVoiceCommandIndex(string command)
        {
            if (voiceCommands.Length > 1)
            {
                for (int i = 0; i < voiceCommands.Length; i++)
                {
                    if (command == voiceCommands[i])
                    {
                        return i;
                    }
                }
            }

            return 0;
        }

        #endregion VoiceCommands

        #region NearInteractionHandlers

        void IMixedRealityTouchHandler.OnTouchStarted(HandTrackingInputEventData eventData)
        {
            SetPress(true);
            SetPhysicalTouch(true);
            eventData.Use();
        }

        void IMixedRealityTouchHandler.OnTouchCompleted(HandTrackingInputEventData eventData)
        {
            SetPress(false);
            SetPhysicalTouch(false);
            eventData.Use();
        }

        void IMixedRealityTouchHandler.OnTouchUpdated(HandTrackingInputEventData eventData){}

        #endregion NearInteractionHandlers
    }
}<|MERGE_RESOLUTION|>--- conflicted
+++ resolved
@@ -214,7 +214,7 @@
 
         private void OnEnable()
         {
-            if (IsGlobal || !RequiresFocus)
+            if (IsGlobal)
             {
                 InputSystem.Register(gameObject);
             }
@@ -242,7 +242,7 @@
 
         private void OnDisable()
         {
-            if (IsGlobal ||!RequiresFocus)
+            if (IsGlobal)
             {
                 InputSystem.Unregister(gameObject);
             }
@@ -1029,13 +1029,8 @@
             if (eventData.Command.Keyword == VoiceCommand && (!RequiresFocus || HasFocus) && Enabled)
             {
                 StartGlobalVisual(true);
-<<<<<<< HEAD
-                IncreaseDimensionIndex();
-                SendOnClick(null);
-=======
                 SendVoiceCommands(VoiceCommand, 0, 1);
                 OnPointerClicked(null);
->>>>>>> 1d4697db
                 eventData.Use();
             }
         }
