﻿// Copyright (c) Microsoft Corporation. All rights reserved.
// Licensed under the MIT License. See LICENSE in the project root for license information.

using Microsoft.MixedReality.Toolkit.SpatialAwareness;
using Microsoft.MixedReality.Toolkit.Utilities;
using UnityEngine;

namespace Microsoft.MixedReality.Toolkit.SpatialObjectMeshObserver
{
    /// <summary>
    /// Spatial awareness mesh observer that provides mesh data from a 3D model imported as a Unity asset.
    /// </summary>
    [MixedRealityDataProvider(
        typeof(IMixedRealitySpatialAwarenessSystem),
        SupportedPlatforms.WindowsEditor | SupportedPlatforms.MacEditor | SupportedPlatforms.LinuxEditor,
        "Spatial Object Mesh Observer",
        "ObjectMeshObserver/Profiles/DefaultObjectMeshObserverProfile.asset",
        "MixedRealityToolkit.Providers")]
    [HelpURL("https://microsoft.github.io/MixedRealityToolkit-Unity/Documentation/SpatialAwareness/SpatialAwarenessGettingStarted.html")]
    public class SpatialObjectMeshObserver :
        BaseSpatialMeshObserver,
        IMixedRealityCapabilityCheck
    {
        /// <summary>
        /// Constructor.
        /// </summary>
        /// <param name="registrar">The <see cref="IMixedRealityServiceRegistrar"/> instance that loaded the service.</param>
        /// <param name="name">Friendly name of the service.</param>
        /// <param name="priority">Service priority. Used to determine order of instantiation.</param>
        /// <param name="profile">The service's configuration profile.</param>
        [System.Obsolete("This constructor is obsolete (registrar parameter is no longer required) and will be removed in a future version of the Microsoft Mixed Reality Toolkit.")]
        public SpatialObjectMeshObserver(
            IMixedRealityServiceRegistrar registrar,
            IMixedRealitySpatialAwarenessSystem spatialAwarenessSystem,
            string name = null,
            uint priority = DefaultPriority,
            BaseMixedRealityProfile profile = null) : this(spatialAwarenessSystem, name, priority, profile)
        {
            Registrar = registrar;
        }

        /// <summary>
        /// Constructor.
        /// </summary>
        /// <param name="name">Friendly name of the service.</param>
        /// <param name="priority">Service priority. Used to determine order of instantiation.</param>
        /// <param name="profile">The service's configuration profile.</param>
        public SpatialObjectMeshObserver(
            IMixedRealitySpatialAwarenessSystem spatialAwarenessSystem,
            string name = null,
            uint priority = DefaultPriority,
            BaseMixedRealityProfile profile = null) : base(spatialAwarenessSystem, name, priority, profile)
        { }

        private bool sendObservations = true;

        private GameObject spatialMeshObject = null;

        #region BaseSpatialMeshObserver Implementation

        /// <summary>
        /// Reads the settings from the configuration profile.
        /// </summary>
        protected override void ReadProfile()
        {
            base.ReadProfile();

            SpatialObjectMeshObserverProfile profile = ConfigurationProfile as SpatialObjectMeshObserverProfile;
            if (profile == null) { return; }

            // SpatialObjectMeshObserver settings
            spatialMeshObject = profile.SpatialMeshObject;
        }

        #endregion BaseSpatialMeshObserver Implementation

        #region IMixedRealityCapabilityCheck Implementation

        /// <inheritdoc />
        bool IMixedRealityCapabilityCheck.CheckCapability(MixedRealityCapability capability)
        {
            return capability == MixedRealityCapability.SpatialAwarenessMesh;
        }

        #endregion IMixedRealityCapabilityCheck Implementation

        #region IMixedRealityDataProvider Implementation

        /// <inheritdoc />
        public override void Update()
        {
            if (!WaitingForSceneObserverAccess) 
            {
                return;
            }

            SendMeshObjects();
        }

        #endregion IMixedRealityDataProvider Implementation

        #region BaseSpatialObserver Implementation

        /// <inheritdoc />
        protected override void CreateObserver()
        {
            if (StartupBehavior == AutoStartBehavior.AutoStart)
            {
                Resume();
            }
        }

        /// <inheritdoc />
        protected override void CleanupObserver()
        {
            if (IsRunning)
            {
                Suspend();
            }
        }

        #endregion BaseSpatialObserver Implementation

        #region IMixedRealitySpatialAwarenessObserver Implementation

        /// <inheritdoc />
        public override void ClearObservations()
        {
            if (WaitingForSceneObserverAccess)
            {
                Debug.Log("Cannot clear observations while the observer is running. Suspending this observer.");
                Suspend();
            }

            foreach (int id in Meshes.Keys)
            {
                RemoveMeshObject(id);
            }

            // Resend file observations when resumed.
            sendObservations = true;
        }

        /// <inheritdoc />
        public override void Resume()
        {
            if (WaitingForSceneObserverAccess) { return; }
            WaitingForSceneObserverAccess = true;
        }

        /// <inheritdoc />
        public override void Suspend()
        {
            if (!WaitingForSceneObserverAccess) { return; }
            WaitingForSceneObserverAccess = false;
        }

        #endregion IMixedRealitySpatialAwarenessObserver Implementation

        #region Helpers
        
        private int currentMeshId = 0;

        /// <summary>
        /// Sends the observations using the mesh data contained within the configured 3D model.
        /// </summary>
        private void SendMeshObjects()
        {
            if (!sendObservations) { return; }

            if (spatialMeshObject != null)
            {
                MeshFilter[] meshFilters = spatialMeshObject.GetComponentsInChildren<MeshFilter>();
                for (int i = 0; i < meshFilters.Length; i++)
                {
                    SpatialAwarenessMeshObject meshObject = SpatialAwarenessMeshObject.Create(
                        meshFilters[i].sharedMesh,
                        MeshPhysicsLayer,
                        $"Spatial Object Mesh {currentMeshId}",
                        currentMeshId,
                        ObservedObjectParent);

                    meshObject.GameObject.transform.localPosition = meshFilters[i].transform.position;
                    meshObject.GameObject.transform.localRotation = meshFilters[i].transform.rotation;

                    ApplyMeshMaterial(meshObject);

                    meshes.Add(currentMeshId, meshObject);

                    meshEventData.Initialize(this, currentMeshId, meshObject);
                    SpatialAwarenessSystem?.HandleEvent(meshEventData, OnMeshAdded);

                    currentMeshId++;
                }
            }

            sendObservations = false;
        }

        /// <summary>
        /// Removes an observation.
        /// </summary>
        private void RemoveMeshObject(int meshId)
        {
            if (meshes.TryGetValue(meshId, out SpatialAwarenessMeshObject meshObject))
            {
                // Remove the mesh object from the collection.
                meshes.Remove(meshId);
                if (meshObject != null)
                {
                    SpatialAwarenessMeshObject.Cleanup(meshObject);
                }

                // Send the mesh removed event
                meshEventData.Initialize(this, meshId, null);
                SpatialAwarenessSystem?.HandleEvent(meshEventData, OnMeshRemoved);
            }
        }

        /// <summary>
<<<<<<< HEAD
        /// Event sent whenever a mesh is discarded.
        /// </summary>
        private static readonly ExecuteEvents.EventFunction<IMixedRealitySpatialAwarenessObservationHandler<SpatialAwarenessMeshObject>> OnMeshRemoved =
            delegate (IMixedRealitySpatialAwarenessObservationHandler<SpatialAwarenessMeshObject> handler, BaseEventData eventData)
            {
                MixedRealitySpatialAwarenessEventData<SpatialAwarenessMeshObject> spatialEventData = ExecuteEvents.ValidateEventData<MixedRealitySpatialAwarenessEventData<SpatialAwarenessMeshObject>>(eventData);
                handler.OnObservationRemoved(spatialEventData);
            };

        #endregion IMixedRealitySpatialAwarenessObserver Implementation

        #region IMixedRealitySpatialAwarenessMeshObserver Implementation

        private SpatialAwarenessMeshDisplayOptions displayOption = SpatialAwarenessMeshDisplayOptions.Visible;
        
        /// <inheritdoc />
        public SpatialAwarenessMeshDisplayOptions DisplayOption
        {
            get => displayOption;

            set
            {
                displayOption = value;
                ApplyUpdatedMeshDisplayOption(displayOption);
            }
        }

        /// <inheritdoc />
        public SpatialAwarenessMeshLevelOfDetail LevelOfDetail { get; set; } = SpatialAwarenessMeshLevelOfDetail.Coarse;

        private Dictionary<int, SpatialAwarenessMeshObject> meshes = new Dictionary<int, SpatialAwarenessMeshObject>();

        /// <inheritdoc />
        public IReadOnlyDictionary<int, SpatialAwarenessMeshObject> Meshes => new Dictionary<int, SpatialAwarenessMeshObject>(meshes);

        private int meshPhysicsLayer = 31;

        /// <inheritdoc />
        public int MeshPhysicsLayer
        {
            get => meshPhysicsLayer;

            set
            {
                if ((value < 0) || (value > 31))
                {
                    Debug.LogError("Specified MeshPhysicsLayer is out of bounds. Please set a value between 0 and 31, inclusive.");
                    return;
                }
                
                meshPhysicsLayer = value;

                ApplyUpdatedPhysicsLayer();
            }
        }

        /// <inheritdoc />
        public int MeshPhysicsLayerMask => (1 << MeshPhysicsLayer);

        /// <inheritdoc />
        public bool RecalculateNormals { get; set; } = true;

        /// <inheritdoc />
        public int TrianglesPerCubicMeter { get; set; } = 0;

        private Material occlusionMaterial = null;

        /// <inheritdoc />
        public Material OcclusionMaterial
        {
            get => occlusionMaterial;

            set
            {
                if (value != occlusionMaterial)
                {
                    occlusionMaterial = value;

                    if (DisplayOption == SpatialAwarenessMeshDisplayOptions.Occlusion)
                    {
                        ApplyUpdatedMeshDisplayOption(SpatialAwarenessMeshDisplayOptions.Occlusion);
                    }
                }
            }
        }


        private Material visibleMaterial = null;

        /// <inheritdoc />
        public Material VisibleMaterial
        {
            get => visibleMaterial;

            set
            {
                if (value != visibleMaterial)
                {
                    visibleMaterial = value;

                    if (DisplayOption == SpatialAwarenessMeshDisplayOptions.Visible)
                    {
                        ApplyUpdatedMeshDisplayOption(SpatialAwarenessMeshDisplayOptions.Visible);
                    }
                }
            }
        }

        /// <summary>
        /// Stop the observer and releases resources.
        /// </summary>
        private void CleanupObserver()
        {
            if (WaitingForSceneObserverAccess)
            {
                Suspend();
            }

            ClearObservations();
        }

        /// <summary>
=======
>>>>>>> c32ed9f4
        /// Applies the appropriate material, based on the current of the <see cref="SpatialAwarenessMeshDisplayOptions"/> property. 
        /// </summary>
        /// <param name="meshObject">The <see cref="SpatialAwarenessMeshObject"/> for which the material is to be applied.</param>
        private void ApplyMeshMaterial(SpatialAwarenessMeshObject meshObject)
        {
            if (meshObject?.Renderer == null) { return; }

            bool enable = (DisplayOption != SpatialAwarenessMeshDisplayOptions.None);

            if (enable)
            {
                meshObject.Renderer.sharedMaterial = (DisplayOption == SpatialAwarenessMeshDisplayOptions.Visible) ?
                    VisibleMaterial :
                    OcclusionMaterial;
            }

            meshObject.Renderer.enabled = enable;
        }

        #endregion Helpers
    }
}<|MERGE_RESOLUTION|>--- conflicted
+++ resolved
@@ -218,131 +218,6 @@
         }
 
         /// <summary>
-<<<<<<< HEAD
-        /// Event sent whenever a mesh is discarded.
-        /// </summary>
-        private static readonly ExecuteEvents.EventFunction<IMixedRealitySpatialAwarenessObservationHandler<SpatialAwarenessMeshObject>> OnMeshRemoved =
-            delegate (IMixedRealitySpatialAwarenessObservationHandler<SpatialAwarenessMeshObject> handler, BaseEventData eventData)
-            {
-                MixedRealitySpatialAwarenessEventData<SpatialAwarenessMeshObject> spatialEventData = ExecuteEvents.ValidateEventData<MixedRealitySpatialAwarenessEventData<SpatialAwarenessMeshObject>>(eventData);
-                handler.OnObservationRemoved(spatialEventData);
-            };
-
-        #endregion IMixedRealitySpatialAwarenessObserver Implementation
-
-        #region IMixedRealitySpatialAwarenessMeshObserver Implementation
-
-        private SpatialAwarenessMeshDisplayOptions displayOption = SpatialAwarenessMeshDisplayOptions.Visible;
-        
-        /// <inheritdoc />
-        public SpatialAwarenessMeshDisplayOptions DisplayOption
-        {
-            get => displayOption;
-
-            set
-            {
-                displayOption = value;
-                ApplyUpdatedMeshDisplayOption(displayOption);
-            }
-        }
-
-        /// <inheritdoc />
-        public SpatialAwarenessMeshLevelOfDetail LevelOfDetail { get; set; } = SpatialAwarenessMeshLevelOfDetail.Coarse;
-
-        private Dictionary<int, SpatialAwarenessMeshObject> meshes = new Dictionary<int, SpatialAwarenessMeshObject>();
-
-        /// <inheritdoc />
-        public IReadOnlyDictionary<int, SpatialAwarenessMeshObject> Meshes => new Dictionary<int, SpatialAwarenessMeshObject>(meshes);
-
-        private int meshPhysicsLayer = 31;
-
-        /// <inheritdoc />
-        public int MeshPhysicsLayer
-        {
-            get => meshPhysicsLayer;
-
-            set
-            {
-                if ((value < 0) || (value > 31))
-                {
-                    Debug.LogError("Specified MeshPhysicsLayer is out of bounds. Please set a value between 0 and 31, inclusive.");
-                    return;
-                }
-                
-                meshPhysicsLayer = value;
-
-                ApplyUpdatedPhysicsLayer();
-            }
-        }
-
-        /// <inheritdoc />
-        public int MeshPhysicsLayerMask => (1 << MeshPhysicsLayer);
-
-        /// <inheritdoc />
-        public bool RecalculateNormals { get; set; } = true;
-
-        /// <inheritdoc />
-        public int TrianglesPerCubicMeter { get; set; } = 0;
-
-        private Material occlusionMaterial = null;
-
-        /// <inheritdoc />
-        public Material OcclusionMaterial
-        {
-            get => occlusionMaterial;
-
-            set
-            {
-                if (value != occlusionMaterial)
-                {
-                    occlusionMaterial = value;
-
-                    if (DisplayOption == SpatialAwarenessMeshDisplayOptions.Occlusion)
-                    {
-                        ApplyUpdatedMeshDisplayOption(SpatialAwarenessMeshDisplayOptions.Occlusion);
-                    }
-                }
-            }
-        }
-
-
-        private Material visibleMaterial = null;
-
-        /// <inheritdoc />
-        public Material VisibleMaterial
-        {
-            get => visibleMaterial;
-
-            set
-            {
-                if (value != visibleMaterial)
-                {
-                    visibleMaterial = value;
-
-                    if (DisplayOption == SpatialAwarenessMeshDisplayOptions.Visible)
-                    {
-                        ApplyUpdatedMeshDisplayOption(SpatialAwarenessMeshDisplayOptions.Visible);
-                    }
-                }
-            }
-        }
-
-        /// <summary>
-        /// Stop the observer and releases resources.
-        /// </summary>
-        private void CleanupObserver()
-        {
-            if (WaitingForSceneObserverAccess)
-            {
-                Suspend();
-            }
-
-            ClearObservations();
-        }
-
-        /// <summary>
-=======
->>>>>>> c32ed9f4
         /// Applies the appropriate material, based on the current of the <see cref="SpatialAwarenessMeshDisplayOptions"/> property. 
         /// </summary>
         /// <param name="meshObject">The <see cref="SpatialAwarenessMeshObject"/> for which the material is to be applied.</param>
