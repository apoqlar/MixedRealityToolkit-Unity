%YAML 1.1
%TAG !u! tag:unity3d.com,2011:
--- !u!21 &2100000
Material:
  serializedVersion: 6
  m_ObjectHideFlags: 0
  m_PrefabParentObject: {fileID: 0}
  m_PrefabInternal: {fileID: 0}
  m_Name: TestDiffuse_Popup
  m_Shader: {fileID: 4800000, guid: f1f3948b20c230044bda31b620ddd37f, type: 3}
  m_ShaderKeywords: ALBEDO_OFF ALPHA_USAGE_OFF AMBIENTLIGHT_OFF CUBEMAP_OFF EMISSIVE_OFF
<<<<<<< HEAD
    ETC1_EXTERNAL_ALPHA FRESNEL_OFF LIGHTMAP_OFF LIGHTPROBES_OFF LIGHT_DIFFUSE_SPEC
    NEARCLIP_OFF NORMAL_VERTEX SHOWDEBUG_OFF TINT_MULTIPLY VERTCOLOR_OFF _EMISSION
    _FOG_OFF _USECOLOR_ON _USEMAINTEX_ON
  m_LightmapFlags: 0
  m_EnableInstancingVariants: 0
=======
    FRESNEL_OFF LIGHTMAP_OFF LIGHTPROBES_OFF LIGHT_DIFFUSE_SPEC NEARCLIP_OFF NORMAL_VERTEX
    SHOWDEBUG_OFF TINT_MULTIPLY VERTCOLOR_OFF _EMISSION _FOG_OFF _SPECULARHIGHLIGHTS_ON
    _USEAMBIENT_ON _USECOLOR_ON _USEDIFFUSE_ON _USEMAINCOLOR_ON
  m_LightmapFlags: 0
  m_EnableInstancingVariants: 0
  m_DoubleSidedGI: 0
>>>>>>> f61436f9
  m_CustomRenderQueue: -1
  stringTagMap: {}
  disabledShaderPasses: []
  m_SavedProperties:
    serializedVersion: 3
    m_TexEnvs:
    - _BumpMap:
        m_Texture: {fileID: 0}
        m_Scale: {x: 1, y: 1}
        m_Offset: {x: 0, y: 0}
<<<<<<< HEAD
    - _Cubemap:
        m_Texture: {fileID: 0}
        m_Scale: {x: 1, y: 1}
        m_Offset: {x: 0, y: 0}
    - _DetailAlbedoMap:
        m_Texture: {fileID: 0}
        m_Scale: {x: 1, y: 1}
        m_Offset: {x: 0, y: 0}
    - _DetailMask:
        m_Texture: {fileID: 0}
        m_Scale: {x: 1, y: 1}
        m_Offset: {x: 0, y: 0}
    - _DetailNormalMap:
        m_Texture: {fileID: 0}
        m_Scale: {x: 1, y: 1}
        m_Offset: {x: 0, y: 0}
    - _EmissionMap:
        m_Texture: {fileID: 0}
        m_Scale: {x: 1, y: 1}
        m_Offset: {x: 0, y: 0}
    - _EmissionTex:
        m_Texture: {fileID: 0}
        m_Scale: {x: 1, y: 1}
        m_Offset: {x: 0, y: 0}
    - _LightmapTexture:
        m_Texture: {fileID: 0}
        m_Scale: {x: 1, y: 1}
        m_Offset: {x: 0, y: 0}
    - _MainTex:
        m_Texture: {fileID: 0}
        m_Scale: {x: 1, y: 1}
        m_Offset: {x: 0, y: 0}
    - _MetallicGlossMap:
        m_Texture: {fileID: 0}
        m_Scale: {x: 1, y: 1}
        m_Offset: {x: 0, y: 0}
    - _NormalMap:
        m_Texture: {fileID: 0}
        m_Scale: {x: 1, y: 1}
        m_Offset: {x: 0, y: 0}
    - _NormalMapAlpha:
        m_Texture: {fileID: 0}
        m_Scale: {x: 1, y: 1}
        m_Offset: {x: 0, y: 0}
    - _OcclusionMap:
        m_Texture: {fileID: 0}
        m_Scale: {x: 1, y: 1}
        m_Offset: {x: 0, y: 0}
    - _ParallaxMap:
=======
    - _CubeMap:
        m_Texture: {fileID: 0}
        m_Scale: {x: 1, y: 1}
        m_Offset: {x: 0, y: 0}
    - _Cubemap:
        m_Texture: {fileID: 0}
        m_Scale: {x: 1, y: 1}
        m_Offset: {x: 0, y: 0}
    - _DetailAlbedoMap:
        m_Texture: {fileID: 0}
        m_Scale: {x: 1, y: 1}
        m_Offset: {x: 0, y: 0}
    - _DetailMask:
        m_Texture: {fileID: 0}
        m_Scale: {x: 1, y: 1}
        m_Offset: {x: 0, y: 0}
    - _DetailNormalMap:
        m_Texture: {fileID: 0}
        m_Scale: {x: 1, y: 1}
        m_Offset: {x: 0, y: 0}
    - _EmissionMap:
        m_Texture: {fileID: 0}
        m_Scale: {x: 1, y: 1}
        m_Offset: {x: 0, y: 0}
    - _EmissionTex:
        m_Texture: {fileID: 0}
        m_Scale: {x: 1, y: 1}
        m_Offset: {x: 0, y: 0}
    - _GlossMap:
        m_Texture: {fileID: 0}
        m_Scale: {x: 1, y: 1}
        m_Offset: {x: 0, y: 0}
    - _LightmapTexture:
        m_Texture: {fileID: 0}
        m_Scale: {x: 1, y: 1}
        m_Offset: {x: 0, y: 0}
    - _MainTex:
        m_Texture: {fileID: 0}
        m_Scale: {x: 1, y: 1}
        m_Offset: {x: 0, y: 0}
    - _MetallicGlossMap:
        m_Texture: {fileID: 0}
        m_Scale: {x: 1, y: 1}
        m_Offset: {x: 0, y: 0}
    - _NormalMap:
        m_Texture: {fileID: 0}
        m_Scale: {x: 1, y: 1}
        m_Offset: {x: 0, y: 0}
    - _NormalMapAlpha:
        m_Texture: {fileID: 0}
        m_Scale: {x: 1, y: 1}
        m_Offset: {x: 0, y: 0}
    - _OcclusionMap:
        m_Texture: {fileID: 0}
        m_Scale: {x: 1, y: 1}
        m_Offset: {x: 0, y: 0}
    - _ParallaxMap:
        m_Texture: {fileID: 0}
        m_Scale: {x: 1, y: 1}
        m_Offset: {x: 0, y: 0}
    - _SpecularMap:
>>>>>>> f61436f9
        m_Texture: {fileID: 0}
        m_Scale: {x: 1, y: 1}
        m_Offset: {x: 0, y: 0}
    m_Floats:
    - ALBEDO: 0
    - ALPHA_TEST: 0
    - ALPHA_USAGE: 0
    - AMBIENTLIGHT: 0
    - CUBEMAP: 0
    - EMISSIVE: 0
    - FRESNEL: 0
    - LIGHT: 0
    - LIGHTMAP: 0
    - LIGHTPROBES: 0
    - NEARCLIP: 0
    - NORMAL: 0
    - SHOWDEBUG: 0
    - TINT: 0
    - VERTCOLOR: 0
    - ZOFFSET_CONSTANT: 0
    - ZOFFSET_SLOPE: 0
<<<<<<< HEAD
    - _AlphaTestThreshold: 0.05
    - _BumpScale: 1
    - _COLORMASK: 15
    - _CULL: 2
=======
    - _AlphaTest: 0
    - _AlphaTestThreshold: 0.05
    - _BlendOp: 0
    - _BumpScale: 1
    - _COLORMASK: 15
    - _CULL: 2
    - _CalibrationSpaceReflections: 0
>>>>>>> f61436f9
    - _ColorWriteMask: 15
    - _CubemapContribution: 1
    - _Cull: 2
    - _Cutoff: 0.5
    - _DetailNormalMapScale: 1
    - _DstBlend: 0
    - _FOG: 0
<<<<<<< HEAD
=======
    - _ForcePerPixel: 0
    - _Gloss: 1
>>>>>>> f61436f9
    - _GlossMapScale: 1
    - _Glossiness: 0.5
    - _GlossyReflections: 1
    - _LightProbeAmount: 1
    - _Metallic: 0
    - _Mode: 0
    - _NormalAlphaAsEmissive: 0
    - _NormalAlphaAsSpecular: 0
    - _OcclusionStrength: 1
    - _Parallax: 0.02
<<<<<<< HEAD
    - _ShowDebugValue: 0
    - _SmoothnessTextureChannel: 0
    - _SpecularHighlights: 1
    - _SrcBlend: 1
    - _UVSec: 0
    - _UseColor: 1
    - _UseEmissionTex: 0
    - _UseMainTex: 1
=======
    - _ReflectionScale: 2
    - _RimPower: 0.7
    - _Shade4: 0
    - _ShowDebugValue: 0
    - _SmoothnessTextureChannel: 0
    - _Specular: 10
    - _SpecularHighlights: 1
    - _SrcBlend: 1
    - _UVSec: 0
    - _UseAmbient: 1
    - _UseBumpMap: 0
    - _UseColor: 1
    - _UseDiffuse: 1
    - _UseEmissionColor: 0
    - _UseEmissionMap: 0
    - _UseEmissionTex: 0
    - _UseGlossMap: 0
    - _UseMainColor: 1
    - _UseMainTex: 1
    - _UseOcclusionMap: 0
    - _UseReflections: 0
    - _UseRimLighting: 0
    - _UseSpecularMap: 0
    - _UseVertexColor: 0
>>>>>>> f61436f9
    - _VertColorScale: 1
    - _ZTEST: 4
    - _ZTest: 4
    - _ZWRITE: 1
    - _ZWrite: 1
    m_Colors:
    - _AlphaScale: {r: 1, g: 0, b: 0, a: 0}
    - _AmbientColor: {r: 0.125, g: 0.125, b: 0.125, a: 1}
    - _BounceColor: {r: 0.3, g: 0.3, b: 0.3, a: 1}
    - _Color: {r: 0.8, g: 0.8, b: 0.8, a: 1}
    - _CubemapBalance: {r: 0, g: 1, b: 0, a: 0}
    - _CubemapRoughness: {r: 0, g: 10, b: 0, a: 0}
    - _EmissionColor: {r: 0, g: 0, b: 0, a: 1}
    - _EmissiveColor: {r: 1, g: 1, b: 1, a: 1}
    - _FogColor: {r: 1, g: 1, b: 1, a: 1}
    - _FogRange: {r: 1, g: 10, b: 0, a: 0}
    - _FresnelColor: {r: 1, g: 1, b: 1, a: 1}
    - _FresnelScale: {r: 1, g: 1, b: 0, a: 0}
    - _LightmapParams: {r: 1, g: 0, b: 0, a: 0}
    - _NearClipDistance: {r: 0.2, g: 1, b: 0, a: 0}
    - _NormalAlphaScale: {r: 1, g: 0, b: 0, a: 0}
    - _NormalScale: {r: 1, g: 1, b: 1, a: 0}
<<<<<<< HEAD
    - _SpecPower: {r: 60, g: 0, b: 1, a: 0}
=======
    - _RimColor: {r: 1, g: 1, b: 1, a: 1}
    - _SpecColor: {r: 0.5, g: 0.5, b: 0.5, a: 1}
    - _SpecPower: {r: 60, g: 0, b: 1, a: 0}
    - _TextureScaleOffset: {r: 1, g: 1, b: 0, a: 0}
>>>>>>> f61436f9
    - _TintColor: {r: 0.72794116, g: 0.72794116, b: 0.72794116, a: 1}
    - _UplightColor: {r: 0.3, g: 0.3, b: 0.3, a: 1}<|MERGE_RESOLUTION|>--- conflicted
+++ resolved
@@ -9,20 +9,12 @@
   m_Name: TestDiffuse_Popup
   m_Shader: {fileID: 4800000, guid: f1f3948b20c230044bda31b620ddd37f, type: 3}
   m_ShaderKeywords: ALBEDO_OFF ALPHA_USAGE_OFF AMBIENTLIGHT_OFF CUBEMAP_OFF EMISSIVE_OFF
-<<<<<<< HEAD
-    ETC1_EXTERNAL_ALPHA FRESNEL_OFF LIGHTMAP_OFF LIGHTPROBES_OFF LIGHT_DIFFUSE_SPEC
-    NEARCLIP_OFF NORMAL_VERTEX SHOWDEBUG_OFF TINT_MULTIPLY VERTCOLOR_OFF _EMISSION
-    _FOG_OFF _USECOLOR_ON _USEMAINTEX_ON
-  m_LightmapFlags: 0
-  m_EnableInstancingVariants: 0
-=======
     FRESNEL_OFF LIGHTMAP_OFF LIGHTPROBES_OFF LIGHT_DIFFUSE_SPEC NEARCLIP_OFF NORMAL_VERTEX
     SHOWDEBUG_OFF TINT_MULTIPLY VERTCOLOR_OFF _EMISSION _FOG_OFF _SPECULARHIGHLIGHTS_ON
     _USEAMBIENT_ON _USECOLOR_ON _USEDIFFUSE_ON _USEMAINCOLOR_ON
   m_LightmapFlags: 0
   m_EnableInstancingVariants: 0
   m_DoubleSidedGI: 0
->>>>>>> f61436f9
   m_CustomRenderQueue: -1
   stringTagMap: {}
   disabledShaderPasses: []
@@ -33,57 +25,6 @@
         m_Texture: {fileID: 0}
         m_Scale: {x: 1, y: 1}
         m_Offset: {x: 0, y: 0}
-<<<<<<< HEAD
-    - _Cubemap:
-        m_Texture: {fileID: 0}
-        m_Scale: {x: 1, y: 1}
-        m_Offset: {x: 0, y: 0}
-    - _DetailAlbedoMap:
-        m_Texture: {fileID: 0}
-        m_Scale: {x: 1, y: 1}
-        m_Offset: {x: 0, y: 0}
-    - _DetailMask:
-        m_Texture: {fileID: 0}
-        m_Scale: {x: 1, y: 1}
-        m_Offset: {x: 0, y: 0}
-    - _DetailNormalMap:
-        m_Texture: {fileID: 0}
-        m_Scale: {x: 1, y: 1}
-        m_Offset: {x: 0, y: 0}
-    - _EmissionMap:
-        m_Texture: {fileID: 0}
-        m_Scale: {x: 1, y: 1}
-        m_Offset: {x: 0, y: 0}
-    - _EmissionTex:
-        m_Texture: {fileID: 0}
-        m_Scale: {x: 1, y: 1}
-        m_Offset: {x: 0, y: 0}
-    - _LightmapTexture:
-        m_Texture: {fileID: 0}
-        m_Scale: {x: 1, y: 1}
-        m_Offset: {x: 0, y: 0}
-    - _MainTex:
-        m_Texture: {fileID: 0}
-        m_Scale: {x: 1, y: 1}
-        m_Offset: {x: 0, y: 0}
-    - _MetallicGlossMap:
-        m_Texture: {fileID: 0}
-        m_Scale: {x: 1, y: 1}
-        m_Offset: {x: 0, y: 0}
-    - _NormalMap:
-        m_Texture: {fileID: 0}
-        m_Scale: {x: 1, y: 1}
-        m_Offset: {x: 0, y: 0}
-    - _NormalMapAlpha:
-        m_Texture: {fileID: 0}
-        m_Scale: {x: 1, y: 1}
-        m_Offset: {x: 0, y: 0}
-    - _OcclusionMap:
-        m_Texture: {fileID: 0}
-        m_Scale: {x: 1, y: 1}
-        m_Offset: {x: 0, y: 0}
-    - _ParallaxMap:
-=======
     - _CubeMap:
         m_Texture: {fileID: 0}
         m_Scale: {x: 1, y: 1}
@@ -145,7 +86,6 @@
         m_Scale: {x: 1, y: 1}
         m_Offset: {x: 0, y: 0}
     - _SpecularMap:
->>>>>>> f61436f9
         m_Texture: {fileID: 0}
         m_Scale: {x: 1, y: 1}
         m_Offset: {x: 0, y: 0}
@@ -167,12 +107,6 @@
     - VERTCOLOR: 0
     - ZOFFSET_CONSTANT: 0
     - ZOFFSET_SLOPE: 0
-<<<<<<< HEAD
-    - _AlphaTestThreshold: 0.05
-    - _BumpScale: 1
-    - _COLORMASK: 15
-    - _CULL: 2
-=======
     - _AlphaTest: 0
     - _AlphaTestThreshold: 0.05
     - _BlendOp: 0
@@ -180,7 +114,6 @@
     - _COLORMASK: 15
     - _CULL: 2
     - _CalibrationSpaceReflections: 0
->>>>>>> f61436f9
     - _ColorWriteMask: 15
     - _CubemapContribution: 1
     - _Cull: 2
@@ -188,11 +121,8 @@
     - _DetailNormalMapScale: 1
     - _DstBlend: 0
     - _FOG: 0
-<<<<<<< HEAD
-=======
     - _ForcePerPixel: 0
     - _Gloss: 1
->>>>>>> f61436f9
     - _GlossMapScale: 1
     - _Glossiness: 0.5
     - _GlossyReflections: 1
@@ -203,16 +133,6 @@
     - _NormalAlphaAsSpecular: 0
     - _OcclusionStrength: 1
     - _Parallax: 0.02
-<<<<<<< HEAD
-    - _ShowDebugValue: 0
-    - _SmoothnessTextureChannel: 0
-    - _SpecularHighlights: 1
-    - _SrcBlend: 1
-    - _UVSec: 0
-    - _UseColor: 1
-    - _UseEmissionTex: 0
-    - _UseMainTex: 1
-=======
     - _ReflectionScale: 2
     - _RimPower: 0.7
     - _Shade4: 0
@@ -237,7 +157,6 @@
     - _UseRimLighting: 0
     - _UseSpecularMap: 0
     - _UseVertexColor: 0
->>>>>>> f61436f9
     - _VertColorScale: 1
     - _ZTEST: 4
     - _ZTest: 4
@@ -260,13 +179,9 @@
     - _NearClipDistance: {r: 0.2, g: 1, b: 0, a: 0}
     - _NormalAlphaScale: {r: 1, g: 0, b: 0, a: 0}
     - _NormalScale: {r: 1, g: 1, b: 1, a: 0}
-<<<<<<< HEAD
-    - _SpecPower: {r: 60, g: 0, b: 1, a: 0}
-=======
     - _RimColor: {r: 1, g: 1, b: 1, a: 1}
     - _SpecColor: {r: 0.5, g: 0.5, b: 0.5, a: 1}
     - _SpecPower: {r: 60, g: 0, b: 1, a: 0}
     - _TextureScaleOffset: {r: 1, g: 1, b: 0, a: 0}
->>>>>>> f61436f9
     - _TintColor: {r: 0.72794116, g: 0.72794116, b: 0.72794116, a: 1}
     - _UplightColor: {r: 0.3, g: 0.3, b: 0.3, a: 1}