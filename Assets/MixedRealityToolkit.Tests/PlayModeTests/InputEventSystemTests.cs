﻿// Copyright (c) Microsoft Corporation. All rights reserved.
// Licensed under the MIT License. See LICENSE in the project root for license information.

#if !WINDOWS_UWP
// When the .NET scripting backend is enabled and C# projects are built
<<<<<<< HEAD
// Unity doesn't include the required assemblies (i.e. the ones below).
// Given that the .NET backend is deprecated by Unity at this point it's we have
// to work around this on our end.
=======
// The assembly that this file is part of is still built for the player,
// even though the assembly itself is marked as a test assembly (this is not
// expected because test assemblies should not be included in player builds).
// Because the .NET backend is deprecated in 2018 and removed in 2019 and this
// issue will likely persist for 2018, this issue is worked around by wrapping all
// play mode tests in this check.

>>>>>>> 7b2f03bb
using Microsoft.MixedReality.Toolkit.Input;
using Microsoft.MixedReality.Toolkit.Utilities;
using NUnit.Framework;
using System.Collections;
using System.Collections.Generic;
using System.Linq;
using System.Text.RegularExpressions;
using UnityEngine;
using UnityEngine.TestTools;

namespace Microsoft.MixedReality.Toolkit.Tests
{
    // type shortcuts
    using Handle = BaseEventSystem.EventHandlerEntry;
    using HandleList = List<BaseEventSystem.EventHandlerEntry>;

    class InputEventSystemTests
    {
        [SetUp]
        public void Setup()
        {
            PlayModeTestUtilities.Setup();
        }

        [TearDown]
        public void TearDown()
        {
            PlayModeTestUtilities.TearDown();
        }

        /// <summary>
        /// </summary>
        [UnityTest]
        public IEnumerator TestObjectBasedEventRegistration()
        {
            // Need to remove cursors and other global event handlers
            yield return PlayModeTestUtilities.SetupMrtkWithoutGlobalInputHandlers();

            IMixedRealityInputSystem iInputSystem = null;
            MixedRealityServiceRegistry.TryGetService(out iInputSystem);

            BaseEventSystem inputSystem = (BaseEventSystem)iInputSystem;

            var object1 = new GameObject("Object");

            // Second handler weirdly depends on the first one due to event registration working on the entire object
            var objectBasedListener = object1.AddComponent<TestInputGlobalListenerObjectBased>();
            var handlerBasedListener = object1.AddComponent<TestInputGlobalListenerHandlerBasedSpeechHandler>();

            yield return null;

            LogAssert.Expect(LogType.Error, new Regex("Detected simultaneous usage of IMixedRealityEventSystem.Register and IMixedRealityEventSystem.RegisterHandler"));

            // Event listener collection is filled for backward compatibility
            CollectionAssert.AreEquivalent(
                new List<GameObject> { objectBasedListener.gameObject },
                inputSystem.EventListeners,
                "Event listener for old event system API hasn't been registered correctly.");

            CollectionAssert.AreEquivalent(
                new List<System.Type> { typeof(IMixedRealitySpeechHandler), typeof(IMixedRealityBaseInputHandler) },
                inputSystem.EventHandlersByType.Keys,
                "Input event system doesn't contain expected event handler types.");

            CollectionAssert.AreEquivalent(
                new HandleList { new Handle (handlerBasedListener, true) },
                inputSystem.EventHandlersByType[typeof(IMixedRealitySpeechHandler)],
                "Input event system doesn't contain expected IMixedRealitySpeechHandler handlers.");

            CollectionAssert.AreEquivalent(
                new HandleList { new Handle(handlerBasedListener, true) },
                inputSystem.EventHandlersByType[typeof(IMixedRealityBaseInputHandler)],
                "Input event system doesn't contain expected IMixedRealityBaseInputHandler handlers.");

            // Make sure that disabling global listener doesn't remove the new API one.
            objectBasedListener.enabled = false;

            CollectionAssert.IsEmpty(inputSystem.EventListeners, "Event listener for old event system API shouldn't be registered");

            CollectionAssert.AreEquivalent(
                new List<System.Type> { typeof(IMixedRealitySpeechHandler), typeof(IMixedRealityBaseInputHandler) },
                inputSystem.EventHandlersByType.Keys,
                "Input event system doesn't contain expected event handler types.");

            CollectionAssert.AreEquivalent(
                new HandleList { new Handle(handlerBasedListener, false) },
                inputSystem.EventHandlersByType[typeof(IMixedRealitySpeechHandler)],
                "Input event system doesn't contain expected IMixedRealitySpeechHandler handlers.");

            CollectionAssert.AreEquivalent(
                new HandleList { new Handle(handlerBasedListener, false) },
                inputSystem.EventHandlersByType[typeof(IMixedRealityBaseInputHandler)],
                "Input event system doesn't contain expected IMixedRealityBaseInputHandler handlers.");

            handlerBasedListener.enabled = false;
            CollectionAssert.IsEmpty(inputSystem.EventHandlersByType, "Input event system contains unexpected event handlers.");

            Object.Destroy(object1);
            yield return null;
        }

        /// <summary>
        /// </summary>
        [UnityTest]
        public IEnumerator TestHandlerBasedEventRegistration()
        {
            // Need to remove cursors and other global event handlers
            yield return PlayModeTestUtilities.SetupMrtkWithoutGlobalInputHandlers();

            IMixedRealityInputSystem iInputSystem = null;
            MixedRealityServiceRegistry.TryGetService(out iInputSystem);

            BaseEventSystem inputSystem = (BaseEventSystem)iInputSystem;

            var object1 = new GameObject("Object");

            // These 2 handlers are independent
            // 1st is Pointer + Speech
            // 2nd is Speech only
            var handlerBasedListener1 = object1.AddComponent<TestInputGlobalListenerHandlerBasedAllHandlers>();
            var handlerBasedListener2 = object1.AddComponent<TestInputGlobalListenerHandlerBasedSpeechHandler>();

            yield return null;

            // No event listener registration in this test
            CollectionAssert.IsEmpty(inputSystem.EventListeners, "Event listener for old event system API shouldn't be registered");

            CollectionAssert.AreEquivalent(
                new List<System.Type> { typeof(IMixedRealityPointerHandler), typeof(IMixedRealitySpeechHandler), typeof(IMixedRealityBaseInputHandler) },
                inputSystem.EventHandlersByType.Keys,
                "Input event system doesn't contain expected event handler types.");

            CollectionAssert.AreEquivalent(
                new HandleList { new Handle(handlerBasedListener1) },
                inputSystem.EventHandlersByType[typeof(IMixedRealityPointerHandler)],
                "Input event system doesn't contain expected IMixedRealityPointerHandler handlers.");

            CollectionAssert.AreEquivalent(
                new HandleList { new Handle(handlerBasedListener1), new Handle(handlerBasedListener2) },
                inputSystem.EventHandlersByType[typeof(IMixedRealitySpeechHandler)],
                "Input event system doesn't contain expected IMixedRealitySpeechHandler handlers.");

            CollectionAssert.AreEquivalent(
                new HandleList { new Handle(handlerBasedListener1), new Handle(handlerBasedListener2) },
                inputSystem.EventHandlersByType[typeof(IMixedRealityBaseInputHandler)],
                "Input event system doesn't contain expected IMixedRealityBaseInputHandler handlers.");

            // Disabling one component doesn't influence another one.
            handlerBasedListener1.enabled = false;

            CollectionAssert.AreEquivalent(
                new List<System.Type> { typeof(IMixedRealitySpeechHandler), typeof(IMixedRealityBaseInputHandler) }, 
                inputSystem.EventHandlersByType.Keys, 
                "Input event system doesn't contain expected event handler types.");

            CollectionAssert.AreEquivalent(
                new HandleList { new Handle(handlerBasedListener2) },
                inputSystem.EventHandlersByType[typeof(IMixedRealitySpeechHandler)], 
                "Input event system doesn't contain expected IMixedRealitySpeechHandler handlers.");

            CollectionAssert.AreEquivalent(
                new HandleList { new Handle(handlerBasedListener2) },
                inputSystem.EventHandlersByType[typeof(IMixedRealityBaseInputHandler)], 
                "Input event system doesn't contain expected IMixedRealityBaseInputHandler handlers.");

            Object.Destroy(object1);
            yield return null;
        }

        /// <summary>
        /// </summary>
        [UnityTest]
        public IEnumerator TestPointerEventCallsForGlobalHandlers()
        {
            // We need Gaze Cursor in this test to use it as source to emit events.
            IMixedRealityInputSystem inputSystem = null;
            MixedRealityServiceRegistry.TryGetService(out inputSystem);

            var object1 = new GameObject("Object 1");

            // Second handler depends on the first one as they sit on the same object
            var objectBasedListener = object1.AddComponent<TestInputGlobalListenerObjectBased>();
            var handlerBasedListener = object1.AddComponent<TestInputGlobalListenerHandlerBasedSpeechHandler>();

            var object2 = new GameObject("Object 2");

            // These 2 handlers are independent
            // 1st is Pointer + Speech
            // 2nd is Speech only
            var handlerBasedListener1 = object2.AddComponent<TestInputGlobalListenerHandlerBasedAllHandlers>();
            var handlerBasedListener2 = object2.AddComponent<TestInputGlobalListenerHandlerBasedSpeechHandler>();

            yield return null;

            LogAssert.Expect(LogType.Error, new Regex("Detected simultaneous usage of IMixedRealityEventSystem.Register and IMixedRealityEventSystem.RegisterHandler"));

            // Emit pointer event, which should be received by global handler, poor speech handler, which is on the same object as global,
            // and a handler listening to all events.
            inputSystem.RaisePointerClicked(inputSystem.GazeProvider.GazePointer, MixedRealityInputAction.None, 1);

            Assert.AreEqual(objectBasedListener.pointerClickedCount, 1, "Pointer clicked event is not received by old API handler.");
            Assert.Zero(objectBasedListener.pointerDownCount,           "Pointer down event is received by old API handler.");
            Assert.Zero(objectBasedListener.pointerUpCount,             "Pointer up event is received by old API handler.");
            Assert.Zero(objectBasedListener.pointerDraggedCount,        "Pointer dragged event is received by old API handler.");
            Assert.Zero(objectBasedListener.speechCount,                "Speech event is received by old API handler.");
            
            // Wrong behavior, preserved for backward compatibility
            Assert.AreEqual(handlerBasedListener.pointerClickedCount, 1, "Pointer clicked event is not received by new API handler.");
            Assert.Zero(handlerBasedListener.pointerDownCount,           "Pointer down event is received by new  API handler.");
            Assert.Zero(handlerBasedListener.pointerUpCount,             "Pointer up event is received by new API handler.");
            Assert.Zero(handlerBasedListener.pointerDraggedCount,        "Pointer dragged event is received by new API handler.");
            Assert.Zero(handlerBasedListener.speechCount,                "Speech event is received by new API handler.");
            
            Assert.AreEqual(handlerBasedListener1.pointerClickedCount, 1, "Pointer clicked event is not received by all-handlers component.");
            Assert.Zero(handlerBasedListener1.pointerDownCount,           "Pointer down event is received by all-handlers component.");
            Assert.Zero(handlerBasedListener1.pointerUpCount,             "Pointer up event is received by all-handlers component.");
            Assert.Zero(handlerBasedListener1.pointerDraggedCount,        "Pointer dragged event is received by all-handlers component.");
            Assert.Zero(handlerBasedListener1.speechCount,                "Speech event is received by all-handlers component.");

            // No pointer clicked event:
            Assert.Zero(handlerBasedListener2.pointerClickedCount,        "Pointer clicked event is received by speech-handler component.");
            Assert.Zero(handlerBasedListener2.pointerDownCount,           "Pointer down event is received by speech-handler component.");
            Assert.Zero(handlerBasedListener2.pointerUpCount,             "Pointer up event is received by speech-handler component.");
            Assert.Zero(handlerBasedListener2.pointerDraggedCount,        "Pointer dragged event is received by speech-handler component.");
            Assert.Zero(handlerBasedListener2.speechCount,                "Speech event is received by speech-handler component.");

            Object.Destroy(object1);
            Object.Destroy(object2);

            yield return null;
        }

        /// <summary>
        /// </summary>
        [UnityTest]
        public IEnumerator TestSpeechEventCallsForGlobalHandlers()
        {
            // We need Gaze Cursor in this test to use it as source to emit events.
            IMixedRealityInputSystem inputSystem = null;
            MixedRealityServiceRegistry.TryGetService(out inputSystem);

            var object1 = new GameObject("Object 1");

            // These 2 handlers are independent
            var objectBasedListener = object1.AddComponent<TestInputGlobalListenerObjectBased>();
            var handlerBasedListener = object1.AddComponent<TestInputGlobalListenerHandlerBasedSpeechHandler>();

            var object2 = new GameObject("Object 2");

            // These 2 handlers are independent
            var handlerBasedListener1 = object2.AddComponent<TestInputGlobalListenerHandlerBasedAllHandlers>();
            var handlerBasedListener2 = object2.AddComponent<TestInputGlobalListenerHandlerBasedSpeechHandler>();

            yield return null;

            LogAssert.Expect(LogType.Error, new Regex("Detected simultaneous usage of IMixedRealityEventSystem.Register and IMixedRealityEventSystem.RegisterHandler"));

            // Emit speech event, which should be received by all handlers.
            var gazeInputSource = inputSystem.DetectedInputSources.Where(x => x.SourceName.Equals("Gaze")).First();
            inputSystem.RaiseSpeechCommandRecognized(gazeInputSource, RecognitionConfidenceLevel.High, new System.TimeSpan(), System.DateTime.Now, new SpeechCommands("menu", KeyCode.Alpha1, MixedRealityInputAction.None));
            
            Assert.Zero(objectBasedListener.pointerClickedCount, "Pointer clicked event is received by old API handler.");
            Assert.Zero(objectBasedListener.pointerDownCount,    "Pointer down event is received by old API handler.");
            Assert.Zero(objectBasedListener.pointerUpCount,      "Pointer up event is received by old API handler.");
            Assert.Zero(objectBasedListener.pointerDraggedCount, "Pointer dragged event is received by old API handler.");
            Assert.AreEqual(objectBasedListener.speechCount, 1,  "Speech event is not received by old API handler.");

            Assert.Zero(handlerBasedListener.pointerClickedCount, "Pointer clicked event is received by new API handler.");
            Assert.Zero(handlerBasedListener.pointerDownCount,    "Pointer down event is received by new  API handler.");
            Assert.Zero(handlerBasedListener.pointerUpCount,      "Pointer up event is received by new API handler.");
            Assert.Zero(handlerBasedListener.pointerDraggedCount, "Pointer dragged event is received by new API handler.");
            Assert.AreEqual(handlerBasedListener.speechCount, 1,  "Speech event is not received by new API handler.");
            
            Assert.Zero(handlerBasedListener1.pointerClickedCount, "Pointer clicked event is received by all-handlers component.");
            Assert.Zero(handlerBasedListener1.pointerDownCount,    "Pointer down event is received by all-handlers component.");
            Assert.Zero(handlerBasedListener1.pointerUpCount,      "Pointer up event is received by all-handlers component.");
            Assert.Zero(handlerBasedListener1.pointerDraggedCount, "Pointer dragged event is received by all-handlers component.");
            Assert.AreEqual(handlerBasedListener1.speechCount, 1,  "Speech event is not received by all-handlers component.");

            // No pointer clicked event:
            Assert.Zero(handlerBasedListener2.pointerClickedCount, "Pointer clicked event is received by speech-handler component.");
            Assert.Zero(handlerBasedListener2.pointerDownCount,    "Pointer down event is received by speech-handler component.");
            Assert.Zero(handlerBasedListener2.pointerUpCount,      "Pointer up event is received by speech-handler component.");
            Assert.Zero(handlerBasedListener2.pointerDraggedCount, "Pointer dragged event is received by speech-handler component.");
            Assert.AreEqual(handlerBasedListener2.speechCount, 1,  "Speech event is not received by speech-handler component.");

            Object.Destroy(object1);
            Object.Destroy(object2);

            yield return null;
        }

        /// <summary>
        /// </summary>
        [UnityTest]
        public IEnumerator TestInputSystemGlobalHandlerListener()
        {
            // Need to remove cursors and other global event handlers
            yield return PlayModeTestUtilities.SetupMrtkWithoutGlobalInputHandlers();

            IMixedRealityInputSystem iInputSystem = null;
            MixedRealityServiceRegistry.TryGetService(out iInputSystem);

            BaseEventSystem inputSystem = (BaseEventSystem)iInputSystem;

            var object1 = new GameObject("Object");

            var listener = object1.AddComponent<TestInputGlobalHandlerListener>();

            yield return null;

            // No event listener registration in this test
            CollectionAssert.IsEmpty(inputSystem.EventListeners, "Event listener for old event system API shouldn't be registered");

            CollectionAssert.AreEquivalent(
                new List<System.Type> {
                    typeof(IMixedRealityHandJointHandler),
                    typeof(IMixedRealitySpeechHandler),
                    typeof(IMixedRealityBaseInputHandler),
                    typeof(IMixedRealityInputHandler<float>)
                },
                inputSystem.EventHandlersByType.Keys,
                "Input event system doesn't contain expected event handler types.");

            CollectionAssert.AreEquivalent(
                new HandleList { new Handle(listener) },
                inputSystem.EventHandlersByType[typeof(IMixedRealityHandJointHandler)],
                "Input event system doesn't contain expected IMixedRealityHandJointHandler handlers.");

            CollectionAssert.AreEquivalent(
                new HandleList { new Handle(listener) },
                inputSystem.EventHandlersByType[typeof(IMixedRealitySpeechHandler)],
                "Input event system doesn't contain expected IMixedRealitySpeechHandler handlers.");

            CollectionAssert.AreEquivalent(
                new HandleList { new Handle(listener) },
                inputSystem.EventHandlersByType[typeof(IMixedRealityBaseInputHandler)],
                "Input event system doesn't contain expected IMixedRealityBaseInputHandler handlers.");

            CollectionAssert.AreEquivalent(
                new HandleList { new Handle(listener) },
                inputSystem.EventHandlersByType[typeof(IMixedRealityInputHandler<float>)],
                "Input event system doesn't contain expected IMixedRealityInputHandler<float> handlers.");

            Object.Destroy(object1);
            yield return null;
        }
    }
}
#endif<|MERGE_RESOLUTION|>--- conflicted
+++ resolved
@@ -3,11 +3,6 @@
 
 #if !WINDOWS_UWP
 // When the .NET scripting backend is enabled and C# projects are built
-<<<<<<< HEAD
-// Unity doesn't include the required assemblies (i.e. the ones below).
-// Given that the .NET backend is deprecated by Unity at this point it's we have
-// to work around this on our end.
-=======
 // The assembly that this file is part of is still built for the player,
 // even though the assembly itself is marked as a test assembly (this is not
 // expected because test assemblies should not be included in player builds).
@@ -15,7 +10,6 @@
 // issue will likely persist for 2018, this issue is worked around by wrapping all
 // play mode tests in this check.
 
->>>>>>> 7b2f03bb
 using Microsoft.MixedReality.Toolkit.Input;
 using Microsoft.MixedReality.Toolkit.Utilities;
 using NUnit.Framework;
@@ -167,18 +161,18 @@
             handlerBasedListener1.enabled = false;
 
             CollectionAssert.AreEquivalent(
-                new List<System.Type> { typeof(IMixedRealitySpeechHandler), typeof(IMixedRealityBaseInputHandler) }, 
-                inputSystem.EventHandlersByType.Keys, 
+                new List<System.Type> { typeof(IMixedRealitySpeechHandler), typeof(IMixedRealityBaseInputHandler) },
+                inputSystem.EventHandlersByType.Keys,
                 "Input event system doesn't contain expected event handler types.");
 
             CollectionAssert.AreEquivalent(
                 new HandleList { new Handle(handlerBasedListener2) },
-                inputSystem.EventHandlersByType[typeof(IMixedRealitySpeechHandler)], 
+                inputSystem.EventHandlersByType[typeof(IMixedRealitySpeechHandler)],
                 "Input event system doesn't contain expected IMixedRealitySpeechHandler handlers.");
 
             CollectionAssert.AreEquivalent(
                 new HandleList { new Handle(handlerBasedListener2) },
-                inputSystem.EventHandlersByType[typeof(IMixedRealityBaseInputHandler)], 
+                inputSystem.EventHandlersByType[typeof(IMixedRealityBaseInputHandler)],
                 "Input event system doesn't contain expected IMixedRealityBaseInputHandler handlers.");
 
             Object.Destroy(object1);
@@ -221,14 +215,14 @@
             Assert.Zero(objectBasedListener.pointerUpCount,             "Pointer up event is received by old API handler.");
             Assert.Zero(objectBasedListener.pointerDraggedCount,        "Pointer dragged event is received by old API handler.");
             Assert.Zero(objectBasedListener.speechCount,                "Speech event is received by old API handler.");
-            
+
             // Wrong behavior, preserved for backward compatibility
             Assert.AreEqual(handlerBasedListener.pointerClickedCount, 1, "Pointer clicked event is not received by new API handler.");
             Assert.Zero(handlerBasedListener.pointerDownCount,           "Pointer down event is received by new  API handler.");
             Assert.Zero(handlerBasedListener.pointerUpCount,             "Pointer up event is received by new API handler.");
             Assert.Zero(handlerBasedListener.pointerDraggedCount,        "Pointer dragged event is received by new API handler.");
             Assert.Zero(handlerBasedListener.speechCount,                "Speech event is received by new API handler.");
-            
+
             Assert.AreEqual(handlerBasedListener1.pointerClickedCount, 1, "Pointer clicked event is not received by all-handlers component.");
             Assert.Zero(handlerBasedListener1.pointerDownCount,           "Pointer down event is received by all-handlers component.");
             Assert.Zero(handlerBasedListener1.pointerUpCount,             "Pointer up event is received by all-handlers component.");
@@ -276,7 +270,7 @@
             // Emit speech event, which should be received by all handlers.
             var gazeInputSource = inputSystem.DetectedInputSources.Where(x => x.SourceName.Equals("Gaze")).First();
             inputSystem.RaiseSpeechCommandRecognized(gazeInputSource, RecognitionConfidenceLevel.High, new System.TimeSpan(), System.DateTime.Now, new SpeechCommands("menu", KeyCode.Alpha1, MixedRealityInputAction.None));
-            
+
             Assert.Zero(objectBasedListener.pointerClickedCount, "Pointer clicked event is received by old API handler.");
             Assert.Zero(objectBasedListener.pointerDownCount,    "Pointer down event is received by old API handler.");
             Assert.Zero(objectBasedListener.pointerUpCount,      "Pointer up event is received by old API handler.");
@@ -288,7 +282,7 @@
             Assert.Zero(handlerBasedListener.pointerUpCount,      "Pointer up event is received by new API handler.");
             Assert.Zero(handlerBasedListener.pointerDraggedCount, "Pointer dragged event is received by new API handler.");
             Assert.AreEqual(handlerBasedListener.speechCount, 1,  "Speech event is not received by new API handler.");
-            
+
             Assert.Zero(handlerBasedListener1.pointerClickedCount, "Pointer clicked event is received by all-handlers component.");
             Assert.Zero(handlerBasedListener1.pointerDownCount,    "Pointer down event is received by all-handlers component.");
             Assert.Zero(handlerBasedListener1.pointerUpCount,      "Pointer up event is received by all-handlers component.");
