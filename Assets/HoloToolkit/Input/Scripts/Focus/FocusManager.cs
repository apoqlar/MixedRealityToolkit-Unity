﻿// Copyright (c) Microsoft Corporation. All rights reserved.
// Licensed under the MIT License. See LICENSE in the project root for license information.

using System;
using System.Collections.Generic;
using UnityEngine;
using UnityEngine.EventSystems;

namespace HoloToolkit.Unity.InputModule
{
    /// <summary>
    /// Focus manager is the bridge that handles different types of pointing sources like gaze cursor
    /// or pointing ray enabled motion controllers.
    /// If you don't have pointing ray enabled controllers, it defaults to GazeManager.
    /// </summary>
    public class FocusManager : Singleton<FocusManager>
    {
        #region MonoBehaviour Implementation

        protected override void Awake()
        {
            base.Awake();

            if (registeredPointers != null)
            {
                for (int iPointer = 0; iPointer < registeredPointers.Length; iPointer++)
                {
                    GameObject owner = registeredPointers[iPointer];

                    if (owner == null)
                    {
                        Debug.LogError("AutoRegisteredPointers contains a null (\"None\") object.");
                        break;
                    }

                    IPointingSource pointingSource = owner.GetComponent<IPointingSource>();

                    if (pointingSource == null)
                    {
                        Debug.LogErrorFormat("AutoRegisteredPointers contains object \"{0}\" which is missing its {1} component.",
                            owner.name,
                            typeof(IPointingSource).Name
                        );
                        break;
                    }

                    RegisterPointer(pointingSource);
                }
            }
        }

        private void Start()
        {
            if (pointers.Count == 0 && autoRegisterGazePointerIfNoPointersRegistered && GazeManager.IsInitialized)
            {
                RegisterPointer(GazeManager.Instance);
            }
        }

        private void Update()
        {
            UpdatePointers();
            UpdateFocusedObjects();
        }

        #endregion

        #region Settings

        /// <summary>
        /// Maximum distance at which the pointer can collide with an object.
        /// </summary>
        [SerializeField]
        private float pointingExtent = 10f;

        /// <summary>
        /// The LayerMasks, in prioritized order, that are used to determine the HitObject when raycasting.
        ///
        /// Example Usage:
        ///
        /// Allow the cursor to hit SR, but first prioritize any DefaultRaycastLayers (potentially behind SR)
        ///
        /// int sr = LayerMask.GetMask("SR");
        /// int nonSR = Physics.DefaultRaycastLayers &amp; ~sr;
        /// GazeManager.Instance.RaycastLayerMasks = new LayerMask[] { nonSR, sr };
        /// </summary>
        [SerializeField]
        [Tooltip("The LayerMasks, in prioritized order, that are used to determine the HitObject when raycasting.")]
        private LayerMask[] pointingRaycastLayerMasks = { Physics.DefaultRaycastLayers };

        [SerializeField]
        private GameObject[] registeredPointers = null;

        [SerializeField]
        private bool autoRegisterGazePointerIfNoPointersRegistered = true;

        [SerializeField]
        private bool debugDrawPointingRays = false;

        [SerializeField]
        private Color[] debugDrawPointingRayColors = null;

        #endregion

        #region Data

        private class PointerData : PointerResult
        {
            public readonly IPointingSource PointingSource;

            private PointerInputEventData pointerData;
            public PointerInputEventData UnityUIPointerData
            {
                get
                {
                    if (pointerData == null)
                    {
                        pointerData = new PointerInputEventData(EventSystem.current);
                    }

                    return pointerData;
                }
            }

            public PointerData(IPointingSource pointingSource)
            {
                PointingSource = pointingSource;
            }

            [Obsolete("Use UpdateHit(RaycastHit hit, RayStep sourceRay, int rayStepIndex) or UpdateHit (float extent)")]
            public void UpdateHit(RaycastHit hit)
            {
                throw new NotImplementedException();
            }

            public void UpdateHit(RaycastHit hit, RayStep sourceRay, int rayStepIndex)
            {
                LastRaycastHit = hit;
                PreviousEndObject = End.Object;
                RayStepIndex = rayStepIndex;

                StartPoint = sourceRay.origin;
                End = new FocusDetails
                {
                    Point = hit.point,
                    Normal = hit.normal,
                    Object = hit.transform.gameObject
                };
            }

            public void UpdateHit(RaycastResult result, RaycastHit hit, RayStep sourceRay, int rayStepIndex)
            {
                // We do not update the PreviousEndObject here because
                // it's already been updated in the first physics raycast.

                RayStepIndex = rayStepIndex;
                StartPoint = sourceRay.origin;
                End = new FocusDetails
                {
                    Point = hit.point,
                    Normal = hit.normal,
                    Object = result.gameObject
                };
            }

            public void UpdateHit(float extent)
            {
                PreviousEndObject = End.Object;

                RayStep firstStep = PointingSource.Rays[0];
                RayStep finalStep = PointingSource.Rays[PointingSource.Rays.Length - 1];
                RayStepIndex = 0;

                StartPoint = firstStep.origin;
                End = new FocusDetails
                {
                    Point = finalStep.terminus,
                    Normal = (-finalStep.direction),
                    Object = null
                };
            }

            public void ResetFocusedObjects(bool clearPreviousObject = true)
            {
                if (clearPreviousObject)
                {
                    PreviousEndObject = null;
                }

                End = new FocusDetails
                {
                    Point = End.Point,
                    Normal = End.Normal,
                    Object = null
                };
            }
        }

        private readonly List<PointerData> pointers = new List<PointerData>(0);

        /// <summary>
        /// GazeManager is a little special, so we keep track of it even if it's not a registered pointer. For the sake
        /// of StabilizationPlaneModifier and potentially other components that care where the user's looking, we need
        /// to do a gaze raycast even if gaze isn't used for focus.
        /// </summary>
        private PointerData gazeManagerPointingData;

        [Obsolete("Use GetGazePointerEventData or GetSpecificPointerEventData")]
        public PointerInputEventData UnityUIPointerEvent { get; private set; }

        private readonly HashSet<GameObject> pendingOverallFocusEnterSet = new HashSet<GameObject>();
        private readonly HashSet<GameObject> pendingOverallFocusExitSet = new HashSet<GameObject>();
        private readonly List<PointerData> pendingPointerSpecificFocusChange = new List<PointerData>();

        /// <summary>
        /// Cached vector 3 reference to the new raycast position.
        /// <remarks>Only used to update UI raycast results.</remarks>
        /// </summary>
        private Vector3 newUiRaycastPosition = Vector3.zero;

        /// <summary>
        /// Private uiRaycastCamera used primarily for UI pointer data.
        /// </summary>
        [SerializeField]
        private Camera uiRaycastCamera;

        /// <summary>
        /// The Camera the Event System uses to raycast against.
        /// <remarks>Every uGUI canvas in your scene should use this camera as its event camera.</remarks>
        /// </summary>
        public Camera UIRaycastCamera
        {
            get
            {
                if (uiRaycastCamera == null)
                {
                    Debug.LogWarning("No UIRaycastCamera assigned! Falling back to the RaycastCamera.\n" +
                                     "It's highly recommended to use the RaycastCamera found on the EventSystem of this InputManager.");
                    uiRaycastCamera = GetComponentInChildren<Camera>();
                }

                return uiRaycastCamera;
            }
        }

        #endregion

        #region Accessors

        public void RegisterPointer(IPointingSource pointingSource)
        {
            Debug.Assert(pointingSource != null, "Can't register a pointer if you give us one.");

            int pointerIndex;
            PointerData pointer;

            if (TryGetPointerIndex(pointingSource, out pointerIndex))
            {
                // This pointing source is already registered and active.
                return;
            }

            if (pointingSource is GazeManager)
            {
                if (gazeManagerPointingData == null)
                {
                    if (GazeManager.IsInitialized)
                    {
                        gazeManagerPointingData = new PointerData(GazeManager.Instance);
                    }
                }
                else
                {
                    Debug.Assert(ReferenceEquals(gazeManagerPointingData.PointingSource, GazeManager.Instance));
                    gazeManagerPointingData.ResetFocusedObjects();
                }

                Debug.Assert(gazeManagerPointingData != null);
                pointer = gazeManagerPointingData;
            }
            else
            {
                pointer = new PointerData(pointingSource);
            }

            pointers.Add(pointer);
        }

        public void UnregisterPointer(IPointingSource pointingSource)
        {
            Debug.Assert(pointingSource != null, "Can't unregister a pointer if you give us one.");

            int pointerIndex;
            TryGetPointerIndex(pointingSource, out pointerIndex);
            Debug.Assert(pointerIndex > 0, "Invalid pointer index!");

            PointerData pointer;
            GetPointerData(pointingSource, out pointer);
            Debug.Assert(pointer != null, "Attempting to unregister a pointer that was never registered!");

            // Should we be protecting against unregistering the GazeManager?

            pointers.RemoveAt(pointerIndex);

            // Raise focus events if needed:

            if (pointer.End.Object != null)
            {
                GameObject unfocusedObject = pointer.End.Object;

                bool objectIsStillFocusedByOtherPointer = false;

                for (int iOther = 0; iOther < pointers.Count; iOther++)
                {
                    if (pointers[iOther].End.Object == unfocusedObject)
                    {
                        objectIsStillFocusedByOtherPointer = true;
                        break;
                    }
                }

                if (!objectIsStillFocusedByOtherPointer)
                {
                    RaiseFocusExitedEvents(unfocusedObject);
                }

                RaisePointerSpecificFocusChangedEvents(pointer.PointingSource, unfocusedObject, null);
            }
        }

        public FocusDetails? TryGetFocusDetails(BaseEventData eventData)
        {
            for (int i = 0; i < pointers.Count; i++)
            {
                if (pointers[i].PointingSource.OwnsInput(eventData))
                {
                    return pointers[i].End;
                }
            }

            return null;
        }

        public GameObject TryGetFocusedObject(BaseEventData eventData)
        {
            FocusDetails? details = TryGetFocusDetails(eventData);

            if (details == null)
            {
                return null;
            }

            IPointingSource pointingSource;
            TryGetPointingSource(eventData, out pointingSource);
            PointerInputEventData pointerInputEventData = GetSpecificPointerEventData(pointingSource);

            Debug.Assert(pointerInputEventData != null);
            pointerInputEventData.selectedObject = details.Value.Object;

            return details.Value.Object;
        }

        public bool TryGetPointingSource(BaseEventData eventData, out IPointingSource pointingSource)
        {
            for (int i = 0; i < pointers.Count; i++)
            {
                if (pointers[i].PointingSource.OwnsInput(eventData))
                {
                    pointingSource = pointers[i].PointingSource;
                    return true;
                }
            }

            pointingSource = null;
            return false;
        }

        public FocusDetails GetFocusDetails(IPointingSource pointingSource)
        {
            PointerData pointerData;
            FocusDetails details = default(FocusDetails);

            if (GetPointerData(pointingSource, out pointerData))
            {
                details = pointerData.End;
            }

            return details;
        }

        public GameObject GetFocusedObject(IPointingSource pointingSource)
        {
            PointerData pointerData;
            GameObject focusedObject = null;

            if (GetPointerData(pointingSource, out pointerData))
            {
                focusedObject = pointerData.End.Object;
            }

            return focusedObject;
        }

        /// <summary>
        /// Checks if exactly one pointer is registered and returns it if so.
        /// </summary>
        /// <returns>The registered pointer if exactly one is registered, null otherwise.</returns>
        public bool TryGetSinglePointer(out IPointingSource pointingSource)
        {
            if (pointers.Count == 1)
            {
                pointingSource = pointers[0].PointingSource;
                return true;
            }

            pointingSource = null;
            return false;
        }

        public delegate void FocusEnteredMethod(GameObject focusedObject);
        public event FocusEnteredMethod FocusEntered;

        public delegate void FocusExitedMethod(GameObject unfocusedObject);
        public event FocusExitedMethod FocusExited;

        public delegate void PointerSpecificFocusChangedMethod(IPointingSource pointer, GameObject oldFocusedObject, GameObject newFocusedObject);
        public event PointerSpecificFocusChangedMethod PointerSpecificFocusChanged;

        [Obsolete("Use either GetGazePointerEventData or GetSpecificPointerEventData")]
        public PointerInputEventData GetPointerEventData()
        {
            return GetGazePointerEventData();
        }

        public PointerInputEventData GetGazePointerEventData()
        {
            return gazeManagerPointingData.UnityUIPointerData;
        }

        public PointerInputEventData GetSpecificPointerEventData(IPointingSource pointer)
        {
            PointerData pointerEventData;
            return GetPointerData(pointer, out pointerEventData) ? pointerEventData.UnityUIPointerData : null;
        }

        public float GetPointingExtent(IPointingSource pointingSource)
        {
            return pointingSource.ExtentOverride ?? pointingExtent;
        }

        #endregion

        #region Utilities

        private void UpdatePointers()
        {
            bool gazeManagerIsRegistered = false;

            for (int iPointer = 0; iPointer < pointers.Count; iPointer++)
            {
                PointerData pointer = pointers[iPointer];

                if (pointer == gazeManagerPointingData)
                {
                    gazeManagerIsRegistered = true;
                }

                UpdatePointer(pointer);

                if (debugDrawPointingRays)
                {
                    Color rayColor;

                    if ((debugDrawPointingRayColors != null) && (debugDrawPointingRayColors.Length > 0))
                    {
                        rayColor = debugDrawPointingRayColors[iPointer % debugDrawPointingRayColors.Length];
                    }
                    else
                    {
                        rayColor = Color.green;
                    }

                    Debug.DrawRay(pointer.StartPoint, (pointer.End.Point - pointer.StartPoint), rayColor);
                }
            }

            if (gazeManagerPointingData != null)
            {
                Debug.Assert(ReferenceEquals(gazeManagerPointingData.PointingSource, GazeManager.Instance));

                if (!gazeManagerIsRegistered)
                {
                    UpdatePointer(gazeManagerPointingData);
                }

                GazeManager.Instance.UpdateHitDetails(gazeManagerPointingData.End, gazeManagerPointingData.LastRaycastHit, gazeManagerIsRegistered);
            }
        }

        private void UpdatePointer(PointerData pointer)
        {
            // Call the pointer's OnPreRaycast function
            // This will give it a chance to prepare itself for raycasts
            // eg, by building its Rays array
            pointer.PointingSource.OnPreRaycast();

            // If pointer interaction isn't enabled, clear its result object and return
            if (!pointer.PointingSource.InteractionEnabled)
            {
                // Don't clear the previous focused object since we still want to trigger FocusExit events
                pointer.ResetFocusedObjects(false);
            }
            else
            {
                // If the pointer is locked
                // Keep the focus objects the same
                // This will ensure that we execute events on those objects
                // even if the pointer isn't pointing at them
                if (!pointer.PointingSource.FocusLocked)
                {
                    // Otherwise, continue
                    var prioritizedLayerMasks = (pointer.PointingSource.PrioritizedLayerMasksOverride ?? pointingRaycastLayerMasks);

                    // Perform raycast to determine focused object
                    RaycastPhysics(pointer, prioritizedLayerMasks);

                    // If we have a unity event system, perform graphics raycasts as well to support Unity UI interactions
                    if (EventSystem.current != null)
                    {
                        // NOTE: We need to do this AFTER RaycastPhysics so we use the current hit point to perform the correct 2D UI Raycast.
                        RaycastUnityUI(pointer, prioritizedLayerMasks);
                    }

                    // Set the pointer's result last
                    pointer.PointingSource.Result = pointer;
                }
            }

            // Call the pointer's OnPostRaycast function
            // This will give it a chance to respond to raycast results
            // eg by updating its appearance
            pointer.PointingSource.OnPostRaycast();
        }

        /// <summary>
        /// Perform a Unity physics Raycast to determine which scene objects with a collider is currently being gazed at, if any.
        /// </summary>
        private void RaycastPhysics(PointerData pointer, LayerMask[] prioritizedLayerMasks)
        {
            bool isHit = false;
            int rayStepIndex = 0;
            RayStep rayStep = default(RayStep);
            RaycastHit physicsHit = default(RaycastHit);

            Debug.Assert(pointer.PointingSource.Rays != null, "No valid rays for " + pointer.GetType());
            Debug.Assert(pointer.PointingSource.Rays.Length > 0, "No valid rays for " + pointer.GetType());

            // Check raycast for each step in the pointing source
            for (int i = 0; i < pointer.PointingSource.Rays.Length; i++)
            {
                if (RaycastPhysicsStep(pointer.PointingSource.Rays[i], prioritizedLayerMasks, out physicsHit))
                {
                    // Set the pointer source's origin ray to this step
                    isHit = true;
                    rayStep = pointer.PointingSource.Rays[i];
                    rayStepIndex = i;
                    // No need to continue once we've hit something
                    break;
                }
            }

            if (isHit)
            {
                pointer.UpdateHit(physicsHit, rayStep, rayStepIndex);
            }
            else
            {
                pointer.UpdateHit(GetPointingExtent(pointer.PointingSource));
            }
        }

        private bool RaycastPhysicsStep(RayStep step, LayerMask[] prioritizedLayerMasks, out RaycastHit physicsHit)
        {
            bool isHit = false;
            physicsHit = default(RaycastHit);

            // If there is only one priority, don't prioritize
            if (prioritizedLayerMasks.Length == 1)
            {
                isHit = Physics.Raycast(step.origin, step.direction, out physicsHit, step.length, prioritizedLayerMasks[0]);
            }
            else
            {
                // Raycast across all layers and prioritize
                RaycastHit? hit = PrioritizeHits(Physics.RaycastAll(step.origin, step.direction, step.length, Physics.AllLayers), prioritizedLayerMasks);
                isHit = hit.HasValue;

                if (isHit)
                {
                    physicsHit = hit.Value;
                }
            }

            return isHit;
        }

        private void RaycastUnityUI(PointerData pointer, LayerMask[] prioritizedLayerMasks)
        {
            Debug.Assert(pointer.End.Point != Vector3.zero, string.Format("No pointer {0} end point found to raycast against!", pointer.PointingSource.GetType()));
            Debug.Assert(UIRaycastCamera != null, "You must assign a UIRaycastCamera on the FocusManager before you can process uGUI raycasting.");

            RaycastResult uiRaycastResult = default(RaycastResult);
            bool overridePhysicsRaycast = false;
            RayStep rayStep = default(RayStep);
            int rayStepIndex = 0;

<<<<<<< HEAD
            Debug.Assert(pointer.PointingSource.Rays != null);
            Debug.Assert(pointer.PointingSource.Rays.Length > 0);
=======
            Debug.Assert(pointer.PointingSource.Rays != null, "No valid rays for " + pointer.GetType());
            Debug.Assert(pointer.PointingSource.Rays.Length > 0, "No valid rays for " + pointer.GetType());
>>>>>>> 78d4d44d

            // Cast rays for every step until we score a hit
            for (int i = 0; i < pointer.PointingSource.Rays.Length; i++)
            {
                if (RaycastUnityUIStep(pointer, pointer.PointingSource.Rays[i], prioritizedLayerMasks, out overridePhysicsRaycast, out uiRaycastResult))
                {
                    rayStepIndex = i;
                    rayStep = pointer.PointingSource.Rays[i];
                    break;
                }
            }

            // Check if we need to overwrite the physics raycast info
<<<<<<< HEAD
            if ((pointer.End.Object == null || overridePhysicsRaycast) && (uiRaycastResult.module != null && uiRaycastResult.module.eventCamera == UIRaycastCamera))
=======
            if ((pointer.End.Object == null || overridePhysicsRaycast) && uiRaycastResult.isValid && uiRaycastResult.module.eventCamera == UIRaycastCamera)
>>>>>>> 78d4d44d
            {
                newUiRaycastPosition.x = uiRaycastResult.screenPosition.x;
                newUiRaycastPosition.y = uiRaycastResult.screenPosition.y;
                newUiRaycastPosition.z = uiRaycastResult.distance;

                Vector3 worldPos = UIRaycastCamera.ScreenToWorldPoint(newUiRaycastPosition);

                var hitInfo = new RaycastHit
                {
                    point = worldPos,
                    normal = -uiRaycastResult.gameObject.transform.forward
                };

                pointer.UpdateHit(uiRaycastResult, hitInfo, rayStep, rayStepIndex);
            }
        }

        private bool RaycastUnityUIStep(PointerData pointer, RayStep step, LayerMask[] prioritizedLayerMasks, out bool overridePhysicsRaycast, out RaycastResult uiRaycastResult)
        {
            // Move the uiRaycast camera to the the current pointer's position.
            UIRaycastCamera.transform.position = step.origin;
            UIRaycastCamera.transform.forward = step.direction;

            // We always raycast from the center of the camera.
            pointer.UnityUIPointerData.position = new Vector2(UIRaycastCamera.pixelWidth * 0.5f, UIRaycastCamera.pixelHeight * 0.5f);

            // Graphics raycast
            uiRaycastResult = EventSystem.current.Raycast(pointer.UnityUIPointerData, prioritizedLayerMasks);
            pointer.UnityUIPointerData.pointerCurrentRaycast = uiRaycastResult;

            overridePhysicsRaycast = false;

            // If we have a raycast result, check if we need to overwrite the physics raycast info
            if (uiRaycastResult.gameObject != null)
            {
                if (pointer.End.Object != null)
                {
                    // Check layer prioritization
                    if (prioritizedLayerMasks.Length > 1)
                    {
                        // Get the index in the prioritized layer masks
                        int uiLayerIndex = uiRaycastResult.gameObject.layer.FindLayerListIndex(prioritizedLayerMasks);
                        int threeDLayerIndex = pointer.LastRaycastHit.collider.gameObject.layer.FindLayerListIndex(prioritizedLayerMasks);

                        if (threeDLayerIndex > uiLayerIndex)
                        {
                            overridePhysicsRaycast = true;
                        }
                        else if (threeDLayerIndex == uiLayerIndex)
                        {
                            if (pointer.LastRaycastHit.distance > uiRaycastResult.distance)
                            {
                                overridePhysicsRaycast = true;
                            }
                        }
                    }
                    else
                    {
                        if (pointer.LastRaycastHit.distance > uiRaycastResult.distance)
                        {
                            overridePhysicsRaycast = true;
                        }
                    }
                }
                // If we've hit somthing, no need to go further
                return true;
            }
            // If we haven't hit something, keep going
            return false;
        }

        private void UpdateFocusedObjects()
        {
            Debug.Assert(pendingPointerSpecificFocusChange.Count == 0);
            Debug.Assert(pendingOverallFocusExitSet.Count == 0);
            Debug.Assert(pendingOverallFocusEnterSet.Count == 0);

            // NOTE: We compute the set of events to send before sending the first event
            //       just in case someone responds to the event by adding/removing a
            //       pointer which would change the structures we're iterating over.

            for (int iPointer = 0; iPointer < pointers.Count; iPointer++)
            {
                PointerData pointer = pointers[iPointer];

                if (pointer.PreviousEndObject != pointer.End.Object)
                {
                    pendingPointerSpecificFocusChange.Add(pointer);

                    // Initially, we assume all pointer-specific focus changes will result
                    // also result in an overall focus change...

                    if (pointer.PreviousEndObject != null)
                    {
                        pendingOverallFocusExitSet.Add(pointer.PreviousEndObject);
                    }

                    if (pointer.End.Object != null)
                    {
                        pendingOverallFocusEnterSet.Add(pointer.End.Object);
                    }
                }
            }

            // ... but now we trim out objects whose overall focus was maintained the same by a different pointer:

            for (int iPointer = 0; iPointer < pointers.Count; iPointer++)
            {
                PointerData pointer = pointers[iPointer];

                pendingOverallFocusExitSet.Remove(pointer.End.Object);

                pendingOverallFocusEnterSet.Remove(pointer.PreviousEndObject);
            }

            // Now we raise the events:

            foreach (GameObject exit in pendingOverallFocusExitSet)
            {
                RaiseFocusExitedEvents(exit);
            }

            foreach (GameObject enter in pendingOverallFocusEnterSet)
            {
                RaiseFocusEnteredEvents(enter);
            }

            for (int iChange = 0; iChange < pendingPointerSpecificFocusChange.Count; iChange++)
            {
                PointerData change = pendingPointerSpecificFocusChange[iChange];

                RaisePointerSpecificFocusChangedEvents(change.PointingSource, change.PreviousEndObject, change.End.Object);
            }

            pendingOverallFocusEnterSet.Clear();
            pendingOverallFocusExitSet.Clear();
            pendingPointerSpecificFocusChange.Clear();
        }

        private void RaiseFocusExitedEvents(GameObject unfocusedObject)
        {
            InputManager.Instance.RaiseFocusExit(unfocusedObject);
            //Debug.Log("Focus Exit: " + unfocusedObject.name);
            if (FocusExited != null)
            {
                FocusExited(unfocusedObject);
            }
        }

        private void RaiseFocusEnteredEvents(GameObject focusedObject)
        {
            InputManager.Instance.RaiseFocusEnter(focusedObject);
            //Debug.Log("Focus Enter: " + focusedObject.name);
            if (FocusEntered != null)
            {
                FocusEntered(focusedObject);
            }
        }

        private void RaisePointerSpecificFocusChangedEvents(IPointingSource pointer, GameObject oldFocusedObject, GameObject newFocusedObject)
        {
            InputManager.Instance.RaisePointerSpecificFocusChangedEvents(pointer, oldFocusedObject, newFocusedObject);

            if (PointerSpecificFocusChanged != null)
            {
                PointerSpecificFocusChanged(pointer, oldFocusedObject, newFocusedObject);
            }
        }

        private bool GetPointerData(IPointingSource pointingSource, out PointerData pointerData)
        {
            int pointerIndex;

            if (TryGetPointerIndex(pointingSource, out pointerIndex))
            {
                pointerData = pointers[pointerIndex];
                return true;
            }

            pointerData = null;
            return false;
        }

        private bool TryGetPointerIndex(IPointingSource pointingSource, out int pointerIndex)
        {
            for (int i = 0; i < pointers.Count; i++)
            {
                if (pointingSource == pointers[i].PointingSource)
                {
                    pointerIndex = i;
                    return true;
                }
            }

            pointerIndex = -1;
            return false;
        }

        private RaycastHit? PrioritizeHits(RaycastHit[] hits, LayerMask[] layerMasks)
        {
            if (hits.Length == 0)
            {
                return null;
            }

            // Return the minimum distance hit within the first layer that has hits.
            // In other words, sort all hit objects first by layerMask, then by distance.
            for (int layerMaskIdx = 0; layerMaskIdx < layerMasks.Length; layerMaskIdx++)
            {
                RaycastHit? minHit = null;

                for (int hitIdx = 0; hitIdx < hits.Length; hitIdx++)
                {
                    RaycastHit hit = hits[hitIdx];
                    if (hit.transform.gameObject.layer.IsInLayerMask(layerMasks[layerMaskIdx]) &&
                        (minHit == null || hit.distance < minHit.Value.distance))
                    {
                        minHit = hit;
                    }
                }

                if (minHit != null)
                {
                    return minHit;
                }
            }

            return null;
        }

        /// <summary>
        /// Helper for assigning world space canvases event cameras.
        /// <remarks>Can be used at runtime.</remarks>
        /// </summary>
        public void UpdateCanvasEventSystems()
        {
            Debug.Assert(UIRaycastCamera != null, "You must assign a UIRaycastCamera on the FocusManager before updating your canvases.");

            // This will also find disabled GameObjects in the scene.
            var sceneCanvases = Resources.FindObjectsOfTypeAll<Canvas>();

            for (var i = 0; i < sceneCanvases.Length; i++)
            {
                if (sceneCanvases[i].isRootCanvas && sceneCanvases[i].renderMode == RenderMode.WorldSpace)
                {
                    sceneCanvases[i].worldCamera = UIRaycastCamera;
                }
            }
        }

        #endregion
    }
}<|MERGE_RESOLUTION|>--- conflicted
+++ resolved
@@ -614,13 +614,8 @@
             RayStep rayStep = default(RayStep);
             int rayStepIndex = 0;
 
-<<<<<<< HEAD
-            Debug.Assert(pointer.PointingSource.Rays != null);
-            Debug.Assert(pointer.PointingSource.Rays.Length > 0);
-=======
             Debug.Assert(pointer.PointingSource.Rays != null, "No valid rays for " + pointer.GetType());
             Debug.Assert(pointer.PointingSource.Rays.Length > 0, "No valid rays for " + pointer.GetType());
->>>>>>> 78d4d44d
 
             // Cast rays for every step until we score a hit
             for (int i = 0; i < pointer.PointingSource.Rays.Length; i++)
@@ -634,11 +629,7 @@
             }
 
             // Check if we need to overwrite the physics raycast info
-<<<<<<< HEAD
-            if ((pointer.End.Object == null || overridePhysicsRaycast) && (uiRaycastResult.module != null && uiRaycastResult.module.eventCamera == UIRaycastCamera))
-=======
             if ((pointer.End.Object == null || overridePhysicsRaycast) && uiRaycastResult.isValid && uiRaycastResult.module.eventCamera == UIRaycastCamera)
->>>>>>> 78d4d44d
             {
                 newUiRaycastPosition.x = uiRaycastResult.screenPosition.x;
                 newUiRaycastPosition.y = uiRaycastResult.screenPosition.y;
