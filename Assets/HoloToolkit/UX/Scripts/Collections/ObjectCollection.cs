--- conflicted
+++ resolved
@@ -63,20 +63,6 @@
         public float Radius = 2f;
 
         /// <summary>
-        /// This is the radial range for creating a radial fan layout.
-        /// </summary>
-        [SerializeField]
-        [Tooltip("Radial range for radial layout")]
-        [Range(5f, 360f)]
-        private float radialRange = 180f;
-
-        public float RadialRange
-        {
-            get { return radialRange; }
-            set { radialRange = value; }
-        }
-
-        /// <summary>
         /// Number of rows per column, column number is automatically determined
         /// </summary>
         [SerializeField]
@@ -253,7 +239,6 @@
             _height = Rows * CellHeight;
             _halfCell = new Vector2(CellWidth * 0.5f, CellHeight * 0.5f);
             _circumference = 2f * Mathf.PI * Radius;
-            _radialCellAngle = RadialRange / _columns;
 
             LayoutChildren();
 
@@ -337,34 +322,11 @@
                     for (int i = 0; i < NodeList.Count; i++)
                     {
                         newPos = SphericalMapping(nodeGrid[i], Radius);
-<<<<<<< HEAD
-=======
                         NodeList[i].transform.localPosition = newPos;
                         UpdateNodeFacing(NodeList[i], OrientType, newPos);
                     }
                     break;
-                case SurfaceTypeEnum.Radial:
-                    int curColumn = 0;
-                    int curRow = 1;
-
-                    for (int i = 0; i < NodeList.Count; i++)
-                    {
-                        newPos = RadialMapping(nodeGrid[i], Radius, curRow, curColumn);
-                        if (curColumn == (_columns - 1))
-                        {
-                            curColumn = 0;
-                            ++curRow;
-                        }
-                        else
-                        {
-                            ++curColumn;
-                        }
-
->>>>>>> f97727fd
-                        NodeList[i].transform.localPosition = newPos;
-                        UpdateNodeFacing(NodeList[i], OrientType, newPos);
-                    }
-                    break;
+
                 case SurfaceTypeEnum.Scatter:
                     // Get randomized planar mapping
                     // Calculate radius of each node while we're here
@@ -433,19 +395,11 @@
 
                     break;
 
-<<<<<<< HEAD
-                case OrientTypeEnum.FaceParentFoward:
-                    node.transform.forward = transform.rotation * Vector3.forward;
-                    break;
-
-                case OrientTypeEnum.FaceParentBack:
-=======
                 case OrientTypeEnum.FaceFoward:
                     node.transform.forward = transform.rotation * Vector3.forward;
                     break;
 
                 case OrientTypeEnum.FaceForwardReversed:
->>>>>>> f97727fd
                     node.transform.forward = transform.rotation * Vector3.back;
                     break;
 
@@ -500,27 +454,6 @@
             float xAngle = (source.x / _circumference) * 360f;
 
             Quaternion rot = Quaternion.Euler(0.0f, xAngle, 0.0f);
-            newPos = rot * newPos;
-
-            return newPos;
-        }
-
-        /// <summary>
-        /// Internal function for getting the relative mapping based on a source Vec3 and a radius for radial mapping.
-        /// </summary>
-        /// <param name="source">The source <see cref="Vector3"/> to be mapped to cylinder</param>
-        /// <param name="radius">This is a <see cref="float"/> for the radius of the radial</param>
-        /// <param name="row">This is a <see cref="int"/> for the radius of the radial</param>
-        /// <param name="column">This is a <see cref="int"/> for the radius of the radial</param>
-        /// <returns></returns>
-        private Vector3 RadialMapping(Vector3 source, float radius, int row, int column)
-        {
-            Radius = radius >= 0 ? Radius : radius;
-       
-            Vector3 newPos = new Vector3(0f, 0f, (Radius/Rows) * row);
-            float yAngle = _radialCellAngle * (column - (_columns * 0.5f)) + (_radialCellAngle*.5f);
-
-            Quaternion rot = Quaternion.Euler(0.0f, yAngle, 0.0f);
             newPos = rot * newPos;
 
             return newPos;
