// Copyright (c) Microsoft Corporation. All rights reserved.
// Licensed under the MIT License. See LICENSE in the project root for license information.

using UnityEditor;
using UnityEngine;

namespace HoloToolkit.Unity
{
    /// <summary>
<<<<<<< HEAD
    /// Renders the UI and handles update logic for HoloToolkit/Configure/Apply Mixed Reality Scene Settings.
=======
    /// Renders the UI and handles update logic for MixedRealityToolkit/Configure/Apply Mixed Reality Scene Settings.
>>>>>>> 4ff96582
    /// </summary>
    public class SceneSettingsWindow : AutoConfigureWindow<SceneSettingsWindow.SceneSetting>
    {
        /// <summary>
        /// Can be found in the meta file of the camera prefab.  We use the GUID in case people move the toolkit folders & assets around in their own projects.
        /// TODO: Update prefab GUID to point to MixedRealityCamera.
        /// </summary>
        private const string CameraPrefabGUID = "d379ed0a5618c9f479f58bd83a2d0ad3";

        #region Nested Types

        public enum SceneSetting
        {
            AddMixedRealityCamera,
            CameraToOrigin,
        }

        #endregion // Nested Types

        #region Overrides / Event Handlers

        protected override void ApplySettings()
        {
            if (Values[SceneSetting.AddMixedRealityCamera])
            {
                Instantiate(AssetDatabase.LoadAssetAtPath<GameObject>(AssetDatabase.GUIDToAssetPath(CameraPrefabGUID)));
            }

            var mainCamera = CameraCache.Refresh(Camera.main);

            if (mainCamera == null)
            {
                Debug.LogWarning("Could not find a valid \"MainCamera\"!  Unable to update camera position.");
            }
            else
            {
                if (Values[SceneSetting.CameraToOrigin])
                {
                    mainCamera.transform.position = Vector3.zero;
                }
            }

            Close();
        }

        protected override void LoadSettings()
        {
            for (int i = (int)SceneSetting.CameraToOrigin; i <= (int)SceneSetting.CameraToOrigin; i++)
            {
                Values[(SceneSetting)i] = false;
            }
        }

        protected override void OnGuiChanged()
        {
        }

        protected override void LoadStrings()
        {
<<<<<<< HEAD
            Names[SceneSetting.CameraToOrigin] = "Move Camera to Origin";
            Descriptions[SceneSetting.CameraToOrigin] = "Moves the main camera to the origin of the scene (0,0,0).\n\nWhen a Mixed Reality application starts, the users head is the center of the world. Not having the main camera at 0,0,0 will result in holograms not appearing where they are expeted. This option should remain checked unless you have code that explicitly deals with any offset.";
=======
            Names[SceneSetting.AddMixedRealityCamera] = "Add the Mixed Reality Camera Prefab";
            Descriptions[SceneSetting.AddMixedRealityCamera] =
                "Recommended\n\n" +
                "Adds the Mixed Reality Camera Prefab to the scene.\n\n" +
                "The prefab comes preset with all the components and options for automatically handling Occluded and Transparent Mixed Reality Applications.";
>>>>>>> 4ff96582

            Names[SceneSetting.CameraToOrigin] = "Move Camera to Origin";
            Descriptions[SceneSetting.CameraToOrigin] =
                "Recommended\n\n" +
                "Moves the main camera to the world origin of the scene (0, 0, 0).\n\n" +
                "<color=#ffff00ff><b>Note:</b></color> When a Mixed Reality application starts, the users head is the center of the world. By not having your Main Camera centered at " +
                "the world origin (0, 0, 0) will result in GameObjects not appearing where they are expected. This option should remain checked unless you have alternative methods " +
                "that explicitly deal with any apparent offset.";
        }

        protected override void OnEnable()
        {
            base.OnEnable();

            minSize = new Vector2(350, 250);
            maxSize = minSize;
        }
        #endregion // Overrides / Event Handlers
    }
}<|MERGE_RESOLUTION|>--- conflicted
+++ resolved
@@ -7,19 +7,15 @@
 namespace HoloToolkit.Unity
 {
     /// <summary>
-<<<<<<< HEAD
-    /// Renders the UI and handles update logic for HoloToolkit/Configure/Apply Mixed Reality Scene Settings.
-=======
     /// Renders the UI and handles update logic for MixedRealityToolkit/Configure/Apply Mixed Reality Scene Settings.
->>>>>>> 4ff96582
     /// </summary>
     public class SceneSettingsWindow : AutoConfigureWindow<SceneSettingsWindow.SceneSetting>
     {
         /// <summary>
         /// Can be found in the meta file of the camera prefab.  We use the GUID in case people move the toolkit folders & assets around in their own projects.
-        /// TODO: Update prefab GUID to point to MixedRealityCamera.
+        /// <remarks>Currently points to the MixedRealityCameraParent.prefab</remarks>
         /// </summary>
-        private const string CameraPrefabGUID = "d379ed0a5618c9f479f58bd83a2d0ad3";
+        private const string CameraPrefabGUID = "d29bc40b7f3df26479d6a0aac211c355";
 
         #region Nested Types
 
@@ -71,16 +67,11 @@
 
         protected override void LoadStrings()
         {
-<<<<<<< HEAD
-            Names[SceneSetting.CameraToOrigin] = "Move Camera to Origin";
-            Descriptions[SceneSetting.CameraToOrigin] = "Moves the main camera to the origin of the scene (0,0,0).\n\nWhen a Mixed Reality application starts, the users head is the center of the world. Not having the main camera at 0,0,0 will result in holograms not appearing where they are expeted. This option should remain checked unless you have code that explicitly deals with any offset.";
-=======
             Names[SceneSetting.AddMixedRealityCamera] = "Add the Mixed Reality Camera Prefab";
             Descriptions[SceneSetting.AddMixedRealityCamera] =
                 "Recommended\n\n" +
                 "Adds the Mixed Reality Camera Prefab to the scene.\n\n" +
                 "The prefab comes preset with all the components and options for automatically handling Occluded and Transparent Mixed Reality Applications.";
->>>>>>> 4ff96582
 
             Names[SceneSetting.CameraToOrigin] = "Move Camera to Origin";
             Descriptions[SceneSetting.CameraToOrigin] =
