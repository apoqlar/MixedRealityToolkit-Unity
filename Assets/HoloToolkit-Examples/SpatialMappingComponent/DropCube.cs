--- conflicted
+++ resolved
@@ -2,14 +2,10 @@
 // Licensed under the MIT License. See LICENSE in the project root for license information.
 
 using UnityEngine;
-<<<<<<< HEAD
 
 #if UNITY_EDITOR || UNITY_WSA
-using UnityEngine.VR.WSA.Input;
+using UnityEngine.XR.WSA.Input;
 #endif
-=======
-using UnityEngine.XR.WSA.Input;
->>>>>>> 001ed569
 
 namespace HoloToolkit.Examples.SpatialMappingComponent
 {
