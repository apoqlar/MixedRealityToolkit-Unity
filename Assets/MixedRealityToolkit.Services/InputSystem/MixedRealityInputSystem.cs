// Copyright (c) Microsoft Corporation. All rights reserved.
// Licensed under the MIT License. See LICENSE in the project root for license information.

using Microsoft.MixedReality.Toolkit.Utilities;
using System;
using System.Collections.Generic;
using UnityEngine;
using UnityEngine.EventSystems;

namespace Microsoft.MixedReality.Toolkit.Input
{
    /// <summary>
    /// The Mixed Reality Toolkit's specific implementation of the <see cref="Microsoft.MixedReality.Toolkit.Input.IMixedRealityInputSystem"/>
    /// </summary>
<<<<<<< HEAD
    [DocLink("https://microsoft.github.io/MixedRealityToolkit-Unity/Documentation/Input/Overview.html")]
    public class MixedRealityInputSystem : BaseDataProviderAccessCoreSystem, IMixedRealityInputSystem, IMixedRealityCapabilityCheck
=======
    [HelpURL("https://microsoft.github.io/MixedRealityToolkit-Unity/Documentation/Input/Overview.html")]
    public class MixedRealityInputSystem : BaseCoreSystem, IMixedRealityInputSystem, IMixedRealityDataProviderAccess, IMixedRealityCapabilityCheck
>>>>>>> 07846f91
    {
        public MixedRealityInputSystem(
            IMixedRealityServiceRegistrar registrar,
            MixedRealityInputSystemProfile profile) : base(registrar, profile)
        {
            if (registrar == null)
            {
                Debug.LogError("The MixedRealityInputSystem object requires a valid IMixedRealityServiceRegistrar instance.");
            }
        }

        /// <inheritdoc />
        public event Action InputEnabled;

        /// <inheritdoc />
        public event Action InputDisabled;

        /// <inheritdoc />
        public HashSet<IMixedRealityInputSource> DetectedInputSources { get; } = new HashSet<IMixedRealityInputSource>();

        /// <inheritdoc />
        public HashSet<IMixedRealityController> DetectedControllers { get; } = new HashSet<IMixedRealityController>();


        private MixedRealityInputSystemProfile inputSystemProfile = null;

        /// <inheritdoc/>
        public MixedRealityInputSystemProfile InputSystemProfile
        {
            get
            {
                if (inputSystemProfile == null)
                {
                    inputSystemProfile = ConfigurationProfile as MixedRealityInputSystemProfile;
                }
                return inputSystemProfile;
            }
        }

        private IMixedRealityFocusProvider focusProvider = null;

        /// <inheritdoc />
        public IMixedRealityFocusProvider FocusProvider => focusProvider ?? (focusProvider = Registrar.GetService<IMixedRealityFocusProvider>());

        private IMixedRealityRaycastProvider raycastProvider = null;

        /// <inheritdoc />
        public IMixedRealityRaycastProvider RaycastProvider => raycastProvider ?? (raycastProvider = Registrar.GetService<IMixedRealityRaycastProvider>());

        /// <inheritdoc />
        public IMixedRealityGazeProvider GazeProvider { get; private set; }

        /// <inheritdoc />
        public IMixedRealityEyeGazeProvider EyeGazeProvider { get; private set; }

        private readonly Stack<GameObject> modalInputStack = new Stack<GameObject>();
        private readonly Stack<GameObject> fallbackInputStack = new Stack<GameObject>();

        /// <inheritdoc />
        public bool IsInputEnabled => disabledRefCount <= 0;

        private int disabledRefCount;
        private bool isInputModuleAdded = false;

        private SourceStateEventData sourceStateEventData;
        private SourcePoseEventData<TrackingState> sourceTrackingEventData;
        private SourcePoseEventData<Vector2> sourceVector2EventData;
        private SourcePoseEventData<Vector3> sourcePositionEventData;
        private SourcePoseEventData<Quaternion> sourceRotationEventData;
        private SourcePoseEventData<MixedRealityPose> sourcePoseEventData;

        private FocusEventData focusEventData;

        private InputEventData inputEventData;
        private MixedRealityPointerEventData pointerEventData;

        private InputEventData<float> floatInputEventData;
        private InputEventData<Vector2> vector2InputEventData;
        private InputEventData<Vector3> positionInputEventData;
        private InputEventData<Quaternion> rotationInputEventData;
        private InputEventData<MixedRealityPose> poseInputEventData;
        private InputEventData<IDictionary<TrackedHandJoint, MixedRealityPose>> jointPoseInputEventData;
        private InputEventData<HandMeshInfo> handMeshInputEventData;

        private SpeechEventData speechEventData;
        private DictationEventData dictationEventData;

        private HandTrackingInputEventData handTrackingInputEventData;

        private MixedRealityInputActionRulesProfile CurrentInputActionRulesProfile { get; set; }

        #region IMixedRealityCapabilityCheck Implementation

        /// <inheritdoc />
        public bool CheckCapability(MixedRealityCapability capability)
        {
            foreach (var deviceManager in GetDataProviders<IMixedRealityInputDeviceManager>())
            {
                IMixedRealityCapabilityCheck capabilityChecker = deviceManager as IMixedRealityCapabilityCheck;

                // If one of the running data providers supports the requested capability, 
                // the application has the needed support to leverage the desired functionality.
                if ((capabilityChecker != null) &&
                    capabilityChecker.CheckCapability(capability))
                {
                    return true;
                }
            }

            return false;
        }

        #endregion IMixedRealityCapabilityCheck Implementation

        #region IMixedRealityService Implementation

        /// <inheritdoc />
        /// <remarks>
        /// Input system is critical, so should be processed before all other managers
        /// </remarks>
        public override uint Priority => 1;

        /// <inheritdoc />
        public override void Initialize()
        {
            MixedRealityInputSystemProfile profile = ConfigurationProfile as MixedRealityInputSystemProfile;
            if (profile == null)
            {
                Debug.LogError("The Input system is missing the required Input System Profile!");
                return;
            }

            BaseInputModule[] inputModules = UnityEngine.Object.FindObjectsOfType<BaseInputModule>();

            if (inputModules.Length == 0)
            {
                // There is no input module attached to the camera, add one.
                CameraCache.Main.gameObject.AddComponent<MixedRealityInputModule>();
                isInputModuleAdded = true;
            }
            else if ((inputModules.Length == 1) && (inputModules[0] is MixedRealityInputModule))
            { /* Nothing to do, a MixedRealityInputModule was applied in the editor. */ }
            else
            {
                Debug.LogError($"For Mixed Reality Toolkit input to work properly, please remove your other input module(s) and add a {typeof(MixedRealityInputModule).Name} to your main camera.", inputModules[0]);
            }

            if (InputSystemProfile == null)
            {
                Debug.LogError("The Input system is missing the required Input System Profile!");
                return;
            }

            if (profile.InputActionRulesProfile != null)
            {
                CurrentInputActionRulesProfile = profile.InputActionRulesProfile;
            }
            else
            {
                Debug.LogError("The Input system is missing the required Input Action Rules Profile!");
                return;
            }

            if (profile.PointerProfile != null)
            {
                if (profile.PointerProfile.GazeProviderType?.Type != null)
                {
                    GazeProvider = CameraCache.Main.gameObject.EnsureComponent(profile.PointerProfile.GazeProviderType.Type) as IMixedRealityGazeProvider;
                    GazeProvider.GazeCursorPrefab = profile.PointerProfile.GazeCursorPrefab;
                    // Current implementation implements both provider types in one concrete class.
                    EyeGazeProvider = GazeProvider as IMixedRealityEyeGazeProvider;
                }
                else
                {
                    Debug.LogError("The Input system is missing the required GazeProviderType!");
                    return;
                }
            }
            else
            {
                Debug.LogError("The Input system is missing the required Pointer Profile!");
                return;
            }

            sourceStateEventData = new SourceStateEventData(EventSystem.current);

            sourceTrackingEventData = new SourcePoseEventData<TrackingState>(EventSystem.current);
            sourceVector2EventData = new SourcePoseEventData<Vector2>(EventSystem.current);
            sourcePositionEventData = new SourcePoseEventData<Vector3>(EventSystem.current);
            sourceRotationEventData = new SourcePoseEventData<Quaternion>(EventSystem.current);
            sourcePoseEventData = new SourcePoseEventData<MixedRealityPose>(EventSystem.current);

            focusEventData = new FocusEventData(EventSystem.current);

            inputEventData = new InputEventData(EventSystem.current);
            pointerEventData = new MixedRealityPointerEventData(EventSystem.current);

            floatInputEventData = new InputEventData<float>(EventSystem.current);
            vector2InputEventData = new InputEventData<Vector2>(EventSystem.current);
            positionInputEventData = new InputEventData<Vector3>(EventSystem.current);
            rotationInputEventData = new InputEventData<Quaternion>(EventSystem.current);
            poseInputEventData = new InputEventData<MixedRealityPose>(EventSystem.current);
            jointPoseInputEventData = new InputEventData<IDictionary<TrackedHandJoint, MixedRealityPose>>(EventSystem.current);
            handMeshInputEventData = new InputEventData<HandMeshInfo>(EventSystem.current);

            speechEventData = new SpeechEventData(EventSystem.current);
            dictationEventData = new DictationEventData(EventSystem.current);

            handTrackingInputEventData = new HandTrackingInputEventData(EventSystem.current);
        }

        /// <inheritdoc />
        public override void Enable()
        {
            MixedRealityInputSystemProfile profile = ConfigurationProfile as MixedRealityInputSystemProfile;

            if ((GetDataProviders().Count == 0) && (profile != null))
            {
                // Register the input device managers.
                for (int i = 0; i < profile.DataProviderConfigurations.Length; i++)
                {
                    MixedRealityInputDataProviderConfiguration configuration = profile.DataProviderConfigurations[i];
                    object[] args = { Registrar, this, configuration.ComponentName, configuration.Priority, configuration.DeviceManagerProfile };

                    RegisterDataProvider<IMixedRealityInputDeviceManager>(
                        configuration.ComponentType.Type,
                        configuration.RuntimePlatform,
                        args);
                }
            }

            InputEnabled?.Invoke();
        }

        /// <inheritdoc />
        public override void Reset()
        {
            Disable();
            Initialize();
            Enable();
        }

        /// <inheritdoc />
        public override void Disable()
        {
            // Input System adds a gaze provider component on the main camera, which needs to be removed when the input system is disabled/removed.
            // Otherwise the component would keep references to dead objects.
            // Unity's way to remove component is to destroy it.
            if (GazeProvider != null)
            {
                if (Application.isPlaying)
                {
                    GazeProvider.GazePointer.BaseCursor.Destroy();
                    UnityEngine.Object.Destroy(GazeProvider as Component);
                }
                else
                {
                    UnityEngine.Object.DestroyImmediate(GazeProvider as Component);
                }

                GazeProvider = null;
            }

            foreach(var provider in GetDataProviders<IMixedRealityInputDeviceManager>())
            {
                if (provider != null)
                {
                    UnregisterDataProvider<IMixedRealityInputDeviceManager>(provider);
                }
            }

            InputDisabled?.Invoke();
        }

        public override void Destroy()
        {
            if (isInputModuleAdded)
            {
                var inputModule = CameraCache.Main.gameObject.GetComponent<MixedRealityInputModule>();
                if (inputModule)
                {
                    if (Application.isPlaying)
                    {
                        inputModule.DeactivateModule();
                        UnityEngine.Object.Destroy(inputModule);
                    }
                    else
                    {
                        UnityEngine.Object.DestroyImmediate(inputModule);
                    }
                }
            }

            base.Destroy();
        }
        #endregion IMixedRealityService Implementation

        #region IMixedRealityDataProviderAccess Implementation

        /// <inheritdoc />
        public override IReadOnlyList<T> GetDataProviders<T>()
        {
            if (!typeof(IMixedRealityInputDeviceManager).IsAssignableFrom(typeof(T)))
            {
                return null;
            }

            return base.GetDataProviders<T>();
        }

        /// <inheritdoc />
        public override T GetDataProvider<T>(string name = null)
        {
            if (!typeof(IMixedRealityInputDeviceManager).IsAssignableFrom(typeof(T)))
            {
                return default(T);
            }

            return base.GetDataProvider<T>(name);
        }

        #endregion IMixedRealityDataProviderAccess Implementation

        #region IMixedRealityEventSystem Implementation

        /// <inheritdoc />
        public override void HandleEvent<T>(BaseEventData eventData, ExecuteEvents.EventFunction<T> eventHandler)
        {
            if (disabledRefCount > 0)
            {
                return;
            }

            Debug.Assert(eventData != null);
            Debug.Assert(!(eventData is MixedRealityPointerEventData), "HandleEvent called with a pointer event. All events raised by pointer should call HandlePointerEvent");

            var baseInputEventData = ExecuteEvents.ValidateEventData<BaseInputEventData>(eventData);
            DispatchEventToGlobalListeners(baseInputEventData, eventHandler);

            if (baseInputEventData.used)
            {
                // All global listeners get a chance to see the event,
                // but if any of them marked it used,
                // we stop the event from going any further.
                return;
            }

            if (baseInputEventData.InputSource.Pointers == null) { Debug.LogError($"InputSource {baseInputEventData.InputSource.SourceName} doesn't have any registered pointers! Input Sources without pointers should use the GazeProvider's pointer as a default fallback."); }

            var modalEventHandled = false;
            // Get the focused object for each pointer of the event source
            for (int i = 0; i < baseInputEventData.InputSource.Pointers.Length && !baseInputEventData.used; i++)
            {
                modalEventHandled = DispatchEventToObjectFocusedByPointer(baseInputEventData.InputSource.Pointers[i], baseInputEventData, modalEventHandled, eventHandler);
            }

            if (!baseInputEventData.used)
            {
                DispatchEventToFallbackHandlers(baseInputEventData, eventHandler);
            }
        }

        /// <summary>
        /// Handles focus changed events
        /// We send all focus events to all global listeners and the actual focus change receivers. the use flag is completely ignored to avoid any interception.
        /// </summary>
        private void HandleFocusChangedEvents(FocusEventData focusEventData, ExecuteEvents.EventFunction<IMixedRealityFocusChangedHandler> eventHandler)
        {
            Debug.Assert(focusEventData != null);

            DispatchEventToGlobalListeners(focusEventData, eventHandler);

            // Raise Focus Events on the old and new focused objects.
            if (focusEventData.OldFocusedObject != null)
            {
                ExecuteEvents.ExecuteHierarchy(focusEventData.OldFocusedObject, focusEventData, eventHandler);
            }

            if (focusEventData.NewFocusedObject != null)
            {
                ExecuteEvents.ExecuteHierarchy(focusEventData.NewFocusedObject, focusEventData, eventHandler);
            }

            // Raise Focus Events on the pointers cursor if it has one.
            if (focusEventData.Pointer != null && focusEventData.Pointer.BaseCursor != null)
            {
                try
                {
                    // When shutting down a game, we can sometime get old references to game objects that have been cleaned up.
                    // We'll ignore when this happens.
                    ExecuteEvents.ExecuteHierarchy(focusEventData.Pointer.BaseCursor.GameObjectReference, focusEventData, eventHandler);

                }
                catch (Exception)
                {
                    // ignored.
                }
            }
        }

        /// <summary>
        /// Handles focus enter and exit
        /// We send the focus event to all global listeners and the actual focus change receiver. the use flag is completely ignored to avoid any interception.
        /// </summary>
        private void HandleFocusEvent(GameObject eventTarget, FocusEventData focusEventData, ExecuteEvents.EventFunction<IMixedRealityFocusHandler> eventHandler)
        {
            Debug.Assert(focusEventData != null);

            DispatchEventToGlobalListeners(focusEventData, eventHandler);

            ExecuteEvents.ExecuteHierarchy(eventTarget, focusEventData, eventHandler);
        }

        /// <summary>
        /// Handles a pointer event
        /// Assumption: We only send pointer events to the objects that pointers are focusing, except for global event listeners (which listen to everything)
        /// In contract, all other events get sent to all other pointers attached to a given input source
        /// </summary>
        private void HandlePointerEvent<T>(BaseEventData eventData, ExecuteEvents.EventFunction<T> eventHandler) where T : IMixedRealityPointerHandler
        {
            if (disabledRefCount > 0)
            {
                return;
            }

            Debug.Assert(eventData != null);
            var baseInputEventData = ExecuteEvents.ValidateEventData<BaseInputEventData>(eventData);
            DispatchEventToGlobalListeners(baseInputEventData, eventHandler);

            if (baseInputEventData.used)
            {
                // All global listeners get a chance to see the event,
                // but if any of them marked it used,
                // we stop the event from going any further.
                return;
            }

            Debug.Assert(pointerEventData.Pointer != null, "Trying to dispatch event on pointer but pointerEventData is null");

            DispatchEventToObjectFocusedByPointer(pointerEventData.Pointer, baseInputEventData, false, eventHandler);

            if (!baseInputEventData.used)
            {
                DispatchEventToFallbackHandlers(baseInputEventData, eventHandler);
            }
        }

        /// <summary>
        /// Dispatch an input event to all global event listeners
        /// Return true if the event has been handled by a global event listener
        /// </summary>
        private void DispatchEventToGlobalListeners<T>(BaseInputEventData baseInputEventData, ExecuteEvents.EventFunction<T> eventHandler) where T : IEventSystemHandler
        {
            Debug.Assert(baseInputEventData != null);
            Debug.Assert(!baseInputEventData.used);
            if (baseInputEventData.InputSource == null) { Debug.Assert(baseInputEventData.InputSource != null, $"Failed to find an input source for {baseInputEventData}"); }

            // Send the event to global listeners
            base.HandleEvent(baseInputEventData, eventHandler);
        }

        /// <summary>
        /// Dispatch a focus event to all global event listeners
        /// </summary>
        private void DispatchEventToGlobalListeners<T>(FocusEventData focusEventData, ExecuteEvents.EventFunction<T> eventHandler) where T : IEventSystemHandler
        {
            Debug.Assert(focusEventData != null);
            Debug.Assert(!focusEventData.used);

            // Send the event to global listeners
            base.HandleEvent(focusEventData, eventHandler);
        }

        private void DispatchEventToFallbackHandlers<T>(BaseInputEventData baseInputEventData, ExecuteEvents.EventFunction<T> eventHandler) where T : IEventSystemHandler
        {
            // If event was not handled by the focused object, pass it on to any fallback handlers
            if (!baseInputEventData.used && fallbackInputStack.Count > 0)
            {
                GameObject fallbackInput = fallbackInputStack.Peek();
                ExecuteEvents.ExecuteHierarchy(fallbackInput, baseInputEventData, eventHandler);
            }
        }

        /// <summary>
        /// Dispatch an input event to the object focused by the given IMixedRealityPointer.
        /// If a modal dialog is active, dispatch the pointer event to that modal dialog
        /// Returns true if the event was handled by a modal handler
        /// </summary>
        private bool DispatchEventToObjectFocusedByPointer<T>(IMixedRealityPointer mixedRealityPointer, BaseInputEventData baseInputEventData,
            bool modalEventHandled, ExecuteEvents.EventFunction<T> eventHandler) where T : IEventSystemHandler
        {
            GameObject focusedObject = FocusProvider?.GetFocusedObject(mixedRealityPointer);

            // Handle modal input if one exists
            if (modalInputStack.Count > 0 && !modalEventHandled)
            {
                GameObject modalInput = modalInputStack.Peek();

                if (modalInput != null)
                {
                    // If there is a focused object in the hierarchy of the modal handler, start the event bubble there
                    if (focusedObject != null && focusedObject.transform.IsChildOf(modalInput.transform))
                    {
                        if (ExecuteEvents.ExecuteHierarchy(focusedObject, baseInputEventData, eventHandler) && baseInputEventData.used)
                        {
                            return true;
                        }
                    }
                    // Otherwise, just invoke the event on the modal handler itself
                    else
                    {
                        if (ExecuteEvents.ExecuteHierarchy(modalInput, baseInputEventData, eventHandler) && baseInputEventData.used)
                        {
                            return true;
                        }
                    }
                }
                else
                {
                    Debug.LogError("ModalInput GameObject reference was null!\nDid this GameObject get destroyed?");
                }
            }

            // If event was not handled by modal, pass it on to the current focused object
            if (focusedObject != null)
            {
                ExecuteEvents.ExecuteHierarchy(focusedObject, baseInputEventData, eventHandler);
            }
            return modalEventHandled;
        }

        /// <summary>
        /// Register a <see href="https://docs.unity3d.com/ScriptReference/GameObject.html">GameObject</see> to listen to events that will receive all input events, regardless
        /// of which other <see href="https://docs.unity3d.com/ScriptReference/GameObject.html">GameObject</see>s might have handled the event beforehand.
        /// </summary>
        /// <remarks>Useful for listening to events when the <see href="https://docs.unity3d.com/ScriptReference/GameObject.html">GameObject</see> is currently not being raycasted against by the <see cref="FocusProvider"/>.</remarks>
        /// <param name="listener">Listener to add.</param>
        public override void Register(GameObject listener)
        {
            base.Register(listener);
        }

        /// <summary>
        /// Unregister a <see href="https://docs.unity3d.com/ScriptReference/GameObject.html">GameObject</see> from listening to input events.
        /// </summary>
        /// <param name="listener"></param>
        public override void Unregister(GameObject listener)
        {
            base.Unregister(listener);
        }

        #endregion IMixedRealityEventSystem Implementation

        #region Input Disabled Options

        /// <summary>
        /// Push a disabled input state onto the input manager.
        /// While input is disabled no events will be sent out and the cursor displays
        /// a waiting animation.
        /// </summary>
        public void PushInputDisable()
        {
            ++disabledRefCount;

            if (disabledRefCount == 1)
            {
                InputDisabled?.Invoke();

                if (GazeProvider != null)
                {
                    GazeProvider.Enabled = false;
                }
            }
        }

        /// <summary>
        /// Pop disabled input state. When the last disabled state is 
        /// popped off the stack input will be re-enabled.
        /// </summary>
        public void PopInputDisable()
        {
            --disabledRefCount;
            Debug.Assert(disabledRefCount >= 0, "Tried to pop more input disable than the amount pushed.");

            if (disabledRefCount == 0)
            {
                InputEnabled?.Invoke();

                if (GazeProvider != null)
                {
                    GazeProvider.Enabled = true;
                }
            }
        }

        /// <summary>
        /// Clear the input disable stack, which will immediately re-enable input.
        /// </summary>
        public void ClearInputDisableStack()
        {
            bool wasInputDisabled = disabledRefCount > 0;
            disabledRefCount = 0;

            if (wasInputDisabled)
            {
                InputEnabled?.Invoke();

                if (GazeProvider != null)
                {
                    GazeProvider.Enabled = true;
                }
            }
        }

        #endregion Input Disabled Options

        #region Modal Input Options

        /// <summary>
        /// Push a game object into the modal input stack. Any input handlers
        /// on the game object are given priority to input events before any focused objects.
        /// </summary>
        /// <param name="inputHandler">The input handler to push</param>
        public void PushModalInputHandler(GameObject inputHandler)
        {
            modalInputStack.Push(inputHandler);
        }

        /// <summary>
        /// Remove the last game object from the modal input stack.
        /// </summary>
        public void PopModalInputHandler()
        {
            if (modalInputStack.Count > 0)
            {
                modalInputStack.Pop();

            }
        }

        /// <summary>
        /// Clear all modal input handlers off the stack.
        /// </summary>
        public void ClearModalInputStack()
        {
            modalInputStack.Clear();
        }

        #endregion Modal Input Options

        #region Fallback Input Handler Options

        /// <summary>
        /// Push a game object into the fallback input stack. Any input handlers on
        /// the game object are given input events when no modal or focused objects consume the event.
        /// </summary>
        /// <param name="inputHandler">The input handler to push</param>
        public void PushFallbackInputHandler(GameObject inputHandler)
        {
            fallbackInputStack.Push(inputHandler);
        }

        /// <summary>
        /// Remove the last game object from the fallback input stack.
        /// </summary>
        public void PopFallbackInputHandler()
        {
            fallbackInputStack.Pop();
        }

        /// <summary>
        /// Clear all fallback input handlers off the stack.
        /// </summary>
        public void ClearFallbackInputStack()
        {
            fallbackInputStack.Clear();
        }

        #endregion Fallback Input Handler Options

        #region Input Events

        #region Input Source Events

        /// <inheritdoc />
        public uint GenerateNewSourceId()
        {
            var newId = (uint)UnityEngine.Random.Range(1, int.MaxValue);

            foreach (var inputSource in DetectedInputSources)
            {
                if (inputSource.SourceId == newId)
                {
                    return GenerateNewSourceId();
                }
            }

            return newId;
        }

        /// <inheritdoc />
        public IMixedRealityInputSource RequestNewGenericInputSource(string name, IMixedRealityPointer[] pointers = null, InputSourceType sourceType = InputSourceType.Other)
        {
            return new BaseGenericInputSource(name, pointers, sourceType);
        }

        #region Input Source State Events

        /// <inheritdoc />
        public void RaiseSourceDetected(IMixedRealityInputSource source, IMixedRealityController controller = null)
        {
            // Create input event
            sourceStateEventData.Initialize(source, controller);

            if (DetectedInputSources.Contains(source)) { Debug.LogError($"{source.SourceName} has already been registered with the Input Manager!"); }

            DetectedInputSources.Add(source);

            if (controller != null)
            {
                DetectedControllers.Add(controller);
            }

            FocusProvider?.OnSourceDetected(sourceStateEventData);

            // Pass handler through HandleEvent to perform modal/fallback logic
            HandleEvent(sourceStateEventData, OnSourceDetectedEventHandler);
        }

        private static readonly ExecuteEvents.EventFunction<IMixedRealitySourceStateHandler> OnSourceDetectedEventHandler =
            delegate (IMixedRealitySourceStateHandler handler, BaseEventData eventData)
            {
                var casted = ExecuteEvents.ValidateEventData<SourceStateEventData>(eventData);
                handler.OnSourceDetected(casted);
            };

        /// <inheritdoc />
        public void RaiseSourceLost(IMixedRealityInputSource source, IMixedRealityController controller = null)
        {
            // Create input event
            sourceStateEventData.Initialize(source, controller);

            if (!DetectedInputSources.Contains(source)) { Debug.LogError($"{source.SourceName} was never registered with the Input Manager!"); }

            DetectedInputSources.Remove(source);

            if (controller != null)
            {
                DetectedControllers.Remove(controller);
            }

            // Pass handler through HandleEvent to perform modal/fallback logic
            // Events have to be handled before FocusProvider.OnSourceLost since they won't be passed on without a focused object
            HandleEvent(sourceStateEventData, OnSourceLostEventHandler);

            FocusProvider?.OnSourceLost(sourceStateEventData);
        }

        private static readonly ExecuteEvents.EventFunction<IMixedRealitySourceStateHandler> OnSourceLostEventHandler =
                delegate (IMixedRealitySourceStateHandler handler, BaseEventData eventData)
                {
                    var casted = ExecuteEvents.ValidateEventData<SourceStateEventData>(eventData);
                    handler.OnSourceLost(casted);
                };

        #endregion Input Source State Events

        #region Input Source Pose Events

        /// <inheritdoc />
        public void RaiseSourceTrackingStateChanged(IMixedRealityInputSource source, IMixedRealityController controller, TrackingState state)
        {
            // Create input event
            sourceTrackingEventData.Initialize(source, controller, state);

            // Pass handler through HandleEvent to perform modal/fallback logic
            HandleEvent(sourceTrackingEventData, OnSourceTrackingChangedEventHandler);
        }

        private static readonly ExecuteEvents.EventFunction<IMixedRealitySourcePoseHandler> OnSourceTrackingChangedEventHandler =
                delegate (IMixedRealitySourcePoseHandler handler, BaseEventData eventData)
                {
                    var casted = ExecuteEvents.ValidateEventData<SourcePoseEventData<TrackingState>>(eventData);
                    handler.OnSourcePoseChanged(casted);
                };

        /// <inheritdoc />
        public void RaiseSourcePositionChanged(IMixedRealityInputSource source, IMixedRealityController controller, Vector2 position)
        {
            // Create input event
            sourceVector2EventData.Initialize(source, controller, position);

            // Pass handler through HandleEvent to perform modal/fallback logic
            HandleEvent(sourceVector2EventData, OnSourcePoseVector2ChangedEventHandler);
        }

        private static readonly ExecuteEvents.EventFunction<IMixedRealitySourcePoseHandler> OnSourcePoseVector2ChangedEventHandler =
                delegate (IMixedRealitySourcePoseHandler handler, BaseEventData eventData)
                {
                    var casted = ExecuteEvents.ValidateEventData<SourcePoseEventData<Vector2>>(eventData);
                    handler.OnSourcePoseChanged(casted);
                };

        /// <inheritdoc />
        public void RaiseSourcePositionChanged(IMixedRealityInputSource source, IMixedRealityController controller, Vector3 position)
        {
            // Create input event
            sourcePositionEventData.Initialize(source, controller, position);

            // Pass handler through HandleEvent to perform modal/fallback logic
            HandleEvent(sourcePositionEventData, OnSourcePositionChangedEventHandler);
        }

        private static readonly ExecuteEvents.EventFunction<IMixedRealitySourcePoseHandler> OnSourcePositionChangedEventHandler =
                delegate (IMixedRealitySourcePoseHandler handler, BaseEventData eventData)
                {
                    var casted = ExecuteEvents.ValidateEventData<SourcePoseEventData<Vector3>>(eventData);
                    handler.OnSourcePoseChanged(casted);
                };

        /// <inheritdoc />
        public void RaiseSourceRotationChanged(IMixedRealityInputSource source, IMixedRealityController controller, Quaternion rotation)
        {
            // Create input event
            sourceRotationEventData.Initialize(source, controller, rotation);

            // Pass handler through HandleEvent to perform modal/fallback logic
            HandleEvent(sourceRotationEventData, OnSourceRotationChangedEventHandler);
        }

        private static readonly ExecuteEvents.EventFunction<IMixedRealitySourcePoseHandler> OnSourceRotationChangedEventHandler =
                delegate (IMixedRealitySourcePoseHandler handler, BaseEventData eventData)
                {
                    var casted = ExecuteEvents.ValidateEventData<SourcePoseEventData<Quaternion>>(eventData);
                    handler.OnSourcePoseChanged(casted);
                };

        /// <inheritdoc />
        public void RaiseSourcePoseChanged(IMixedRealityInputSource source, IMixedRealityController controller, MixedRealityPose position)
        {
            // Create input event
            sourcePoseEventData.Initialize(source, controller, position);

            // Pass handler through HandleEvent to perform modal/fallback logic
            HandleEvent(sourcePoseEventData, OnSourcePoseChangedEventHandler);
        }

        private static readonly ExecuteEvents.EventFunction<IMixedRealitySourcePoseHandler> OnSourcePoseChangedEventHandler =
                delegate (IMixedRealitySourcePoseHandler handler, BaseEventData eventData)
                {
                    var casted = ExecuteEvents.ValidateEventData<SourcePoseEventData<MixedRealityPose>>(eventData);
                    handler.OnSourcePoseChanged(casted);
                };

        #endregion Input Source Pose Events

        #endregion Input Source Events

        #region Focus Events

        /// <inheritdoc />
        public void RaisePreFocusChanged(IMixedRealityPointer pointer, GameObject oldFocusedObject, GameObject newFocusedObject)
        {
            focusEventData.Initialize(pointer, oldFocusedObject, newFocusedObject);

            HandleFocusChangedEvents(focusEventData, OnPreFocusChangedHandler);
        }

        private static readonly ExecuteEvents.EventFunction<IMixedRealityFocusChangedHandler> OnPreFocusChangedHandler =
                delegate (IMixedRealityFocusChangedHandler handler, BaseEventData eventData)
                {
                    var casted = ExecuteEvents.ValidateEventData<FocusEventData>(eventData);
                    handler.OnBeforeFocusChange(casted);
                };

        /// <inheritdoc />
        public void RaiseFocusChanged(IMixedRealityPointer pointer, GameObject oldFocusedObject, GameObject newFocusedObject)
        {
            focusEventData.Initialize(pointer, oldFocusedObject, newFocusedObject);

            HandleFocusChangedEvents(focusEventData, OnFocusChangedHandler);
        }

        private static readonly ExecuteEvents.EventFunction<IMixedRealityFocusChangedHandler> OnFocusChangedHandler =
            delegate (IMixedRealityFocusChangedHandler handler, BaseEventData eventData)
            {
                var casted = ExecuteEvents.ValidateEventData<FocusEventData>(eventData);
                handler.OnFocusChanged(casted);
            };

        /// <inheritdoc />
        public void RaiseFocusEnter(IMixedRealityPointer pointer, GameObject focusedObject)
        {
            focusEventData.Initialize(pointer);

            HandleFocusEvent(focusedObject, focusEventData, OnFocusEnterEventHandler);
        }

        private static readonly ExecuteEvents.EventFunction<IMixedRealityFocusHandler> OnFocusEnterEventHandler =
                delegate (IMixedRealityFocusHandler handler, BaseEventData eventData)
                {
                    var casted = ExecuteEvents.ValidateEventData<FocusEventData>(eventData);
                    handler.OnFocusEnter(casted);
                };

        /// <inheritdoc />
        public void RaiseFocusExit(IMixedRealityPointer pointer, GameObject unfocusedObject)
        {
            focusEventData.Initialize(pointer);

            HandleFocusEvent(unfocusedObject, focusEventData, OnFocusExitEventHandler);
        }

        private static readonly ExecuteEvents.EventFunction<IMixedRealityFocusHandler> OnFocusExitEventHandler =
                delegate (IMixedRealityFocusHandler handler, BaseEventData eventData)
                {
                    var casted = ExecuteEvents.ValidateEventData<FocusEventData>(eventData);
                    handler.OnFocusExit(casted);
                };

        #endregion Focus Events

        #region Pointers

        #region Pointer Down

        private static readonly ExecuteEvents.EventFunction<IMixedRealityPointerHandler> OnPointerDownEventHandler =
            delegate (IMixedRealityPointerHandler handler, BaseEventData eventData)
            {
                var casted = ExecuteEvents.ValidateEventData<MixedRealityPointerEventData>(eventData);
                handler.OnPointerDown(casted);
            };

        /// <inheritdoc />
        public void RaisePointerDown(IMixedRealityPointer pointer, MixedRealityInputAction inputAction, Handedness handedness = Handedness.None, IMixedRealityInputSource inputSource = null)
        {
            pointer.IsFocusLocked = (pointer.Result?.Details.Object != null);

            pointerEventData.Initialize(pointer, inputAction, handedness, inputSource);

            HandlePointerEvent(pointerEventData, OnPointerDownEventHandler);
        }

        #endregion Pointer Down

        #region Pointer Dragged

        private static readonly ExecuteEvents.EventFunction<IMixedRealityPointerHandler> OnPointerDraggedEventHandler =
            delegate (IMixedRealityPointerHandler handler, BaseEventData eventData)
            {
                var casted = ExecuteEvents.ValidateEventData<MixedRealityPointerEventData>(eventData);
                handler.OnPointerDragged(casted);
            };

        /// <inheritdoc />
        public void RaisePointerDragged(IMixedRealityPointer pointer, MixedRealityInputAction inputAction, Handedness handedness = Handedness.None, IMixedRealityInputSource inputSource = null)
        {
            pointerEventData.Initialize(pointer, inputAction, handedness, inputSource);

            HandlePointerEvent(pointerEventData, OnPointerDraggedEventHandler);
        }

        #endregion Pointer Dragged

        #region Pointer Click

        private static readonly ExecuteEvents.EventFunction<IMixedRealityPointerHandler> OnInputClickedEventHandler =
                delegate (IMixedRealityPointerHandler handler, BaseEventData eventData)
                {
                    var casted = ExecuteEvents.ValidateEventData<MixedRealityPointerEventData>(eventData);
                    handler.OnPointerClicked(casted);
                };

        /// <inheritdoc />
        public void RaisePointerClicked(IMixedRealityPointer pointer, MixedRealityInputAction inputAction, int count, Handedness handedness = Handedness.None, IMixedRealityInputSource inputSource = null)
        {
            // Create input event
            pointerEventData.Initialize(pointer, inputAction, handedness, inputSource, count);

            HandleClick();
        }

        private void HandleClick()
        {
            // Pass handler through HandleEvent to perform modal/fallback logic
            HandlePointerEvent(pointerEventData, OnInputClickedEventHandler);

            // NOTE: In Unity UI, a "click" happens on every pointer up, so we have RaisePointerUp call the PointerHandler.
        }

        #endregion Pointer Click

        #region Pointer Up

        private static readonly ExecuteEvents.EventFunction<IMixedRealityPointerHandler> OnPointerUpEventHandler =
            delegate (IMixedRealityPointerHandler handler, BaseEventData eventData)
            {
                var casted = ExecuteEvents.ValidateEventData<MixedRealityPointerEventData>(eventData);
                handler.OnPointerUp(casted);
            };

        /// <inheritdoc />
        public void RaisePointerUp(IMixedRealityPointer pointer, MixedRealityInputAction inputAction, Handedness handedness = Handedness.None, IMixedRealityInputSource inputSource = null)
        {
            pointerEventData.Initialize(pointer, inputAction, handedness, inputSource);

            HandlePointerEvent(pointerEventData, OnPointerUpEventHandler);

            pointer.IsFocusLocked = false;
        }

        #endregion Pointer Up

        #endregion Pointers

        #region Generic Input Events

        #region Input Down

        private static readonly ExecuteEvents.EventFunction<IMixedRealityInputHandler> OnInputDownEventHandler =
            delegate (IMixedRealityInputHandler handler, BaseEventData eventData)
            {
                var casted = ExecuteEvents.ValidateEventData<InputEventData>(eventData);
                handler.OnInputDown(casted);
            };

        private static readonly ExecuteEvents.EventFunction<IMixedRealityBaseInputHandler> OnInputDownWithActionEventHandler =
            delegate (IMixedRealityBaseInputHandler handler, BaseEventData eventData)
            {
                var inputData = ExecuteEvents.ValidateEventData<InputEventData>(eventData);
                Debug.Assert(inputData.MixedRealityInputAction != MixedRealityInputAction.None);

                var inputHandler = handler as IMixedRealityInputHandler;
                if (inputHandler != null)
                {
                    inputHandler.OnInputDown(inputData);
                }

                var actionHandler = handler as IMixedRealityInputActionHandler;
                if (actionHandler != null)
                {
                    actionHandler.OnActionStarted(inputData);
                }
            };

        /// <inheritdoc />
        public void RaiseOnInputDown(IMixedRealityInputSource source, Handedness handedness, MixedRealityInputAction inputAction)
        {
            inputAction = ProcessRules(inputAction, true);

            // Create input event
            inputEventData.Initialize(source, handedness, inputAction);

            // Pass handler through HandleEvent to perform modal/fallback logic
            if (inputEventData.MixedRealityInputAction == MixedRealityInputAction.None)
            {
                HandleEvent(inputEventData, OnInputDownEventHandler);
            }
            else
            {
                HandleEvent(inputEventData, OnInputDownWithActionEventHandler);
            }
        }

        #endregion Input Down

        #region Input Up

        private static readonly ExecuteEvents.EventFunction<IMixedRealityInputHandler> OnInputUpEventHandler =
            delegate (IMixedRealityInputHandler handler, BaseEventData eventData)
            {
                var casted = ExecuteEvents.ValidateEventData<InputEventData>(eventData);
                handler.OnInputUp(casted);
            };

        private static readonly ExecuteEvents.EventFunction<IMixedRealityBaseInputHandler> OnInputUpWithActionEventHandler =
            delegate (IMixedRealityBaseInputHandler handler, BaseEventData eventData)
            {
                var inputData = ExecuteEvents.ValidateEventData<InputEventData>(eventData);
                Debug.Assert(inputData.MixedRealityInputAction != MixedRealityInputAction.None);

                var inputHandler = handler as IMixedRealityInputHandler;
                if (inputHandler != null)
                {
                    inputHandler.OnInputUp(inputData);
                }

                var actionHandler = handler as IMixedRealityInputActionHandler;
                if (actionHandler != null)
                {
                    actionHandler.OnActionEnded(inputData);
                }
            };

        /// <inheritdoc />
        public void RaiseOnInputUp(IMixedRealityInputSource source, Handedness handedness, MixedRealityInputAction inputAction)
        {
            inputAction = ProcessRules(inputAction, false);

            // Create input event
            inputEventData.Initialize(source, handedness, inputAction);

            // Pass handler through HandleEvent to perform modal/fallback logic
            if (inputEventData.MixedRealityInputAction == MixedRealityInputAction.None)
            {
                HandleEvent(inputEventData, OnInputUpEventHandler);
            }
            else
            {
                HandleEvent(inputEventData, OnInputUpWithActionEventHandler);
            }
        }

        #endregion Input Up

        #region Float Input Changed

        private static readonly ExecuteEvents.EventFunction<IMixedRealityInputHandler<float>> OnFloatInputChanged =
            delegate (IMixedRealityInputHandler<float> handler, BaseEventData eventData)
            {
                var casted = ExecuteEvents.ValidateEventData<InputEventData<float>>(eventData);
                handler.OnInputChanged(casted);
            };

        /// <inheritdoc />
        public void RaiseFloatInputChanged(IMixedRealityInputSource source, Handedness handedness, MixedRealityInputAction inputAction, float inputValue)
        {
            inputAction = ProcessRules(inputAction, inputValue);

            // Create input event
            floatInputEventData.Initialize(source, handedness, inputAction, inputValue);

            // Pass handler through HandleEvent to perform modal/fallback logic
            HandleEvent(floatInputEventData, OnFloatInputChanged);
        }

        #endregion Float Input Changed

        #region Input Position Changed

        private static readonly ExecuteEvents.EventFunction<IMixedRealityInputHandler<Vector2>> OnTwoDoFInputChanged =
            delegate (IMixedRealityInputHandler<Vector2> handler, BaseEventData eventData)
            {
                var casted = ExecuteEvents.ValidateEventData<InputEventData<Vector2>>(eventData);
                handler.OnInputChanged(casted);
            };

        /// <inheritdoc />
        public void RaisePositionInputChanged(IMixedRealityInputSource source, Handedness handedness, MixedRealityInputAction inputAction, Vector2 inputPosition)
        {
            inputAction = ProcessRules(inputAction, inputPosition);

            // Create input event
            vector2InputEventData.Initialize(source, handedness, inputAction, inputPosition);

            // Pass handler through HandleEvent to perform modal/fallback logic
            HandleEvent(vector2InputEventData, OnTwoDoFInputChanged);
        }

        private static readonly ExecuteEvents.EventFunction<IMixedRealityInputHandler<Vector3>> OnPositionInputChanged =
            delegate (IMixedRealityInputHandler<Vector3> handler, BaseEventData eventData)
            {
                var casted = ExecuteEvents.ValidateEventData<InputEventData<Vector3>>(eventData);
                handler.OnInputChanged(casted);
            };

        /// <inheritdoc />
        public void RaisePositionInputChanged(IMixedRealityInputSource source, Handedness handedness, MixedRealityInputAction inputAction, Vector3 position)
        {
            inputAction = ProcessRules(inputAction, position);

            // Create input event
            positionInputEventData.Initialize(source, handedness, inputAction, position);

            // Pass handler through HandleEvent to perform modal/fallback logic
            HandleEvent(positionInputEventData, OnPositionInputChanged);
        }

        #endregion Input Position Changed

        #region Input Rotation Changed

        private static readonly ExecuteEvents.EventFunction<IMixedRealityInputHandler<Quaternion>> OnRotationInputChanged =
            delegate (IMixedRealityInputHandler<Quaternion> handler, BaseEventData eventData)
            {
                var casted = ExecuteEvents.ValidateEventData<InputEventData<Quaternion>>(eventData);
                handler.OnInputChanged(casted);
            };

        /// <inheritdoc />
        public void RaiseRotationInputChanged(IMixedRealityInputSource source, Handedness handedness, MixedRealityInputAction inputAction, Quaternion rotation)
        {
            inputAction = ProcessRules(inputAction, rotation);

            // Create input event
            rotationInputEventData.Initialize(source, handedness, inputAction, rotation);

            // Pass handler through HandleEvent to perform modal/fallback logic
            HandleEvent(positionInputEventData, OnRotationInputChanged);
        }

        #endregion Input Rotation Changed

        #region Input Pose Changed

        private static readonly ExecuteEvents.EventFunction<IMixedRealityInputHandler<MixedRealityPose>> OnPoseInputChanged =
            delegate (IMixedRealityInputHandler<MixedRealityPose> handler, BaseEventData eventData)
            {
                var casted = ExecuteEvents.ValidateEventData<InputEventData<MixedRealityPose>>(eventData);
                handler.OnInputChanged(casted);
            };

        /// <inheritdoc />
        public void RaisePoseInputChanged(IMixedRealityInputSource source, Handedness handedness, MixedRealityInputAction inputAction, MixedRealityPose inputData)
        {
            inputAction = ProcessRules(inputAction, inputData);

            // Create input event
            poseInputEventData.Initialize(source, handedness, inputAction, inputData);

            // Pass handler through HandleEvent to perform modal/fallback logic
            HandleEvent(poseInputEventData, OnPoseInputChanged);
        }

        #endregion Input Pose Changed

        #endregion Generic Input Events

        #region Gesture Events

        private static readonly ExecuteEvents.EventFunction<IMixedRealityGestureHandler> OnGestureStarted =
            delegate (IMixedRealityGestureHandler handler, BaseEventData eventData)
            {
                var casted = ExecuteEvents.ValidateEventData<InputEventData>(eventData);
                handler.OnGestureStarted(casted);
            };

        private static readonly ExecuteEvents.EventFunction<IMixedRealityBaseInputHandler> OnGestureStartedWithAction =
            delegate (IMixedRealityBaseInputHandler handler, BaseEventData eventData)
            {
                var inputData = ExecuteEvents.ValidateEventData<InputEventData>(eventData);
                Debug.Assert(inputData.MixedRealityInputAction != MixedRealityInputAction.None);

                var gestureHandler = handler as IMixedRealityGestureHandler;
                if (gestureHandler != null)
                {
                    gestureHandler.OnGestureStarted(inputData);
                }

                var actionHandler = handler as IMixedRealityInputActionHandler;
                if (actionHandler != null)
                {
                    actionHandler.OnActionStarted(inputData);
                }
            };

        /// <inheritdoc />
        public void RaiseGestureStarted(IMixedRealityController controller, MixedRealityInputAction action)
        {
            action = ProcessRules(action, true);
            inputEventData.Initialize(controller.InputSource, controller.ControllerHandedness, action);

            if (action == MixedRealityInputAction.None)
            {
                HandleEvent(inputEventData, OnGestureStarted);
            }
            else
            {
                HandleEvent(inputEventData, OnGestureStartedWithAction);
            }
        }

        private static readonly ExecuteEvents.EventFunction<IMixedRealityGestureHandler> OnGestureUpdated =
            delegate (IMixedRealityGestureHandler handler, BaseEventData eventData)
            {
                var casted = ExecuteEvents.ValidateEventData<InputEventData>(eventData);
                handler.OnGestureUpdated(casted);
            };

        /// <inheritdoc />
        public void RaiseGestureUpdated(IMixedRealityController controller, MixedRealityInputAction action)
        {
            action = ProcessRules(action, true);
            inputEventData.Initialize(controller.InputSource, controller.ControllerHandedness, action);
            HandleEvent(inputEventData, OnGestureUpdated);
        }

        private static readonly ExecuteEvents.EventFunction<IMixedRealityGestureHandler<Vector2>> OnGestureVector2PositionUpdated =
                delegate (IMixedRealityGestureHandler<Vector2> handler, BaseEventData eventData)
                {
                    var casted = ExecuteEvents.ValidateEventData<InputEventData<Vector2>>(eventData);
                    handler.OnGestureUpdated(casted);
                };

        /// <inheritdoc />
        public void RaiseGestureUpdated(IMixedRealityController controller, MixedRealityInputAction action, Vector2 inputData)
        {
            action = ProcessRules(action, inputData);
            vector2InputEventData.Initialize(controller.InputSource, controller.ControllerHandedness, action, inputData);
            HandleEvent(vector2InputEventData, OnGestureVector2PositionUpdated);
        }

        private static readonly ExecuteEvents.EventFunction<IMixedRealityGestureHandler<Vector3>> OnGesturePositionUpdated =
            delegate (IMixedRealityGestureHandler<Vector3> handler, BaseEventData eventData)
            {
                var casted = ExecuteEvents.ValidateEventData<InputEventData<Vector3>>(eventData);
                handler.OnGestureUpdated(casted);
            };

        /// <inheritdoc />
        public void RaiseGestureUpdated(IMixedRealityController controller, MixedRealityInputAction action, Vector3 inputData)
        {
            action = ProcessRules(action, inputData);
            positionInputEventData.Initialize(controller.InputSource, controller.ControllerHandedness, action, inputData);
            HandleEvent(positionInputEventData, OnGesturePositionUpdated);
        }

        private static readonly ExecuteEvents.EventFunction<IMixedRealityGestureHandler<Quaternion>> OnGestureRotationUpdated =
            delegate (IMixedRealityGestureHandler<Quaternion> handler, BaseEventData eventData)
            {
                var casted = ExecuteEvents.ValidateEventData<InputEventData<Quaternion>>(eventData);
                handler.OnGestureUpdated(casted);
            };

        /// <inheritdoc />
        public void RaiseGestureUpdated(IMixedRealityController controller, MixedRealityInputAction action, Quaternion inputData)
        {
            action = ProcessRules(action, inputData);
            rotationInputEventData.Initialize(controller.InputSource, controller.ControllerHandedness, action, inputData);
            HandleEvent(rotationInputEventData, OnGestureRotationUpdated);
        }

        private static readonly ExecuteEvents.EventFunction<IMixedRealityGestureHandler<MixedRealityPose>> OnGesturePoseUpdated =
            delegate (IMixedRealityGestureHandler<MixedRealityPose> handler, BaseEventData eventData)
            {
                var casted = ExecuteEvents.ValidateEventData<InputEventData<MixedRealityPose>>(eventData);
                handler.OnGestureUpdated(casted);
            };

        /// <inheritdoc />
        public void RaiseGestureUpdated(IMixedRealityController controller, MixedRealityInputAction action, MixedRealityPose inputData)
        {
            action = ProcessRules(action, inputData);
            poseInputEventData.Initialize(controller.InputSource, controller.ControllerHandedness, action, inputData);
            HandleEvent(poseInputEventData, OnGesturePoseUpdated);
        }

        private static readonly ExecuteEvents.EventFunction<IMixedRealityGestureHandler> OnGestureCompleted =
            delegate (IMixedRealityGestureHandler handler, BaseEventData eventData)
            {
                var casted = ExecuteEvents.ValidateEventData<InputEventData>(eventData);
                handler.OnGestureCompleted(casted);
            };

        private static readonly ExecuteEvents.EventFunction<IMixedRealityBaseInputHandler> OnGestureCompletedWithAction =
            delegate (IMixedRealityBaseInputHandler handler, BaseEventData eventData)
            {
                var inputData = ExecuteEvents.ValidateEventData<InputEventData>(eventData);
                Debug.Assert(inputData.MixedRealityInputAction != MixedRealityInputAction.None);

                var gestureHandler = handler as IMixedRealityGestureHandler;
                if (gestureHandler != null)
                {
                    gestureHandler.OnGestureCompleted(inputData);
                }

                var actionHandler = handler as IMixedRealityInputActionHandler;
                if (actionHandler != null)
                {
                    actionHandler.OnActionEnded(inputData);
                }
            };

        /// <inheritdoc />
        public void RaiseGestureCompleted(IMixedRealityController controller, MixedRealityInputAction action)
        {
            action = ProcessRules(action, false);
            inputEventData.Initialize(controller.InputSource, controller.ControllerHandedness, action);

            if (action == MixedRealityInputAction.None)
            {
                HandleEvent(inputEventData, OnGestureCompleted);
            }
            else
            {
                HandleEvent(inputEventData, OnGestureCompletedWithAction);
            }
        }

        private static readonly ExecuteEvents.EventFunction<IMixedRealityGestureHandler<Vector2>> OnGestureVector2PositionCompleted =
                delegate (IMixedRealityGestureHandler<Vector2> handler, BaseEventData eventData)
                {
                    var casted = ExecuteEvents.ValidateEventData<InputEventData<Vector2>>(eventData);
                    handler.OnGestureCompleted(casted);
                };

        /// <inheritdoc />
        public void RaiseGestureCompleted(IMixedRealityController controller, MixedRealityInputAction action, Vector2 inputData)
        {
            action = ProcessRules(action, inputData);
            vector2InputEventData.Initialize(controller.InputSource, controller.ControllerHandedness, action, inputData);
            HandleEvent(vector2InputEventData, OnGestureVector2PositionCompleted);
        }

        private static readonly ExecuteEvents.EventFunction<IMixedRealityGestureHandler<Vector3>> OnGesturePositionCompleted =
            delegate (IMixedRealityGestureHandler<Vector3> handler, BaseEventData eventData)
            {
                var casted = ExecuteEvents.ValidateEventData<InputEventData<Vector3>>(eventData);
                handler.OnGestureCompleted(casted);
            };

        /// <inheritdoc />
        public void RaiseGestureCompleted(IMixedRealityController controller, MixedRealityInputAction action, Vector3 inputData)
        {
            action = ProcessRules(action, inputData);
            positionInputEventData.Initialize(controller.InputSource, controller.ControllerHandedness, action, inputData);
            HandleEvent(positionInputEventData, OnGesturePositionCompleted);
        }

        private static readonly ExecuteEvents.EventFunction<IMixedRealityGestureHandler<Quaternion>> OnGestureRotationCompleted =
            delegate (IMixedRealityGestureHandler<Quaternion> handler, BaseEventData eventData)
            {
                var casted = ExecuteEvents.ValidateEventData<InputEventData<Quaternion>>(eventData);
                handler.OnGestureCompleted(casted);
            };

        /// <inheritdoc />
        public void RaiseGestureCompleted(IMixedRealityController controller, MixedRealityInputAction action, Quaternion inputData)
        {
            action = ProcessRules(action, inputData);
            rotationInputEventData.Initialize(controller.InputSource, controller.ControllerHandedness, action, inputData);
            HandleEvent(rotationInputEventData, OnGestureRotationCompleted);
        }

        private static readonly ExecuteEvents.EventFunction<IMixedRealityGestureHandler<MixedRealityPose>> OnGesturePoseCompleted =
            delegate (IMixedRealityGestureHandler<MixedRealityPose> handler, BaseEventData eventData)
            {
                var casted = ExecuteEvents.ValidateEventData<InputEventData<MixedRealityPose>>(eventData);
                handler.OnGestureCompleted(casted);
            };

        /// <inheritdoc />
        public void RaiseGestureCompleted(IMixedRealityController controller, MixedRealityInputAction action, MixedRealityPose inputData)
        {
            action = ProcessRules(action, inputData);
            poseInputEventData.Initialize(controller.InputSource, controller.ControllerHandedness, action, inputData);
            HandleEvent(poseInputEventData, OnGesturePoseCompleted);
        }

        private static readonly ExecuteEvents.EventFunction<IMixedRealityGestureHandler> OnGestureCanceled =
                delegate (IMixedRealityGestureHandler handler, BaseEventData eventData)
                {
                    var casted = ExecuteEvents.ValidateEventData<InputEventData>(eventData);
                    handler.OnGestureCanceled(casted);
                };

        /// <inheritdoc />
        public void RaiseGestureCanceled(IMixedRealityController controller, MixedRealityInputAction action)
        {
            action = ProcessRules(action, false);
            inputEventData.Initialize(controller.InputSource, controller.ControllerHandedness, action);
            HandleEvent(inputEventData, OnGestureCanceled);
        }

        #endregion Gesture Events

        #region Speech Keyword Events

        private static readonly ExecuteEvents.EventFunction<IMixedRealitySpeechHandler> OnSpeechKeywordRecognizedEventHandler =
            delegate (IMixedRealitySpeechHandler handler, BaseEventData eventData)
            {
                var casted = ExecuteEvents.ValidateEventData<SpeechEventData>(eventData);
                handler.OnSpeechKeywordRecognized(casted);
            };

        private static readonly ExecuteEvents.EventFunction<IMixedRealityBaseInputHandler> OnSpeechKeywordRecognizedWithActionEventHandler =
            delegate (IMixedRealityBaseInputHandler handler, BaseEventData eventData)
            {
                var speechData = ExecuteEvents.ValidateEventData<SpeechEventData>(eventData);
                Debug.Assert(speechData.MixedRealityInputAction != MixedRealityInputAction.None);

                var speechHandler = handler as IMixedRealitySpeechHandler;
                if (speechHandler != null)
                {
                    speechHandler.OnSpeechKeywordRecognized(speechData);
                }

                var actionHandler = handler as IMixedRealityInputActionHandler;
                if (actionHandler != null)
                {
                    actionHandler.OnActionStarted(speechData);
                    actionHandler.OnActionEnded(speechData);
                }
            };

        /// <inheritdoc />
        public void RaiseSpeechCommandRecognized(IMixedRealityInputSource source, RecognitionConfidenceLevel confidence, TimeSpan phraseDuration, DateTime phraseStartTime, SpeechCommands command)
        {
            // Create input event
            speechEventData.Initialize(source, confidence, phraseDuration, phraseStartTime, command);

            FocusProvider?.OnSpeechKeywordRecognized(speechEventData);

            // Pass handler through HandleEvent to perform modal/fallback logic
            if (command.Action == MixedRealityInputAction.None)
            {
                HandleEvent(speechEventData, OnSpeechKeywordRecognizedEventHandler);
            }
            else
            {
                HandleEvent(speechEventData, OnSpeechKeywordRecognizedWithActionEventHandler);
            }
        }

        #endregion Speech Keyword Events

        #region Dictation Events

        private static readonly ExecuteEvents.EventFunction<IMixedRealityDictationHandler> OnDictationHypothesisEventHandler =
            delegate (IMixedRealityDictationHandler handler, BaseEventData eventData)
            {
                var casted = ExecuteEvents.ValidateEventData<DictationEventData>(eventData);
                handler.OnDictationHypothesis(casted);
            };

        /// <inheritdoc />
        public void RaiseDictationHypothesis(IMixedRealityInputSource source, string dictationHypothesis, AudioClip dictationAudioClip = null)
        {
            // Create input event
            dictationEventData.Initialize(source, dictationHypothesis, dictationAudioClip);

            // Pass handler through HandleEvent to perform modal/fallback logic
            HandleEvent(dictationEventData, OnDictationHypothesisEventHandler);
        }

        private static readonly ExecuteEvents.EventFunction<IMixedRealityDictationHandler> OnDictationResultEventHandler =
            delegate (IMixedRealityDictationHandler handler, BaseEventData eventData)
            {
                var casted = ExecuteEvents.ValidateEventData<DictationEventData>(eventData);
                handler.OnDictationResult(casted);
            };

        /// <inheritdoc />
        public void RaiseDictationResult(IMixedRealityInputSource source, string dictationResult, AudioClip dictationAudioClip = null)
        {
            // Create input event
            dictationEventData.Initialize(source, dictationResult, dictationAudioClip);

            // Pass handler through HandleEvent to perform modal/fallback logic
            HandleEvent(dictationEventData, OnDictationResultEventHandler);
        }

        private static readonly ExecuteEvents.EventFunction<IMixedRealityDictationHandler> OnDictationCompleteEventHandler =
            delegate (IMixedRealityDictationHandler handler, BaseEventData eventData)
            {
                var casted = ExecuteEvents.ValidateEventData<DictationEventData>(eventData);
                handler.OnDictationComplete(casted);
            };

        /// <inheritdoc />
        public void RaiseDictationComplete(IMixedRealityInputSource source, string dictationResult, AudioClip dictationAudioClip)
        {
            // Create input event
            dictationEventData.Initialize(source, dictationResult, dictationAudioClip);

            // Pass handler through HandleEvent to perform modal/fallback logic
            HandleEvent(dictationEventData, OnDictationCompleteEventHandler);
        }

        private static readonly ExecuteEvents.EventFunction<IMixedRealityDictationHandler> OnDictationErrorEventHandler =
            delegate (IMixedRealityDictationHandler handler, BaseEventData eventData)
            {
                var casted = ExecuteEvents.ValidateEventData<DictationEventData>(eventData);
                handler.OnDictationError(casted);
            };

        /// <inheritdoc />
        public void RaiseDictationError(IMixedRealityInputSource source, string dictationResult, AudioClip dictationAudioClip = null)
        {
            // Create input event
            dictationEventData.Initialize(source, dictationResult, dictationAudioClip);

            // Pass handler through HandleEvent to perform modal/fallback logic
            HandleEvent(dictationEventData, OnDictationErrorEventHandler);
        }

        #endregion Dictation Events

        #region Hand Events

        private static readonly ExecuteEvents.EventFunction<IMixedRealityHandJointHandler> OnHandJointsUpdatedEventHandler =
            delegate (IMixedRealityHandJointHandler handler, BaseEventData eventData)
            {
                var casted = ExecuteEvents.ValidateEventData<InputEventData<IDictionary<TrackedHandJoint, MixedRealityPose>>>(eventData);

                handler.OnHandJointsUpdated(casted);
            };

        public void RaiseHandJointsUpdated(IMixedRealityInputSource source, Handedness handedness, IDictionary<TrackedHandJoint, MixedRealityPose> jointPoses)
        {
            // Create input event
            jointPoseInputEventData.Initialize(source, handedness, MixedRealityInputAction.None, jointPoses);

            // Pass handler through HandleEvent to perform modal/fallback logic
            HandleEvent(jointPoseInputEventData, OnHandJointsUpdatedEventHandler);
        }

        private static readonly ExecuteEvents.EventFunction<IMixedRealityHandMeshHandler> OnHandMeshUpdatedEventHandler =
            delegate (IMixedRealityHandMeshHandler handler, BaseEventData eventData)
            {
                var casted = ExecuteEvents.ValidateEventData<InputEventData<HandMeshInfo>>(eventData);

                handler.OnHandMeshUpdated(casted);
            };

        public void RaiseHandMeshUpdated(IMixedRealityInputSource source, Handedness handedness, HandMeshInfo handMeshInfo)
        {
            // Create input event
            handMeshInputEventData.Initialize(source, handedness, MixedRealityInputAction.None, handMeshInfo);

            // Pass handler through HandleEvent to perform modal/fallback logic
            HandleEvent(handMeshInputEventData, OnHandMeshUpdatedEventHandler);
        }

        private static readonly ExecuteEvents.EventFunction<IMixedRealityTouchHandler> OnTouchStartedEventHandler =
            delegate (IMixedRealityTouchHandler handler, BaseEventData eventData)
            {
                var casted = ExecuteEvents.ValidateEventData<HandTrackingInputEventData>(eventData);
                handler.OnTouchStarted(casted);
            };

        /// <inheritdoc />
        public void RaiseOnTouchStarted(IMixedRealityInputSource source, IMixedRealityController controller, Handedness handedness, Vector3 touchPoint)
        {
            // Create input event
            handTrackingInputEventData.Initialize(source, controller, handedness, touchPoint);

            // Pass handler through HandleEvent to perform modal/fallback logic
            HandleEvent(handTrackingInputEventData, OnTouchStartedEventHandler);
        }

        private static readonly ExecuteEvents.EventFunction<IMixedRealityTouchHandler> OnTouchCompletedEventHandler =
            delegate (IMixedRealityTouchHandler handler, BaseEventData eventData)
            {
                var casted = ExecuteEvents.ValidateEventData<HandTrackingInputEventData>(eventData);
                handler.OnTouchCompleted(casted);
            };


        /// <inheritdoc />
        public void RaiseOnTouchCompleted(IMixedRealityInputSource source, IMixedRealityController controller, Handedness handedness, Vector3 touchPoint)
        {
            // Create input event
            handTrackingInputEventData.Initialize(source, controller, handedness, touchPoint);

            // Pass handler through HandleEvent to perform modal/fallback logic
            HandleEvent(handTrackingInputEventData, OnTouchCompletedEventHandler);
        }

        private static readonly ExecuteEvents.EventFunction<IMixedRealityTouchHandler> OnTouchUpdatedEventHandler =
            delegate (IMixedRealityTouchHandler handler, BaseEventData eventData)
            {
                var casted = ExecuteEvents.ValidateEventData<HandTrackingInputEventData>(eventData);
                handler.OnTouchUpdated(casted);
            };


        /// <inheritdoc />
        public void RaiseOnTouchUpdated(IMixedRealityInputSource source, IMixedRealityController controller, Handedness handedness, Vector3 touchPoint)
        {
            // Create input event
            handTrackingInputEventData.Initialize(source, controller, handedness, touchPoint);

            // Pass handler through HandleEvent to perform modal/fallback logic
            HandleEvent(handTrackingInputEventData, OnTouchUpdatedEventHandler);
        }

        #endregion Hand Events

        #endregion Input Events

        #region Rules

        private static MixedRealityInputAction ProcessRules_Internal<T1, T2>(MixedRealityInputAction inputAction, T1[] inputActionRules, T2 criteria) where T1 : struct, IInputActionRule<T2>
        {
            for (int i = 0; i < inputActionRules.Length; i++)
            {
                if (inputActionRules[i].BaseAction == inputAction && inputActionRules[i].Criteria.Equals(criteria))
                {
                    if (inputActionRules[i].RuleAction == inputAction)
                    {
                        Debug.LogError("Input Action Rule cannot be the same as the rule's Base Action!");
                        return inputAction;
                    }

                    if (inputActionRules[i].BaseAction.AxisConstraint != inputActionRules[i].RuleAction.AxisConstraint)
                    {
                        Debug.LogError("Input Action Rule doesn't have the same Axis Constraint as the Base Action!");
                        return inputAction;
                    }

                    return inputActionRules[i].RuleAction;
                }
            }

            return inputAction;
        }

        private MixedRealityInputAction ProcessRules(MixedRealityInputAction inputAction, bool criteria)
        {
            if (CurrentInputActionRulesProfile != null && CurrentInputActionRulesProfile.InputActionRulesDigital?.Length > 0)
            {
                return ProcessRules_Internal(inputAction, CurrentInputActionRulesProfile.InputActionRulesDigital, criteria);
            }

            return inputAction;
        }

        private MixedRealityInputAction ProcessRules(MixedRealityInputAction inputAction, float criteria)
        {
            if (CurrentInputActionRulesProfile != null && CurrentInputActionRulesProfile.InputActionRulesSingleAxis?.Length > 0)
            {
                return ProcessRules_Internal(inputAction, CurrentInputActionRulesProfile.InputActionRulesSingleAxis, criteria);
            }

            return inputAction;
        }

        private MixedRealityInputAction ProcessRules(MixedRealityInputAction inputAction, Vector2 criteria)
        {
            if (CurrentInputActionRulesProfile != null && CurrentInputActionRulesProfile.InputActionRulesDualAxis?.Length > 0)
            {
                return ProcessRules_Internal(inputAction, CurrentInputActionRulesProfile.InputActionRulesDualAxis, criteria);
            }

            return inputAction;
        }

        private MixedRealityInputAction ProcessRules(MixedRealityInputAction inputAction, Vector3 criteria)
        {
            if (CurrentInputActionRulesProfile != null && CurrentInputActionRulesProfile.InputActionRulesVectorAxis?.Length > 0)
            {
                return ProcessRules_Internal(inputAction, CurrentInputActionRulesProfile.InputActionRulesVectorAxis, criteria);
            }

            return inputAction;
        }

        private MixedRealityInputAction ProcessRules(MixedRealityInputAction inputAction, Quaternion criteria)
        {
            if (CurrentInputActionRulesProfile != null && CurrentInputActionRulesProfile.InputActionRulesQuaternionAxis?.Length > 0)
            {
                return ProcessRules_Internal(inputAction, CurrentInputActionRulesProfile.InputActionRulesQuaternionAxis, criteria);
            }

            return inputAction;
        }

        private MixedRealityInputAction ProcessRules(MixedRealityInputAction inputAction, MixedRealityPose criteria)
        {
            if (CurrentInputActionRulesProfile != null && CurrentInputActionRulesProfile.InputActionRulesPoseAxis?.Length > 0)
            {
                return ProcessRules_Internal(inputAction, CurrentInputActionRulesProfile.InputActionRulesPoseAxis, criteria);
            }

            return inputAction;
        }

        #endregion Rules
    }
}<|MERGE_RESOLUTION|>--- conflicted
+++ resolved
@@ -12,13 +12,8 @@
     /// <summary>
     /// The Mixed Reality Toolkit's specific implementation of the <see cref="Microsoft.MixedReality.Toolkit.Input.IMixedRealityInputSystem"/>
     /// </summary>
-<<<<<<< HEAD
-    [DocLink("https://microsoft.github.io/MixedRealityToolkit-Unity/Documentation/Input/Overview.html")]
+    [HelpURL("https://microsoft.github.io/MixedRealityToolkit-Unity/Documentation/Input/Overview.html")]
     public class MixedRealityInputSystem : BaseDataProviderAccessCoreSystem, IMixedRealityInputSystem, IMixedRealityCapabilityCheck
-=======
-    [HelpURL("https://microsoft.github.io/MixedRealityToolkit-Unity/Documentation/Input/Overview.html")]
-    public class MixedRealityInputSystem : BaseCoreSystem, IMixedRealityInputSystem, IMixedRealityDataProviderAccess, IMixedRealityCapabilityCheck
->>>>>>> 07846f91
     {
         public MixedRealityInputSystem(
             IMixedRealityServiceRegistrar registrar,
