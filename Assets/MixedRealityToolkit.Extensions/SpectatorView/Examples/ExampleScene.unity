%YAML 1.1
%TAG !u! tag:unity3d.com,2011:
--- !u!29 &1
OcclusionCullingSettings:
  m_ObjectHideFlags: 0
  serializedVersion: 2
  m_OcclusionBakeSettings:
    smallestOccluder: 5
    smallestHole: 0.25
    backfaceThreshold: 100
  m_SceneGUID: 00000000000000000000000000000000
  m_OcclusionCullingData: {fileID: 0}
--- !u!104 &2
RenderSettings:
  m_ObjectHideFlags: 0
  serializedVersion: 9
  m_Fog: 0
  m_FogColor: {r: 0.5, g: 0.5, b: 0.5, a: 1}
  m_FogMode: 3
  m_FogDensity: 0.01
  m_LinearFogStart: 0
  m_LinearFogEnd: 300
  m_AmbientSkyColor: {r: 0.212, g: 0.227, b: 0.259, a: 1}
  m_AmbientEquatorColor: {r: 0.114, g: 0.125, b: 0.133, a: 1}
  m_AmbientGroundColor: {r: 0.047, g: 0.043, b: 0.035, a: 1}
  m_AmbientIntensity: 1
  m_AmbientMode: 0
  m_SubtractiveShadowColor: {r: 0.42, g: 0.478, b: 0.627, a: 1}
  m_SkyboxMaterial: {fileID: 10304, guid: 0000000000000000f000000000000000, type: 0}
  m_HaloStrength: 0.5
  m_FlareStrength: 1
  m_FlareFadeSpeed: 3
  m_HaloTexture: {fileID: 0}
  m_SpotCookie: {fileID: 10001, guid: 0000000000000000e000000000000000, type: 0}
  m_DefaultReflectionMode: 0
  m_DefaultReflectionResolution: 128
  m_ReflectionBounces: 1
  m_ReflectionIntensity: 1
  m_CustomReflection: {fileID: 0}
  m_Sun: {fileID: 0}
  m_IndirectSpecularColor: {r: 0.37311912, g: 0.3807398, b: 0.3587271, a: 1}
  m_UseRadianceAmbientProbe: 0
--- !u!157 &3
LightmapSettings:
  m_ObjectHideFlags: 0
  serializedVersion: 11
  m_GIWorkflowMode: 0
  m_GISettings:
    serializedVersion: 2
    m_BounceScale: 1
    m_IndirectOutputScale: 1
    m_AlbedoBoost: 1
    m_EnvironmentLightingMode: 0
    m_EnableBakedLightmaps: 1
    m_EnableRealtimeLightmaps: 1
  m_LightmapEditorSettings:
    serializedVersion: 10
    m_Resolution: 2
    m_BakeResolution: 40
    m_AtlasSize: 1024
    m_AO: 0
    m_AOMaxDistance: 1
    m_CompAOExponent: 1
    m_CompAOExponentDirect: 0
    m_Padding: 2
    m_LightmapParameters: {fileID: 0}
    m_LightmapsBakeMode: 1
    m_TextureCompression: 1
    m_FinalGather: 0
    m_FinalGatherFiltering: 1
    m_FinalGatherRayCount: 256
    m_ReflectionCompression: 2
    m_MixedBakeMode: 2
    m_BakeBackend: 1
    m_PVRSampling: 1
    m_PVRDirectSampleCount: 32
    m_PVRSampleCount: 500
    m_PVRBounces: 2
    m_PVRFilterTypeDirect: 0
    m_PVRFilterTypeIndirect: 0
    m_PVRFilterTypeAO: 0
    m_PVRFilteringMode: 1
    m_PVRCulling: 1
    m_PVRFilteringGaussRadiusDirect: 1
    m_PVRFilteringGaussRadiusIndirect: 5
    m_PVRFilteringGaussRadiusAO: 2
    m_PVRFilteringAtrousPositionSigmaDirect: 0.5
    m_PVRFilteringAtrousPositionSigmaIndirect: 2
    m_PVRFilteringAtrousPositionSigmaAO: 1
    m_ShowResolutionOverlay: 1
  m_LightingDataAsset: {fileID: 0}
  m_UseShadowmask: 1
--- !u!196 &4
NavMeshSettings:
  serializedVersion: 2
  m_ObjectHideFlags: 0
  m_BuildSettings:
    serializedVersion: 2
    agentTypeID: 0
    agentRadius: 0.5
    agentHeight: 2
    agentSlope: 45
    agentClimb: 0.4
    ledgeDropHeight: 0
    maxJumpAcrossDistance: 0
    minRegionArea: 2
    manualCellSize: 0
    cellSize: 0.16666667
    manualTileSize: 0
    tileSize: 256
    accuratePlacement: 0
    debug:
      m_Flags: 0
  m_NavMeshData: {fileID: 0}
--- !u!1 &36043999
GameObject:
  m_ObjectHideFlags: 0
  m_CorrespondingSourceObject: {fileID: 0}
  m_PrefabInstance: {fileID: 0}
  m_PrefabAsset: {fileID: 0}
  serializedVersion: 6
  m_Component:
  - component: {fileID: 36044000}
  - component: {fileID: 36044002}
  - component: {fileID: 36044001}
  m_Layer: 0
  m_Name: Server Port Prompt
  m_TagString: Untagged
  m_Icon: {fileID: 0}
  m_NavMeshLayer: 0
  m_StaticEditorFlags: 0
  m_IsActive: 1
--- !u!224 &36044000
RectTransform:
  m_ObjectHideFlags: 0
  m_CorrespondingSourceObject: {fileID: 0}
  m_PrefabInstance: {fileID: 0}
  m_PrefabAsset: {fileID: 0}
  m_GameObject: {fileID: 36043999}
  m_LocalRotation: {x: -0, y: -0, z: -0, w: 1}
  m_LocalPosition: {x: 0, y: 0, z: 0}
  m_LocalScale: {x: 1, y: 1, z: 1}
  m_Children: []
  m_Father: {fileID: 1583127953}
  m_RootOrder: 2
  m_LocalEulerAnglesHint: {x: 0, y: 0, z: 0}
  m_AnchorMin: {x: 0.5, y: 0.5}
  m_AnchorMax: {x: 0.5, y: 0.5}
  m_AnchoredPosition: {x: 0, y: 60}
  m_SizeDelta: {x: 160, y: 30}
  m_Pivot: {x: 0.5, y: 0.5}
--- !u!114 &36044001
MonoBehaviour:
  m_ObjectHideFlags: 0
  m_CorrespondingSourceObject: {fileID: 0}
  m_PrefabInstance: {fileID: 0}
  m_PrefabAsset: {fileID: 0}
  m_GameObject: {fileID: 36043999}
  m_Enabled: 1
  m_EditorHideFlags: 0
  m_Script: {fileID: 708705254, guid: f70555f144d8491a825f0804e09c671c, type: 3}
  m_Name: 
  m_EditorClassIdentifier: 
  m_Material: {fileID: 0}
  m_Color: {r: 0.19607843, g: 0.19607843, b: 0.19607843, a: 1}
  m_RaycastTarget: 1
  m_OnCullStateChanged:
    m_PersistentCalls:
      m_Calls: []
    m_TypeName: UnityEngine.UI.MaskableGraphic+CullStateChangedEvent, UnityEngine.UI,
      Version=1.0.0.0, Culture=neutral, PublicKeyToken=null
  m_FontData:
    m_Font: {fileID: 10102, guid: 0000000000000000e000000000000000, type: 0}
    m_FontSize: 14
    m_FontStyle: 0
    m_BestFit: 0
    m_MinSize: 10
    m_MaxSize: 40
    m_Alignment: 0
    m_AlignByGeometry: 0
    m_RichText: 1
    m_HorizontalOverflow: 0
    m_VerticalOverflow: 0
    m_LineSpacing: 1
  m_Text: 'Server Port:'
--- !u!222 &36044002
CanvasRenderer:
  m_ObjectHideFlags: 0
  m_CorrespondingSourceObject: {fileID: 0}
  m_PrefabInstance: {fileID: 0}
  m_PrefabAsset: {fileID: 0}
  m_GameObject: {fileID: 36043999}
  m_CullTransparentMesh: 0
--- !u!1 &131953873
GameObject:
  m_ObjectHideFlags: 0
  m_CorrespondingSourceObject: {fileID: 0}
  m_PrefabInstance: {fileID: 0}
  m_PrefabAsset: {fileID: 0}
  serializedVersion: 6
  m_Component:
  - component: {fileID: 131953874}
  - component: {fileID: 131953876}
  - component: {fileID: 131953875}
  m_Layer: 0
  m_Name: ArUco Marker Visual Background
  m_TagString: Untagged
  m_Icon: {fileID: 0}
  m_NavMeshLayer: 0
  m_StaticEditorFlags: 0
  m_IsActive: 1
--- !u!224 &131953874
RectTransform:
  m_ObjectHideFlags: 0
  m_CorrespondingSourceObject: {fileID: 0}
  m_PrefabInstance: {fileID: 0}
  m_PrefabAsset: {fileID: 0}
  m_GameObject: {fileID: 131953873}
  m_LocalRotation: {x: -0, y: -0, z: -0, w: 1}
  m_LocalPosition: {x: 0, y: 0, z: 0}
  m_LocalScale: {x: 1, y: 1, z: 1}
  m_Children: []
  m_Father: {fileID: 357378812}
  m_RootOrder: 0
  m_LocalEulerAnglesHint: {x: 0, y: 0, z: 0}
  m_AnchorMin: {x: 0, y: 0}
  m_AnchorMax: {x: 1, y: 1}
  m_AnchoredPosition: {x: 0, y: 0}
  m_SizeDelta: {x: 0, y: 0}
  m_Pivot: {x: 0.5, y: 0.5}
--- !u!114 &131953875
MonoBehaviour:
  m_ObjectHideFlags: 0
  m_CorrespondingSourceObject: {fileID: 0}
  m_PrefabInstance: {fileID: 0}
  m_PrefabAsset: {fileID: 0}
  m_GameObject: {fileID: 131953873}
  m_Enabled: 1
  m_EditorHideFlags: 0
  m_Script: {fileID: -765806418, guid: f70555f144d8491a825f0804e09c671c, type: 3}
  m_Name: 
  m_EditorClassIdentifier: 
  m_Material: {fileID: 0}
  m_Color: {r: 1, g: 1, b: 1, a: 1}
  m_RaycastTarget: 1
  m_OnCullStateChanged:
    m_PersistentCalls:
      m_Calls: []
    m_TypeName: UnityEngine.UI.MaskableGraphic+CullStateChangedEvent, UnityEngine.UI,
      Version=1.0.0.0, Culture=neutral, PublicKeyToken=null
  m_Sprite: {fileID: 0}
  m_Type: 1
  m_PreserveAspect: 0
  m_FillCenter: 1
  m_FillMethod: 4
  m_FillAmount: 1
  m_FillClockwise: 1
  m_FillOrigin: 0
  m_UseSpriteMesh: 0
--- !u!222 &131953876
CanvasRenderer:
  m_ObjectHideFlags: 0
  m_CorrespondingSourceObject: {fileID: 0}
  m_PrefabInstance: {fileID: 0}
  m_PrefabAsset: {fileID: 0}
  m_GameObject: {fileID: 131953873}
  m_CullTransparentMesh: 0
--- !u!1 &207278099
GameObject:
  m_ObjectHideFlags: 0
  m_CorrespondingSourceObject: {fileID: 0}
  m_PrefabInstance: {fileID: 0}
  m_PrefabAsset: {fileID: 0}
  serializedVersion: 6
  m_Component:
  - component: {fileID: 207278100}
  - component: {fileID: 207278102}
  - component: {fileID: 207278101}
  m_Layer: 0
  m_Name: Marker Spatial Coordinate Visual Text
  m_TagString: Untagged
  m_Icon: {fileID: 0}
  m_NavMeshLayer: 0
  m_StaticEditorFlags: 0
  m_IsActive: 1
--- !u!224 &207278100
RectTransform:
  m_ObjectHideFlags: 0
  m_CorrespondingSourceObject: {fileID: 0}
  m_PrefabInstance: {fileID: 0}
  m_PrefabAsset: {fileID: 0}
  m_GameObject: {fileID: 207278099}
  m_LocalRotation: {x: 0, y: 0, z: 0, w: 1}
  m_LocalPosition: {x: 0, y: 0, z: 0}
  m_LocalScale: {x: 1, y: 1, z: 1}
  m_Children: []
  m_Father: {fileID: 350284050}
  m_RootOrder: 0
  m_LocalEulerAnglesHint: {x: 0, y: 0, z: 0}
  m_AnchorMin: {x: 0.5, y: 0.5}
  m_AnchorMax: {x: 0.5, y: 0.5}
  m_AnchoredPosition: {x: 0, y: 0}
  m_SizeDelta: {x: 160, y: 30}
  m_Pivot: {x: 0.5, y: 0.5}
--- !u!114 &207278101
MonoBehaviour:
  m_ObjectHideFlags: 0
  m_CorrespondingSourceObject: {fileID: 0}
  m_PrefabInstance: {fileID: 0}
  m_PrefabAsset: {fileID: 0}
  m_GameObject: {fileID: 207278099}
  m_Enabled: 1
  m_EditorHideFlags: 0
  m_Script: {fileID: 708705254, guid: f70555f144d8491a825f0804e09c671c, type: 3}
  m_Name: 
  m_EditorClassIdentifier: 
  m_Material: {fileID: 0}
  m_Color: {r: 1, g: 1, b: 1, a: 1}
  m_RaycastTarget: 1
  m_OnCullStateChanged:
    m_PersistentCalls:
      m_Calls: []
    m_TypeName: UnityEngine.UI.MaskableGraphic+CullStateChangedEvent, UnityEngine.UI,
      Version=1.0.0.0, Culture=neutral, PublicKeyToken=null
  m_FontData:
    m_Font: {fileID: 10102, guid: 0000000000000000e000000000000000, type: 0}
    m_FontSize: 14
    m_FontStyle: 0
    m_BestFit: 0
    m_MinSize: 10
    m_MaxSize: 40
    m_Alignment: 1
    m_AlignByGeometry: 0
    m_RichText: 1
    m_HorizontalOverflow: 0
    m_VerticalOverflow: 0
    m_LineSpacing: 1
  m_Text: 
--- !u!222 &207278102
CanvasRenderer:
  m_ObjectHideFlags: 0
  m_CorrespondingSourceObject: {fileID: 0}
  m_PrefabInstance: {fileID: 0}
  m_PrefabAsset: {fileID: 0}
  m_GameObject: {fileID: 207278099}
  m_CullTransparentMesh: 0
--- !u!1 &276039013
GameObject:
  m_ObjectHideFlags: 0
  m_CorrespondingSourceObject: {fileID: 0}
  m_PrefabInstance: {fileID: 0}
  m_PrefabAsset: {fileID: 0}
  serializedVersion: 6
  m_Component:
  - component: {fileID: 276039014}
  - component: {fileID: 276039017}
  - component: {fileID: 276039016}
  - component: {fileID: 276039015}
  m_Layer: 0
  m_Name: SpectatorView Overlay Canvas
  m_TagString: Untagged
  m_Icon: {fileID: 0}
  m_NavMeshLayer: 0
  m_StaticEditorFlags: 0
  m_IsActive: 1
--- !u!224 &276039014
RectTransform:
  m_ObjectHideFlags: 0
  m_CorrespondingSourceObject: {fileID: 0}
  m_PrefabInstance: {fileID: 0}
  m_PrefabAsset: {fileID: 0}
  m_GameObject: {fileID: 276039013}
  m_LocalRotation: {x: 0, y: 0, z: 0, w: 1}
  m_LocalPosition: {x: 0, y: 0, z: 0}
  m_LocalScale: {x: 0, y: 0, z: 0}
  m_Children:
  - {fileID: 357378812}
  - {fileID: 1583127953}
  - {fileID: 350284050}
  m_Father: {fileID: 1862805968}
  m_RootOrder: 0
  m_LocalEulerAnglesHint: {x: 0, y: 0, z: 0}
  m_AnchorMin: {x: 0, y: 0}
  m_AnchorMax: {x: 0, y: 0}
  m_AnchoredPosition: {x: 0, y: 0}
  m_SizeDelta: {x: 0, y: 0}
  m_Pivot: {x: 0, y: 0}
--- !u!114 &276039015
MonoBehaviour:
  m_ObjectHideFlags: 0
  m_CorrespondingSourceObject: {fileID: 0}
  m_PrefabInstance: {fileID: 0}
  m_PrefabAsset: {fileID: 0}
  m_GameObject: {fileID: 276039013}
  m_Enabled: 1
  m_EditorHideFlags: 0
  m_Script: {fileID: 1301386320, guid: f70555f144d8491a825f0804e09c671c, type: 3}
  m_Name: 
  m_EditorClassIdentifier: 
  m_IgnoreReversedGraphics: 1
  m_BlockingObjects: 0
  m_BlockingMask:
    serializedVersion: 2
    m_Bits: 4294967295
--- !u!114 &276039016
MonoBehaviour:
  m_ObjectHideFlags: 0
  m_CorrespondingSourceObject: {fileID: 0}
  m_PrefabInstance: {fileID: 0}
  m_PrefabAsset: {fileID: 0}
  m_GameObject: {fileID: 276039013}
  m_Enabled: 1
  m_EditorHideFlags: 0
  m_Script: {fileID: 1980459831, guid: f70555f144d8491a825f0804e09c671c, type: 3}
  m_Name: 
  m_EditorClassIdentifier: 
  m_UiScaleMode: 1
  m_ReferencePixelsPerUnit: 100
  m_ScaleFactor: 1
  m_ReferenceResolution: {x: 800, y: 600}
  m_ScreenMatchMode: 0
  m_MatchWidthOrHeight: 0
  m_PhysicalUnit: 3
  m_FallbackScreenDPI: 96
  m_DefaultSpriteDPI: 96
  m_DynamicPixelsPerUnit: 1
--- !u!223 &276039017
Canvas:
  m_ObjectHideFlags: 0
  m_CorrespondingSourceObject: {fileID: 0}
  m_PrefabInstance: {fileID: 0}
  m_PrefabAsset: {fileID: 0}
  m_GameObject: {fileID: 276039013}
  m_Enabled: 1
  serializedVersion: 3
  m_RenderMode: 0
  m_Camera: {fileID: 0}
  m_PlaneDistance: 100
  m_PixelPerfect: 0
  m_ReceivesEvents: 1
  m_OverrideSorting: 0
  m_OverridePixelPerfect: 0
  m_SortingBucketNormalizedSize: 0
  m_AdditionalShaderChannelsFlag: 0
  m_SortingLayerID: 0
  m_SortingOrder: 0
  m_TargetDisplay: 0
--- !u!1 &299826610
GameObject:
  m_ObjectHideFlags: 0
  m_CorrespondingSourceObject: {fileID: 0}
  m_PrefabInstance: {fileID: 0}
  m_PrefabAsset: {fileID: 0}
  serializedVersion: 6
  m_Component:
  - component: {fileID: 299826611}
  - component: {fileID: 299826614}
  - component: {fileID: 299826613}
  - component: {fileID: 299826612}
  m_Layer: 0
  m_Name: Connect Button
  m_TagString: Untagged
  m_Icon: {fileID: 0}
  m_NavMeshLayer: 0
  m_StaticEditorFlags: 0
  m_IsActive: 1
--- !u!224 &299826611
RectTransform:
  m_ObjectHideFlags: 0
  m_CorrespondingSourceObject: {fileID: 0}
  m_PrefabInstance: {fileID: 0}
  m_PrefabAsset: {fileID: 0}
  m_GameObject: {fileID: 299826610}
  m_LocalRotation: {x: 0, y: 0, z: 0, w: 1}
  m_LocalPosition: {x: 0, y: 0, z: 0}
  m_LocalScale: {x: 1, y: 1, z: 1}
  m_Children:
  - {fileID: 2114133915}
  m_Father: {fileID: 1583127953}
  m_RootOrder: 6
  m_LocalEulerAnglesHint: {x: 0, y: 0, z: 0}
  m_AnchorMin: {x: 0.5, y: 0.5}
  m_AnchorMax: {x: 0.5, y: 0.5}
  m_AnchoredPosition: {x: 0, y: -60}
  m_SizeDelta: {x: 80, y: 30}
  m_Pivot: {x: 0.5, y: 0.5}
--- !u!114 &299826612
MonoBehaviour:
  m_ObjectHideFlags: 0
  m_CorrespondingSourceObject: {fileID: 0}
  m_PrefabInstance: {fileID: 0}
  m_PrefabAsset: {fileID: 0}
  m_GameObject: {fileID: 299826610}
  m_Enabled: 1
  m_EditorHideFlags: 0
  m_Script: {fileID: 1392445389, guid: f70555f144d8491a825f0804e09c671c, type: 3}
  m_Name: 
  m_EditorClassIdentifier: 
  m_Navigation:
    m_Mode: 3
    m_SelectOnUp: {fileID: 0}
    m_SelectOnDown: {fileID: 0}
    m_SelectOnLeft: {fileID: 0}
    m_SelectOnRight: {fileID: 0}
  m_Transition: 1
  m_Colors:
    m_NormalColor: {r: 1, g: 1, b: 1, a: 1}
    m_HighlightedColor: {r: 0.9607843, g: 0.9607843, b: 0.9607843, a: 1}
    m_PressedColor: {r: 0.78431374, g: 0.78431374, b: 0.78431374, a: 1}
    m_DisabledColor: {r: 0.78431374, g: 0.78431374, b: 0.78431374, a: 0.5019608}
    m_ColorMultiplier: 1
    m_FadeDuration: 0.1
  m_SpriteState:
    m_HighlightedSprite: {fileID: 0}
    m_PressedSprite: {fileID: 0}
    m_DisabledSprite: {fileID: 0}
  m_AnimationTriggers:
    m_NormalTrigger: Normal
    m_HighlightedTrigger: Highlighted
    m_PressedTrigger: Pressed
    m_DisabledTrigger: Disabled
  m_Interactable: 1
  m_TargetGraphic: {fileID: 299826613}
  m_OnClick:
    m_PersistentCalls:
      m_Calls:
      - m_Target: {fileID: 1583127954}
        m_MethodName: OnConnectButtonPress
        m_Mode: 1
        m_Arguments:
          m_ObjectArgument: {fileID: 0}
          m_ObjectArgumentAssemblyTypeName: UnityEngine.Object, UnityEngine
          m_IntArgument: 0
          m_FloatArgument: 0
          m_StringArgument: 
          m_BoolArgument: 0
        m_CallState: 2
    m_TypeName: UnityEngine.UI.Button+ButtonClickedEvent, UnityEngine.UI, Version=1.0.0.0,
      Culture=neutral, PublicKeyToken=null
--- !u!114 &299826613
MonoBehaviour:
  m_ObjectHideFlags: 0
  m_CorrespondingSourceObject: {fileID: 0}
  m_PrefabInstance: {fileID: 0}
  m_PrefabAsset: {fileID: 0}
  m_GameObject: {fileID: 299826610}
  m_Enabled: 1
  m_EditorHideFlags: 0
  m_Script: {fileID: -765806418, guid: f70555f144d8491a825f0804e09c671c, type: 3}
  m_Name: 
  m_EditorClassIdentifier: 
  m_Material: {fileID: 0}
  m_Color: {r: 1, g: 1, b: 1, a: 1}
  m_RaycastTarget: 1
  m_OnCullStateChanged:
    m_PersistentCalls:
      m_Calls: []
    m_TypeName: UnityEngine.UI.MaskableGraphic+CullStateChangedEvent, UnityEngine.UI,
      Version=1.0.0.0, Culture=neutral, PublicKeyToken=null
  m_Sprite: {fileID: 10905, guid: 0000000000000000f000000000000000, type: 0}
  m_Type: 1
  m_PreserveAspect: 0
  m_FillCenter: 1
  m_FillMethod: 4
  m_FillAmount: 1
  m_FillClockwise: 1
  m_FillOrigin: 0
  m_UseSpriteMesh: 0
--- !u!222 &299826614
CanvasRenderer:
  m_ObjectHideFlags: 0
  m_CorrespondingSourceObject: {fileID: 0}
  m_PrefabInstance: {fileID: 0}
  m_PrefabAsset: {fileID: 0}
  m_GameObject: {fileID: 299826610}
  m_CullTransparentMesh: 0
--- !u!1 &350284049
GameObject:
  m_ObjectHideFlags: 0
  m_CorrespondingSourceObject: {fileID: 0}
  m_PrefabInstance: {fileID: 0}
  m_PrefabAsset: {fileID: 0}
  serializedVersion: 6
  m_Component:
  - component: {fileID: 350284050}
  - component: {fileID: 350284051}
  m_Layer: 0
  m_Name: Marker Spatial Coordinate Visual
  m_TagString: Untagged
  m_Icon: {fileID: 0}
  m_NavMeshLayer: 0
  m_StaticEditorFlags: 0
  m_IsActive: 0
--- !u!224 &350284050
RectTransform:
  m_ObjectHideFlags: 0
  m_CorrespondingSourceObject: {fileID: 0}
  m_PrefabInstance: {fileID: 0}
  m_PrefabAsset: {fileID: 0}
  m_GameObject: {fileID: 350284049}
  m_LocalRotation: {x: 0, y: 0, z: 0, w: 1}
  m_LocalPosition: {x: 0, y: 0, z: 0}
  m_LocalScale: {x: 1, y: 1, z: 1}
  m_Children:
  - {fileID: 207278100}
  m_Father: {fileID: 276039014}
  m_RootOrder: 2
  m_LocalEulerAnglesHint: {x: 0, y: 0, z: 0}
  m_AnchorMin: {x: 0, y: 0}
  m_AnchorMax: {x: 1, y: 1}
  m_AnchoredPosition: {x: 0, y: 0}
  m_SizeDelta: {x: -700, y: -802}
  m_Pivot: {x: 0.5, y: 0.5}
--- !u!114 &350284051
MonoBehaviour:
  m_ObjectHideFlags: 0
  m_CorrespondingSourceObject: {fileID: 0}
  m_PrefabInstance: {fileID: 0}
  m_PrefabAsset: {fileID: 0}
  m_GameObject: {fileID: 350284049}
  m_Enabled: 1
  m_EditorHideFlags: 0
  m_Script: {fileID: 11500000, guid: 2be138c70d86d2a438923e9c30f42060, type: 3}
  m_Name: 
  m_EditorClassIdentifier: 
  _text: {fileID: 207278101}
--- !u!1 &357378811
GameObject:
  m_ObjectHideFlags: 0
  m_CorrespondingSourceObject: {fileID: 0}
  m_PrefabInstance: {fileID: 0}
  m_PrefabAsset: {fileID: 0}
  serializedVersion: 6
  m_Component:
  - component: {fileID: 357378812}
  - component: {fileID: 357378813}
  m_Layer: 0
  m_Name: ArUco Marker Visual
  m_TagString: Untagged
  m_Icon: {fileID: 0}
  m_NavMeshLayer: 0
  m_StaticEditorFlags: 0
  m_IsActive: 0
--- !u!224 &357378812
RectTransform:
  m_ObjectHideFlags: 0
  m_CorrespondingSourceObject: {fileID: 0}
  m_PrefabInstance: {fileID: 0}
  m_PrefabAsset: {fileID: 0}
  m_GameObject: {fileID: 357378811}
  m_LocalRotation: {x: 0, y: 0, z: 0, w: 1}
  m_LocalPosition: {x: 0, y: 0, z: 0}
  m_LocalScale: {x: 1, y: 1, z: 1}
  m_Children:
  - {fileID: 131953874}
  - {fileID: 791695110}
  m_Father: {fileID: 276039014}
  m_RootOrder: 0
  m_LocalEulerAnglesHint: {x: 0, y: 0, z: 0}
  m_AnchorMin: {x: 0, y: 0}
  m_AnchorMax: {x: 1, y: 1}
  m_AnchoredPosition: {x: 0, y: 0}
  m_SizeDelta: {x: -700, y: -802}
  m_Pivot: {x: 0.5, y: 0.5}
--- !u!114 &357378813
MonoBehaviour:
  m_ObjectHideFlags: 0
  m_CorrespondingSourceObject: {fileID: 0}
  m_PrefabInstance: {fileID: 0}
  m_PrefabAsset: {fileID: 0}
  m_GameObject: {fileID: 357378811}
  m_Enabled: 1
  m_EditorHideFlags: 0
  m_Script: {fileID: 11500000, guid: 6fffbd46f79e23b41aca61e246b408e0, type: 3}
  m_Name: 
  m_EditorClassIdentifier: 
  _rawImage: {fileID: 791695111}
  _markerSize: 0.03
--- !u!1 &427271334
GameObject:
  m_ObjectHideFlags: 0
  m_CorrespondingSourceObject: {fileID: 0}
  m_PrefabInstance: {fileID: 0}
  m_PrefabAsset: {fileID: 0}
  serializedVersion: 6
  m_Component:
  - component: {fileID: 427271335}
  - component: {fileID: 427271337}
  - component: {fileID: 427271336}
  m_Layer: 0
  m_Name: Placeholder
  m_TagString: Untagged
  m_Icon: {fileID: 0}
  m_NavMeshLayer: 0
  m_StaticEditorFlags: 0
  m_IsActive: 1
--- !u!224 &427271335
RectTransform:
  m_ObjectHideFlags: 0
  m_CorrespondingSourceObject: {fileID: 0}
  m_PrefabInstance: {fileID: 0}
  m_PrefabAsset: {fileID: 0}
  m_GameObject: {fileID: 427271334}
  m_LocalRotation: {x: 0, y: 0, z: 0, w: 1}
  m_LocalPosition: {x: 0, y: 0, z: 0}
  m_LocalScale: {x: 1, y: 1, z: 1}
  m_Children: []
  m_Father: {fileID: 913429751}
  m_RootOrder: 0
  m_LocalEulerAnglesHint: {x: 0, y: 0, z: 0}
  m_AnchorMin: {x: 0, y: 0}
  m_AnchorMax: {x: 1, y: 1}
  m_AnchoredPosition: {x: 0, y: -0.5}
  m_SizeDelta: {x: -20, y: -13}
  m_Pivot: {x: 0.5, y: 0.5}
--- !u!114 &427271336
MonoBehaviour:
  m_ObjectHideFlags: 0
  m_CorrespondingSourceObject: {fileID: 0}
  m_PrefabInstance: {fileID: 0}
  m_PrefabAsset: {fileID: 0}
  m_GameObject: {fileID: 427271334}
  m_Enabled: 0
  m_EditorHideFlags: 0
  m_Script: {fileID: 708705254, guid: f70555f144d8491a825f0804e09c671c, type: 3}
  m_Name: 
  m_EditorClassIdentifier: 
  m_Material: {fileID: 0}
  m_Color: {r: 0.19607843, g: 0.19607843, b: 0.19607843, a: 0.5}
  m_RaycastTarget: 1
  m_OnCullStateChanged:
    m_PersistentCalls:
      m_Calls: []
    m_TypeName: UnityEngine.UI.MaskableGraphic+CullStateChangedEvent, UnityEngine.UI,
      Version=1.0.0.0, Culture=neutral, PublicKeyToken=null
  m_FontData:
    m_Font: {fileID: 10102, guid: 0000000000000000e000000000000000, type: 0}
    m_FontSize: 14
    m_FontStyle: 2
    m_BestFit: 0
    m_MinSize: 10
    m_MaxSize: 40
    m_Alignment: 0
    m_AlignByGeometry: 0
    m_RichText: 1
    m_HorizontalOverflow: 0
    m_VerticalOverflow: 0
    m_LineSpacing: 1
  m_Text: Enter text...
--- !u!222 &427271337
CanvasRenderer:
  m_ObjectHideFlags: 0
  m_CorrespondingSourceObject: {fileID: 0}
  m_PrefabInstance: {fileID: 0}
  m_PrefabAsset: {fileID: 0}
  m_GameObject: {fileID: 427271334}
  m_CullTransparentMesh: 0
--- !u!1 &505499290
GameObject:
  m_ObjectHideFlags: 0
  m_CorrespondingSourceObject: {fileID: 0}
  m_PrefabInstance: {fileID: 0}
  m_PrefabAsset: {fileID: 0}
  serializedVersion: 6
  m_Component:
  - component: {fileID: 505499291}
  m_Layer: 0
  m_Name: AR Foundation
  m_TagString: Untagged
  m_Icon: {fileID: 0}
  m_NavMeshLayer: 0
  m_StaticEditorFlags: 0
  m_IsActive: 0
--- !u!4 &505499291
Transform:
  m_ObjectHideFlags: 0
  m_CorrespondingSourceObject: {fileID: 0}
  m_PrefabInstance: {fileID: 0}
  m_PrefabAsset: {fileID: 0}
  m_GameObject: {fileID: 505499290}
  m_LocalRotation: {x: -0, y: -0, z: -0, w: 1}
  m_LocalPosition: {x: 0, y: 0, z: 0}
  m_LocalScale: {x: 1, y: 1, z: 1}
  m_Children:
  - {fileID: 1416045323}
  - {fileID: 1676352557}
  m_Father: {fileID: 1862805968}
  m_RootOrder: 4
  m_LocalEulerAnglesHint: {x: 0, y: 0, z: 0}
<<<<<<< HEAD
=======
--- !u!1 &554988044
GameObject:
  m_ObjectHideFlags: 0
  m_CorrespondingSourceObject: {fileID: 0}
  m_PrefabInstance: {fileID: 0}
  m_PrefabAsset: {fileID: 0}
  serializedVersion: 6
  m_Component:
  - component: {fileID: 554988045}
  - component: {fileID: 554988047}
  - component: {fileID: 554988046}
  m_Layer: 0
  m_Name: Text
  m_TagString: Untagged
  m_Icon: {fileID: 0}
  m_NavMeshLayer: 0
  m_StaticEditorFlags: 0
  m_IsActive: 1
--- !u!224 &554988045
RectTransform:
  m_ObjectHideFlags: 0
  m_CorrespondingSourceObject: {fileID: 0}
  m_PrefabInstance: {fileID: 0}
  m_PrefabAsset: {fileID: 0}
  m_GameObject: {fileID: 554988044}
  m_LocalRotation: {x: 0, y: 0, z: 0, w: 1}
  m_LocalPosition: {x: 0, y: 0, z: 0}
  m_LocalScale: {x: 1, y: 1, z: 1}
  m_Children: []
  m_Father: {fileID: 2125568320}
  m_RootOrder: 1
  m_LocalEulerAnglesHint: {x: 0, y: 0, z: 0}
  m_AnchorMin: {x: 0, y: 0}
  m_AnchorMax: {x: 1, y: 1}
  m_AnchoredPosition: {x: 0, y: -0.5}
  m_SizeDelta: {x: -20, y: -13}
  m_Pivot: {x: 0.5, y: 0.5}
--- !u!114 &554988046
MonoBehaviour:
  m_ObjectHideFlags: 0
  m_CorrespondingSourceObject: {fileID: 0}
  m_PrefabInstance: {fileID: 0}
  m_PrefabAsset: {fileID: 0}
  m_GameObject: {fileID: 554988044}
  m_Enabled: 1
  m_EditorHideFlags: 0
  m_Script: {fileID: 708705254, guid: f70555f144d8491a825f0804e09c671c, type: 3}
  m_Name: 
  m_EditorClassIdentifier: 
  m_Material: {fileID: 0}
  m_Color: {r: 0.19607843, g: 0.19607843, b: 0.19607843, a: 1}
  m_RaycastTarget: 1
  m_OnCullStateChanged:
    m_PersistentCalls:
      m_Calls: []
    m_TypeName: UnityEngine.UI.MaskableGraphic+CullStateChangedEvent, UnityEngine.UI,
      Version=1.0.0.0, Culture=neutral, PublicKeyToken=null
  m_FontData:
    m_Font: {fileID: 10102, guid: 0000000000000000e000000000000000, type: 0}
    m_FontSize: 14
    m_FontStyle: 0
    m_BestFit: 0
    m_MinSize: 10
    m_MaxSize: 40
    m_Alignment: 0
    m_AlignByGeometry: 0
    m_RichText: 0
    m_HorizontalOverflow: 1
    m_VerticalOverflow: 0
    m_LineSpacing: 1
  m_Text: 48888
--- !u!222 &554988047
CanvasRenderer:
  m_ObjectHideFlags: 0
  m_CorrespondingSourceObject: {fileID: 0}
  m_PrefabInstance: {fileID: 0}
  m_PrefabAsset: {fileID: 0}
  m_GameObject: {fileID: 554988044}
  m_CullTransparentMesh: 0
--- !u!1 &557799834
GameObject:
  m_ObjectHideFlags: 0
  m_CorrespondingSourceObject: {fileID: 0}
  m_PrefabInstance: {fileID: 0}
  m_PrefabAsset: {fileID: 0}
  serializedVersion: 6
  m_Component:
  - component: {fileID: 557799835}
  - component: {fileID: 557799837}
  m_Layer: 0
  m_Name: ArUco Marker Detector
  m_TagString: Untagged
  m_Icon: {fileID: 0}
  m_NavMeshLayer: 0
  m_StaticEditorFlags: 0
  m_IsActive: 0
--- !u!4 &557799835
Transform:
  m_ObjectHideFlags: 0
  m_CorrespondingSourceObject: {fileID: 0}
  m_PrefabInstance: {fileID: 0}
  m_PrefabAsset: {fileID: 0}
  m_GameObject: {fileID: 557799834}
  m_LocalRotation: {x: -0, y: -0, z: -0, w: 1}
  m_LocalPosition: {x: 0, y: 0, z: 0}
  m_LocalScale: {x: 1, y: 1, z: 1}
  m_Children: []
  m_Father: {fileID: 1862805968}
  m_RootOrder: 3
  m_LocalEulerAnglesHint: {x: 0, y: 0, z: 0}
--- !u!114 &557799837
MonoBehaviour:
  m_ObjectHideFlags: 0
  m_CorrespondingSourceObject: {fileID: 0}
  m_PrefabInstance: {fileID: 0}
  m_PrefabAsset: {fileID: 0}
  m_GameObject: {fileID: 557799834}
  m_Enabled: 1
  m_EditorHideFlags: 0
  m_Script: {fileID: 11500000, guid: 95269ab031dd6884d8bba8b1a5a0cad5, type: 3}
  m_Name: 
  m_EditorClassIdentifier: 
  _markerSize: 0.03
  _timeBetweenCapture: 0.15
>>>>>>> e85a40db
--- !u!1 &594247840
GameObject:
  m_ObjectHideFlags: 0
  m_CorrespondingSourceObject: {fileID: 0}
  m_PrefabInstance: {fileID: 0}
  m_PrefabAsset: {fileID: 0}
  serializedVersion: 6
  m_Component:
  - component: {fileID: 594247841}
  - component: {fileID: 594247844}
  - component: {fileID: 594247843}
  - component: {fileID: 594247842}
  m_Layer: 0
  m_Name: Capsule
  m_TagString: Untagged
  m_Icon: {fileID: 0}
  m_NavMeshLayer: 0
  m_StaticEditorFlags: 0
  m_IsActive: 1
--- !u!4 &594247841
Transform:
  m_ObjectHideFlags: 0
  m_CorrespondingSourceObject: {fileID: 0}
  m_PrefabInstance: {fileID: 0}
  m_PrefabAsset: {fileID: 0}
  m_GameObject: {fileID: 594247840}
  m_LocalRotation: {x: 0, y: 0, z: 0, w: 1}
  m_LocalPosition: {x: 0, y: 0, z: -2}
  m_LocalScale: {x: 1, y: 1, z: 1}
  m_Children: []
  m_Father: {fileID: 1269350125}
  m_RootOrder: 3
  m_LocalEulerAnglesHint: {x: 0, y: 0, z: 0}
--- !u!136 &594247842
CapsuleCollider:
  m_ObjectHideFlags: 0
  m_CorrespondingSourceObject: {fileID: 0}
  m_PrefabInstance: {fileID: 0}
  m_PrefabAsset: {fileID: 0}
  m_GameObject: {fileID: 594247840}
  m_Material: {fileID: 0}
  m_IsTrigger: 0
  m_Enabled: 1
  m_Radius: 0.5
  m_Height: 2
  m_Direction: 1
  m_Center: {x: 0, y: 0, z: 0}
--- !u!23 &594247843
MeshRenderer:
  m_ObjectHideFlags: 0
  m_CorrespondingSourceObject: {fileID: 0}
  m_PrefabInstance: {fileID: 0}
  m_PrefabAsset: {fileID: 0}
  m_GameObject: {fileID: 594247840}
  m_Enabled: 1
  m_CastShadows: 1
  m_ReceiveShadows: 1
  m_DynamicOccludee: 1
  m_MotionVectors: 1
  m_LightProbeUsage: 1
  m_ReflectionProbeUsage: 1
  m_RenderingLayerMask: 1
  m_RendererPriority: 0
  m_Materials:
  - {fileID: 10303, guid: 0000000000000000f000000000000000, type: 0}
  m_StaticBatchInfo:
    firstSubMesh: 0
    subMeshCount: 0
  m_StaticBatchRoot: {fileID: 0}
  m_ProbeAnchor: {fileID: 0}
  m_LightProbeVolumeOverride: {fileID: 0}
  m_ScaleInLightmap: 1
  m_PreserveUVs: 0
  m_IgnoreNormalsForChartDetection: 0
  m_ImportantGI: 0
  m_StitchLightmapSeams: 0
  m_SelectedEditorRenderState: 3
  m_MinimumChartSize: 4
  m_AutoUVMaxDistance: 0.5
  m_AutoUVMaxAngle: 89
  m_LightmapParameters: {fileID: 0}
  m_SortingLayerID: 0
  m_SortingLayer: 0
  m_SortingOrder: 0
--- !u!33 &594247844
MeshFilter:
  m_ObjectHideFlags: 0
  m_CorrespondingSourceObject: {fileID: 0}
  m_PrefabInstance: {fileID: 0}
  m_PrefabAsset: {fileID: 0}
  m_GameObject: {fileID: 594247840}
  m_Mesh: {fileID: 10208, guid: 0000000000000000e000000000000000, type: 0}
--- !u!1 &656083066
GameObject:
  m_ObjectHideFlags: 0
  m_CorrespondingSourceObject: {fileID: 0}
  m_PrefabInstance: {fileID: 0}
  m_PrefabAsset: {fileID: 0}
  serializedVersion: 6
  m_Component:
  - component: {fileID: 656083069}
  - component: {fileID: 656083067}
  - component: {fileID: 656083068}
  m_Layer: 0
  m_Name: MarkerSpatialCoordinateService
  m_TagString: Untagged
  m_Icon: {fileID: 0}
  m_NavMeshLayer: 0
  m_StaticEditorFlags: 0
  m_IsActive: 1
--- !u!114 &656083067
MonoBehaviour:
  m_ObjectHideFlags: 0
  m_CorrespondingSourceObject: {fileID: 0}
  m_PrefabInstance: {fileID: 0}
  m_PrefabAsset: {fileID: 0}
  m_GameObject: {fileID: 656083066}
  m_Enabled: 1
  m_EditorHideFlags: 0
  m_Script: {fileID: 11500000, guid: b3ea035f9553e514bb1a9d8e66caca48, type: 3}
  m_Name: 
  m_EditorClassIdentifier: 
  _aRFoundationGameObject: {fileID: 505499290}
  _aRFoundationCamera: {fileID: 1613124990}
  _aRPointCloudManager: {fileID: 1676352559}
  _showDebugVisual: 1
  _debugVisualHelper: {fileID: 656083068}
<<<<<<< HEAD
  MarkerDetector: {fileID: 1241820696}
  MarkerVisual: {fileID: 1999357168}
=======
  MarkerDetector: {fileID: 557799837}
  _pointsRequiredForValidLocalOrigin: 4
  MarkerVisual: {fileID: 357378813}
  _useMarkerSpatialCoordinateVisual: 1
  MarkerSpatialCoordinateVisual: {fileID: 350284051}
>>>>>>> e85a40db
--- !u!114 &656083068
MonoBehaviour:
  m_ObjectHideFlags: 0
  m_CorrespondingSourceObject: {fileID: 0}
  m_PrefabInstance: {fileID: 0}
  m_PrefabAsset: {fileID: 0}
  m_GameObject: {fileID: 656083066}
  m_Enabled: 1
  m_EditorHideFlags: 0
  m_Script: {fileID: 11500000, guid: 39ccca3aadb544d4e967cc92a8c721c6, type: 3}
  m_Name: 
  m_EditorClassIdentifier: 
  prefab: {fileID: 1958541147728546, guid: f115aa95a7b0e49498ffb20f0b5278d0, type: 3}
  _scale: {x: 0.025, y: 0.025, z: 0.025}
--- !u!4 &656083069
Transform:
  m_ObjectHideFlags: 0
  m_CorrespondingSourceObject: {fileID: 0}
  m_PrefabInstance: {fileID: 0}
  m_PrefabAsset: {fileID: 0}
  m_GameObject: {fileID: 656083066}
  m_LocalRotation: {x: 0, y: 0, z: 0, w: 1}
  m_LocalPosition: {x: 0, y: 0, z: 0}
  m_LocalScale: {x: 1, y: 1, z: 1}
  m_Children: []
  m_Father: {fileID: 1862805968}
  m_RootOrder: 2
  m_LocalEulerAnglesHint: {x: 0, y: 0, z: 0}
--- !u!1 &706046201
GameObject:
  m_ObjectHideFlags: 0
  m_CorrespondingSourceObject: {fileID: 0}
  m_PrefabInstance: {fileID: 0}
  m_PrefabAsset: {fileID: 0}
  serializedVersion: 6
  m_Component:
  - component: {fileID: 706046204}
  - component: {fileID: 706046203}
  - component: {fileID: 706046202}
  m_Layer: 0
  m_Name: Main Camera
  m_TagString: MainCamera
  m_Icon: {fileID: 0}
  m_NavMeshLayer: 0
  m_StaticEditorFlags: 0
  m_IsActive: 1
--- !u!81 &706046202
AudioListener:
  m_ObjectHideFlags: 0
  m_CorrespondingSourceObject: {fileID: 0}
  m_PrefabInstance: {fileID: 0}
  m_PrefabAsset: {fileID: 0}
  m_GameObject: {fileID: 706046201}
  m_Enabled: 1
--- !u!20 &706046203
Camera:
  m_ObjectHideFlags: 0
  m_CorrespondingSourceObject: {fileID: 0}
  m_PrefabInstance: {fileID: 0}
  m_PrefabAsset: {fileID: 0}
  m_GameObject: {fileID: 706046201}
  m_Enabled: 1
  serializedVersion: 2
  m_ClearFlags: 2
  m_BackGroundColor: {r: 0, g: 0, b: 0, a: 0}
  m_projectionMatrixMode: 1
  m_SensorSize: {x: 36, y: 24}
  m_LensShift: {x: 0, y: 0}
  m_GateFitMode: 2
  m_FocalLength: 50
  m_NormalizedViewPortRect:
    serializedVersion: 2
    x: 0
    y: 0
    width: 1
    height: 1
  near clip plane: 0.3
  far clip plane: 1000
  field of view: 60
  orthographic: 0
  orthographic size: 5
  m_Depth: -1
  m_CullingMask:
    serializedVersion: 2
    m_Bits: 4294967295
  m_RenderingPath: -1
  m_TargetTexture: {fileID: 0}
  m_TargetDisplay: 0
  m_TargetEye: 3
  m_HDR: 1
  m_AllowMSAA: 1
  m_AllowDynamicResolution: 0
  m_ForceIntoRT: 0
  m_OcclusionCulling: 1
  m_StereoConvergence: 10
  m_StereoSeparation: 0.022
--- !u!4 &706046204
Transform:
  m_ObjectHideFlags: 0
  m_CorrespondingSourceObject: {fileID: 0}
  m_PrefabInstance: {fileID: 0}
  m_PrefabAsset: {fileID: 0}
  m_GameObject: {fileID: 706046201}
  m_LocalRotation: {x: 0, y: 0, z: 0, w: 1}
  m_LocalPosition: {x: 0, y: 0, z: 0}
  m_LocalScale: {x: 1, y: 1, z: 1}
  m_Children: []
  m_Father: {fileID: 0}
  m_RootOrder: 0
  m_LocalEulerAnglesHint: {x: 0, y: 0, z: 0}
--- !u!1 &708617534
GameObject:
  m_ObjectHideFlags: 0
  m_CorrespondingSourceObject: {fileID: 0}
  m_PrefabInstance: {fileID: 0}
  m_PrefabAsset: {fileID: 0}
  serializedVersion: 6
  m_Component:
  - component: {fileID: 708617536}
  - component: {fileID: 708617535}
  m_Layer: 0
  m_Name: UDPBroadcastNetworkingService
  m_TagString: Untagged
  m_Icon: {fileID: 0}
  m_NavMeshLayer: 0
  m_StaticEditorFlags: 0
  m_IsActive: 1
--- !u!114 &708617535
MonoBehaviour:
  m_ObjectHideFlags: 0
  m_CorrespondingSourceObject: {fileID: 0}
  m_PrefabInstance: {fileID: 0}
  m_PrefabAsset: {fileID: 0}
  m_GameObject: {fileID: 708617534}
  m_Enabled: 1
  m_EditorHideFlags: 0
  m_Script: {fileID: 11500000, guid: 191cdfaa16174b442a01cb3e2e597473, type: 3}
  m_Name: 
  m_EditorClassIdentifier: 
  _useUdpBroadcastVisual: 1
  UdpBroadcastVisual: {fileID: 1583127954}
  _serverBroadcastPort: 48888
  _clientBroadcastPort: 48889
  _broadcastInterval: 0.25
  _disconnectTimeout: 120
--- !u!4 &708617536
Transform:
  m_ObjectHideFlags: 0
  m_CorrespondingSourceObject: {fileID: 0}
  m_PrefabInstance: {fileID: 0}
  m_PrefabAsset: {fileID: 0}
  m_GameObject: {fileID: 708617534}
  m_LocalRotation: {x: 0, y: 0, z: 0, w: 1}
  m_LocalPosition: {x: 0, y: 0, z: 0}
  m_LocalScale: {x: 1, y: 1, z: 1}
  m_Children: []
  m_Father: {fileID: 1862805968}
  m_RootOrder: 1
  m_LocalEulerAnglesHint: {x: 0, y: 0, z: 0}
--- !u!1 &710719040
GameObject:
  m_ObjectHideFlags: 0
  m_CorrespondingSourceObject: {fileID: 0}
  m_PrefabInstance: {fileID: 0}
  m_PrefabAsset: {fileID: 0}
  serializedVersion: 6
  m_Component:
  - component: {fileID: 710719041}
  - component: {fileID: 710719044}
  - component: {fileID: 710719043}
  - component: {fileID: 710719042}
  m_Layer: 0
  m_Name: Cube
  m_TagString: Untagged
  m_Icon: {fileID: 0}
  m_NavMeshLayer: 0
  m_StaticEditorFlags: 0
  m_IsActive: 1
--- !u!4 &710719041
Transform:
  m_ObjectHideFlags: 0
  m_CorrespondingSourceObject: {fileID: 0}
  m_PrefabInstance: {fileID: 0}
  m_PrefabAsset: {fileID: 0}
  m_GameObject: {fileID: 710719040}
  m_LocalRotation: {x: 0, y: 0, z: 0, w: 1}
  m_LocalPosition: {x: 0, y: 0, z: 2}
  m_LocalScale: {x: 1, y: 1, z: 1}
  m_Children: []
  m_Father: {fileID: 1269350125}
  m_RootOrder: 0
  m_LocalEulerAnglesHint: {x: 0, y: 0, z: 0}
--- !u!65 &710719042
BoxCollider:
  m_ObjectHideFlags: 0
  m_CorrespondingSourceObject: {fileID: 0}
  m_PrefabInstance: {fileID: 0}
  m_PrefabAsset: {fileID: 0}
  m_GameObject: {fileID: 710719040}
  m_Material: {fileID: 0}
  m_IsTrigger: 0
  m_Enabled: 1
  serializedVersion: 2
  m_Size: {x: 1, y: 1, z: 1}
  m_Center: {x: 0, y: 0, z: 0}
--- !u!23 &710719043
MeshRenderer:
  m_ObjectHideFlags: 0
  m_CorrespondingSourceObject: {fileID: 0}
  m_PrefabInstance: {fileID: 0}
  m_PrefabAsset: {fileID: 0}
  m_GameObject: {fileID: 710719040}
  m_Enabled: 1
  m_CastShadows: 1
  m_ReceiveShadows: 1
  m_DynamicOccludee: 1
  m_MotionVectors: 1
  m_LightProbeUsage: 1
  m_ReflectionProbeUsage: 1
  m_RenderingLayerMask: 1
  m_RendererPriority: 0
  m_Materials:
  - {fileID: 10303, guid: 0000000000000000f000000000000000, type: 0}
  m_StaticBatchInfo:
    firstSubMesh: 0
    subMeshCount: 0
  m_StaticBatchRoot: {fileID: 0}
  m_ProbeAnchor: {fileID: 0}
  m_LightProbeVolumeOverride: {fileID: 0}
  m_ScaleInLightmap: 1
  m_PreserveUVs: 0
  m_IgnoreNormalsForChartDetection: 0
  m_ImportantGI: 0
  m_StitchLightmapSeams: 0
  m_SelectedEditorRenderState: 3
  m_MinimumChartSize: 4
  m_AutoUVMaxDistance: 0.5
  m_AutoUVMaxAngle: 89
  m_LightmapParameters: {fileID: 0}
  m_SortingLayerID: 0
  m_SortingLayer: 0
  m_SortingOrder: 0
--- !u!33 &710719044
MeshFilter:
  m_ObjectHideFlags: 0
  m_CorrespondingSourceObject: {fileID: 0}
  m_PrefabInstance: {fileID: 0}
  m_PrefabAsset: {fileID: 0}
  m_GameObject: {fileID: 710719040}
  m_Mesh: {fileID: 10202, guid: 0000000000000000e000000000000000, type: 0}
--- !u!1 &791695109
GameObject:
  m_ObjectHideFlags: 0
  m_CorrespondingSourceObject: {fileID: 0}
  m_PrefabInstance: {fileID: 0}
  m_PrefabAsset: {fileID: 0}
  serializedVersion: 6
  m_Component:
  - component: {fileID: 791695110}
  - component: {fileID: 791695112}
  - component: {fileID: 791695111}
  m_Layer: 0
  m_Name: ArUco Marker Visual Image
  m_TagString: Untagged
  m_Icon: {fileID: 0}
  m_NavMeshLayer: 0
  m_StaticEditorFlags: 0
  m_IsActive: 1
--- !u!224 &791695110
RectTransform:
  m_ObjectHideFlags: 0
  m_CorrespondingSourceObject: {fileID: 0}
  m_PrefabInstance: {fileID: 0}
  m_PrefabAsset: {fileID: 0}
  m_GameObject: {fileID: 791695109}
  m_LocalRotation: {x: -0, y: -0, z: -0, w: 1}
  m_LocalPosition: {x: 0, y: 0, z: 0}
  m_LocalScale: {x: 1, y: 1, z: 1}
  m_Children: []
  m_Father: {fileID: 357378812}
  m_RootOrder: 1
  m_LocalEulerAnglesHint: {x: 0, y: 0, z: 0}
  m_AnchorMin: {x: 0.5, y: 0.5}
  m_AnchorMax: {x: 0.5, y: 0.5}
  m_AnchoredPosition: {x: 0, y: 0}
  m_SizeDelta: {x: 100, y: 100}
  m_Pivot: {x: 0.5, y: 0.5}
--- !u!114 &791695111
MonoBehaviour:
  m_ObjectHideFlags: 0
  m_CorrespondingSourceObject: {fileID: 0}
  m_PrefabInstance: {fileID: 0}
  m_PrefabAsset: {fileID: 0}
  m_GameObject: {fileID: 791695109}
  m_Enabled: 1
  m_EditorHideFlags: 0
  m_Script: {fileID: -98529514, guid: f70555f144d8491a825f0804e09c671c, type: 3}
  m_Name: 
  m_EditorClassIdentifier: 
  m_Material: {fileID: 0}
  m_Color: {r: 1, g: 1, b: 1, a: 1}
  m_RaycastTarget: 1
  m_OnCullStateChanged:
    m_PersistentCalls:
      m_Calls: []
    m_TypeName: UnityEngine.UI.MaskableGraphic+CullStateChangedEvent, UnityEngine.UI,
      Version=1.0.0.0, Culture=neutral, PublicKeyToken=null
  m_Texture: {fileID: 0}
  m_UVRect:
    serializedVersion: 2
    x: 0
    y: 0
    width: 1
    height: 1
--- !u!222 &791695112
CanvasRenderer:
  m_ObjectHideFlags: 0
  m_CorrespondingSourceObject: {fileID: 0}
  m_PrefabInstance: {fileID: 0}
  m_PrefabAsset: {fileID: 0}
  m_GameObject: {fileID: 791695109}
  m_CullTransparentMesh: 0
--- !u!1 &866073134
GameObject:
  m_ObjectHideFlags: 0
  m_CorrespondingSourceObject: {fileID: 0}
  m_PrefabInstance: {fileID: 0}
  m_PrefabAsset: {fileID: 0}
  serializedVersion: 6
  m_Component:
  - component: {fileID: 866073135}
  - component: {fileID: 866073137}
  - component: {fileID: 866073136}
  m_Layer: 0
  m_Name: Placeholder
  m_TagString: Untagged
  m_Icon: {fileID: 0}
  m_NavMeshLayer: 0
  m_StaticEditorFlags: 0
  m_IsActive: 1
--- !u!224 &866073135
RectTransform:
  m_ObjectHideFlags: 0
  m_CorrespondingSourceObject: {fileID: 0}
  m_PrefabInstance: {fileID: 0}
  m_PrefabAsset: {fileID: 0}
  m_GameObject: {fileID: 866073134}
  m_LocalRotation: {x: 0, y: 0, z: 0, w: 1}
  m_LocalPosition: {x: 0, y: 0, z: 0}
  m_LocalScale: {x: 1, y: 1, z: 1}
  m_Children: []
  m_Father: {fileID: 2125568320}
  m_RootOrder: 0
  m_LocalEulerAnglesHint: {x: 0, y: 0, z: 0}
  m_AnchorMin: {x: 0, y: 0}
  m_AnchorMax: {x: 1, y: 1}
  m_AnchoredPosition: {x: 0, y: -0.5}
  m_SizeDelta: {x: -20, y: -13}
  m_Pivot: {x: 0.5, y: 0.5}
--- !u!114 &866073136
MonoBehaviour:
  m_ObjectHideFlags: 0
  m_CorrespondingSourceObject: {fileID: 0}
  m_PrefabInstance: {fileID: 0}
  m_PrefabAsset: {fileID: 0}
  m_GameObject: {fileID: 866073134}
  m_Enabled: 0
  m_EditorHideFlags: 0
  m_Script: {fileID: 708705254, guid: f70555f144d8491a825f0804e09c671c, type: 3}
  m_Name: 
  m_EditorClassIdentifier: 
  m_Material: {fileID: 0}
  m_Color: {r: 0.19607843, g: 0.19607843, b: 0.19607843, a: 0.5}
  m_RaycastTarget: 1
  m_OnCullStateChanged:
    m_PersistentCalls:
      m_Calls: []
    m_TypeName: UnityEngine.UI.MaskableGraphic+CullStateChangedEvent, UnityEngine.UI,
      Version=1.0.0.0, Culture=neutral, PublicKeyToken=null
  m_FontData:
    m_Font: {fileID: 10102, guid: 0000000000000000e000000000000000, type: 0}
    m_FontSize: 14
    m_FontStyle: 2
    m_BestFit: 0
    m_MinSize: 10
    m_MaxSize: 40
    m_Alignment: 0
    m_AlignByGeometry: 0
    m_RichText: 1
    m_HorizontalOverflow: 0
    m_VerticalOverflow: 0
    m_LineSpacing: 1
  m_Text: Enter text...
--- !u!222 &866073137
CanvasRenderer:
  m_ObjectHideFlags: 0
  m_CorrespondingSourceObject: {fileID: 0}
  m_PrefabInstance: {fileID: 0}
  m_PrefabAsset: {fileID: 0}
  m_GameObject: {fileID: 866073134}
  m_CullTransparentMesh: 0
--- !u!1 &886667152
GameObject:
  m_ObjectHideFlags: 0
  m_CorrespondingSourceObject: {fileID: 0}
  m_PrefabInstance: {fileID: 0}
  m_PrefabAsset: {fileID: 0}
  serializedVersion: 6
  m_Component:
  - component: {fileID: 886667153}
  - component: {fileID: 886667155}
  - component: {fileID: 886667154}
  m_Layer: 0
  m_Name: UDP Broadcast Visual Background
  m_TagString: Untagged
  m_Icon: {fileID: 0}
  m_NavMeshLayer: 0
  m_StaticEditorFlags: 0
  m_IsActive: 1
--- !u!224 &886667153
RectTransform:
  m_ObjectHideFlags: 0
  m_CorrespondingSourceObject: {fileID: 0}
  m_PrefabInstance: {fileID: 0}
  m_PrefabAsset: {fileID: 0}
  m_GameObject: {fileID: 886667152}
  m_LocalRotation: {x: 0, y: 0, z: 0, w: 1}
  m_LocalPosition: {x: 0, y: 0, z: 0}
  m_LocalScale: {x: 1, y: 1, z: 1}
  m_Children: []
  m_Father: {fileID: 1583127953}
  m_RootOrder: 0
  m_LocalEulerAnglesHint: {x: 0, y: 0, z: 0}
  m_AnchorMin: {x: 0, y: 0}
  m_AnchorMax: {x: 1, y: 1}
  m_AnchoredPosition: {x: 0, y: 0}
  m_SizeDelta: {x: 0, y: 0}
  m_Pivot: {x: 0.5, y: 0.5}
--- !u!114 &886667154
MonoBehaviour:
  m_ObjectHideFlags: 0
  m_CorrespondingSourceObject: {fileID: 0}
  m_PrefabInstance: {fileID: 0}
  m_PrefabAsset: {fileID: 0}
  m_GameObject: {fileID: 886667152}
  m_Enabled: 1
  m_EditorHideFlags: 0
  m_Script: {fileID: -765806418, guid: f70555f144d8491a825f0804e09c671c, type: 3}
  m_Name: 
  m_EditorClassIdentifier: 
  m_Material: {fileID: 0}
  m_Color: {r: 1, g: 1, b: 1, a: 1}
  m_RaycastTarget: 1
  m_OnCullStateChanged:
    m_PersistentCalls:
      m_Calls: []
    m_TypeName: UnityEngine.UI.MaskableGraphic+CullStateChangedEvent, UnityEngine.UI,
      Version=1.0.0.0, Culture=neutral, PublicKeyToken=null
  m_Sprite: {fileID: 0}
  m_Type: 1
  m_PreserveAspect: 0
  m_FillCenter: 1
  m_FillMethod: 4
  m_FillAmount: 1
  m_FillClockwise: 1
  m_FillOrigin: 0
  m_UseSpriteMesh: 0
--- !u!222 &886667155
CanvasRenderer:
  m_ObjectHideFlags: 0
  m_CorrespondingSourceObject: {fileID: 0}
  m_PrefabInstance: {fileID: 0}
  m_PrefabAsset: {fileID: 0}
  m_GameObject: {fileID: 886667152}
  m_CullTransparentMesh: 0
--- !u!1 &913429750
GameObject:
  m_ObjectHideFlags: 0
  m_CorrespondingSourceObject: {fileID: 0}
  m_PrefabInstance: {fileID: 0}
  m_PrefabAsset: {fileID: 0}
  serializedVersion: 6
  m_Component:
  - component: {fileID: 913429751}
  - component: {fileID: 913429754}
  - component: {fileID: 913429753}
  - component: {fileID: 913429752}
  m_Layer: 0
  m_Name: Client Port InputField
  m_TagString: Untagged
  m_Icon: {fileID: 0}
  m_NavMeshLayer: 0
  m_StaticEditorFlags: 0
  m_IsActive: 1
--- !u!224 &913429751
RectTransform:
  m_ObjectHideFlags: 0
  m_CorrespondingSourceObject: {fileID: 0}
  m_PrefabInstance: {fileID: 0}
  m_PrefabAsset: {fileID: 0}
  m_GameObject: {fileID: 913429750}
  m_LocalRotation: {x: -0, y: -0, z: -0, w: 1}
  m_LocalPosition: {x: 0, y: 0, z: 0}
  m_LocalScale: {x: 1, y: 1, z: 1}
  m_Children:
  - {fileID: 427271335}
  - {fileID: 1422457439}
  m_Father: {fileID: 1583127953}
  m_RootOrder: 5
  m_LocalEulerAnglesHint: {x: 0, y: 0, z: 0}
  m_AnchorMin: {x: 0.5, y: 0.5}
  m_AnchorMax: {x: 0.5, y: 0.5}
  m_AnchoredPosition: {x: 0, y: -20}
  m_SizeDelta: {x: 160, y: 30}
  m_Pivot: {x: 0.5, y: 0.5}
--- !u!114 &913429752
MonoBehaviour:
  m_ObjectHideFlags: 0
  m_CorrespondingSourceObject: {fileID: 0}
  m_PrefabInstance: {fileID: 0}
  m_PrefabAsset: {fileID: 0}
  m_GameObject: {fileID: 913429750}
  m_Enabled: 1
  m_EditorHideFlags: 0
  m_Script: {fileID: 575553740, guid: f70555f144d8491a825f0804e09c671c, type: 3}
  m_Name: 
  m_EditorClassIdentifier: 
  m_Navigation:
    m_Mode: 3
    m_SelectOnUp: {fileID: 0}
    m_SelectOnDown: {fileID: 0}
    m_SelectOnLeft: {fileID: 0}
    m_SelectOnRight: {fileID: 0}
  m_Transition: 1
  m_Colors:
    m_NormalColor: {r: 1, g: 1, b: 1, a: 1}
    m_HighlightedColor: {r: 0.9607843, g: 0.9607843, b: 0.9607843, a: 1}
    m_PressedColor: {r: 0.78431374, g: 0.78431374, b: 0.78431374, a: 1}
    m_DisabledColor: {r: 0.78431374, g: 0.78431374, b: 0.78431374, a: 0.5019608}
    m_ColorMultiplier: 1
    m_FadeDuration: 0.1
  m_SpriteState:
    m_HighlightedSprite: {fileID: 0}
    m_PressedSprite: {fileID: 0}
    m_DisabledSprite: {fileID: 0}
  m_AnimationTriggers:
    m_NormalTrigger: Normal
    m_HighlightedTrigger: Highlighted
    m_PressedTrigger: Pressed
    m_DisabledTrigger: Disabled
  m_Interactable: 1
  m_TargetGraphic: {fileID: 913429753}
  m_TextComponent: {fileID: 1422457440}
  m_Placeholder: {fileID: 427271336}
  m_ContentType: 0
  m_InputType: 0
  m_AsteriskChar: 42
  m_KeyboardType: 0
  m_LineType: 0
  m_HideMobileInput: 0
  m_CharacterValidation: 0
  m_CharacterLimit: 0
  m_OnEndEdit:
    m_PersistentCalls:
      m_Calls: []
    m_TypeName: UnityEngine.UI.InputField+SubmitEvent, UnityEngine.UI, Version=1.0.0.0,
      Culture=neutral, PublicKeyToken=null
  m_OnValueChanged:
    m_PersistentCalls:
      m_Calls: []
    m_TypeName: UnityEngine.UI.InputField+OnChangeEvent, UnityEngine.UI, Version=1.0.0.0,
      Culture=neutral, PublicKeyToken=null
  m_CaretColor: {r: 0.19607843, g: 0.19607843, b: 0.19607843, a: 1}
  m_CustomCaretColor: 0
  m_SelectionColor: {r: 0.65882355, g: 0.80784315, b: 1, a: 0.7529412}
  m_Text: 48889
  m_CaretBlinkRate: 0.85
  m_CaretWidth: 1
  m_ReadOnly: 0
--- !u!114 &913429753
MonoBehaviour:
  m_ObjectHideFlags: 0
  m_CorrespondingSourceObject: {fileID: 0}
  m_PrefabInstance: {fileID: 0}
  m_PrefabAsset: {fileID: 0}
  m_GameObject: {fileID: 913429750}
  m_Enabled: 1
  m_EditorHideFlags: 0
  m_Script: {fileID: -765806418, guid: f70555f144d8491a825f0804e09c671c, type: 3}
  m_Name: 
  m_EditorClassIdentifier: 
  m_Material: {fileID: 0}
  m_Color: {r: 1, g: 1, b: 1, a: 1}
  m_RaycastTarget: 1
  m_OnCullStateChanged:
    m_PersistentCalls:
      m_Calls: []
    m_TypeName: UnityEngine.UI.MaskableGraphic+CullStateChangedEvent, UnityEngine.UI,
      Version=1.0.0.0, Culture=neutral, PublicKeyToken=null
  m_Sprite: {fileID: 10911, guid: 0000000000000000f000000000000000, type: 0}
  m_Type: 1
  m_PreserveAspect: 0
  m_FillCenter: 1
  m_FillMethod: 4
  m_FillAmount: 1
  m_FillClockwise: 1
  m_FillOrigin: 0
  m_UseSpriteMesh: 0
--- !u!222 &913429754
CanvasRenderer:
  m_ObjectHideFlags: 0
  m_CorrespondingSourceObject: {fileID: 0}
  m_PrefabInstance: {fileID: 0}
  m_PrefabAsset: {fileID: 0}
  m_GameObject: {fileID: 913429750}
  m_CullTransparentMesh: 0
--- !u!1 &1085765029
GameObject:
  m_ObjectHideFlags: 0
  m_CorrespondingSourceObject: {fileID: 0}
  m_PrefabInstance: {fileID: 0}
  m_PrefabAsset: {fileID: 0}
  serializedVersion: 6
  m_Component:
  - component: {fileID: 1085765032}
  - component: {fileID: 1085765031}
  - component: {fileID: 1085765030}
  m_Layer: 0
  m_Name: EventSystem
  m_TagString: Untagged
  m_Icon: {fileID: 0}
  m_NavMeshLayer: 0
  m_StaticEditorFlags: 0
  m_IsActive: 1
--- !u!114 &1085765030
MonoBehaviour:
  m_ObjectHideFlags: 0
  m_CorrespondingSourceObject: {fileID: 0}
  m_PrefabInstance: {fileID: 0}
  m_PrefabAsset: {fileID: 0}
  m_GameObject: {fileID: 1085765029}
  m_Enabled: 1
  m_EditorHideFlags: 0
  m_Script: {fileID: 1077351063, guid: f70555f144d8491a825f0804e09c671c, type: 3}
  m_Name: 
  m_EditorClassIdentifier: 
  m_HorizontalAxis: Horizontal
  m_VerticalAxis: Vertical
  m_SubmitButton: Submit
  m_CancelButton: Cancel
  m_InputActionsPerSecond: 10
  m_RepeatDelay: 0.5
  m_ForceModuleActive: 0
--- !u!114 &1085765031
MonoBehaviour:
  m_ObjectHideFlags: 0
  m_CorrespondingSourceObject: {fileID: 0}
  m_PrefabInstance: {fileID: 0}
  m_PrefabAsset: {fileID: 0}
  m_GameObject: {fileID: 1085765029}
  m_Enabled: 1
  m_EditorHideFlags: 0
  m_Script: {fileID: -619905303, guid: f70555f144d8491a825f0804e09c671c, type: 3}
  m_Name: 
  m_EditorClassIdentifier: 
  m_FirstSelected: {fileID: 0}
  m_sendNavigationEvents: 1
  m_DragThreshold: 10
--- !u!4 &1085765032
Transform:
  m_ObjectHideFlags: 0
  m_CorrespondingSourceObject: {fileID: 0}
  m_PrefabInstance: {fileID: 0}
  m_PrefabAsset: {fileID: 0}
<<<<<<< HEAD
  m_GameObject: {fileID: 1084616790}
  m_Mesh: {fileID: 10209, guid: 0000000000000000e000000000000000, type: 0}
--- !u!4 &1241820694 stripped
Transform:
  m_CorrespondingSourceObject: {fileID: 5297388127237811572, guid: 96a332a725831844a92a2d45266f4b56,
    type: 3}
  m_PrefabInstance: {fileID: 5297388126063625058}
  m_PrefabAsset: {fileID: 0}
--- !u!114 &1241820696 stripped
MonoBehaviour:
  m_CorrespondingSourceObject: {fileID: 5297388127237811578, guid: 96a332a725831844a92a2d45266f4b56,
    type: 3}
  m_PrefabInstance: {fileID: 5297388126063625058}
  m_PrefabAsset: {fileID: 0}
  m_GameObject: {fileID: 0}
  m_Enabled: 1
  m_EditorHideFlags: 0
  m_Script: {fileID: 11500000, guid: a244e3e3278e0a24fa787aef94e0e017, type: 3}
  m_Name: 
  m_EditorClassIdentifier: 
=======
  m_GameObject: {fileID: 1085765029}
  m_LocalRotation: {x: 0, y: 0, z: 0, w: 1}
  m_LocalPosition: {x: 0, y: 0, z: 0}
  m_LocalScale: {x: 1, y: 1, z: 1}
  m_Children: []
  m_Father: {fileID: 0}
  m_RootOrder: 3
  m_LocalEulerAnglesHint: {x: 0, y: 0, z: 0}
>>>>>>> e85a40db
--- !u!1 &1269350124
GameObject:
  m_ObjectHideFlags: 0
  m_CorrespondingSourceObject: {fileID: 0}
  m_PrefabInstance: {fileID: 0}
  m_PrefabAsset: {fileID: 0}
  serializedVersion: 6
  m_Component:
  - component: {fileID: 1269350125}
  m_Layer: 0
  m_Name: Content Root
  m_TagString: Untagged
  m_Icon: {fileID: 0}
  m_NavMeshLayer: 0
  m_StaticEditorFlags: 0
  m_IsActive: 1
--- !u!4 &1269350125
Transform:
  m_ObjectHideFlags: 0
  m_CorrespondingSourceObject: {fileID: 0}
  m_PrefabInstance: {fileID: 0}
  m_PrefabAsset: {fileID: 0}
  m_GameObject: {fileID: 1269350124}
  m_LocalRotation: {x: -0, y: -0, z: -0, w: 1}
  m_LocalPosition: {x: 0, y: 0, z: 0}
  m_LocalScale: {x: 1, y: 1, z: 1}
  m_Children:
  - {fileID: 710719041}
  - {fileID: 1823051624}
  - {fileID: 1944060896}
  - {fileID: 594247841}
  m_Father: {fileID: 0}
  m_RootOrder: 2
  m_LocalEulerAnglesHint: {x: 0, y: 0, z: 0}
--- !u!1 &1416045322
GameObject:
  m_ObjectHideFlags: 0
  m_CorrespondingSourceObject: {fileID: 0}
  m_PrefabInstance: {fileID: 0}
  m_PrefabAsset: {fileID: 0}
  serializedVersion: 6
  m_Component:
  - component: {fileID: 1416045323}
  - component: {fileID: 1416045324}
  m_Layer: 0
  m_Name: AR Session
  m_TagString: Untagged
  m_Icon: {fileID: 0}
  m_NavMeshLayer: 0
  m_StaticEditorFlags: 0
  m_IsActive: 1
--- !u!4 &1416045323
Transform:
  m_ObjectHideFlags: 0
  m_CorrespondingSourceObject: {fileID: 0}
  m_PrefabInstance: {fileID: 0}
  m_PrefabAsset: {fileID: 0}
  m_GameObject: {fileID: 1416045322}
  m_LocalRotation: {x: -0, y: -0, z: -0, w: 1}
  m_LocalPosition: {x: 0, y: 0, z: 0}
  m_LocalScale: {x: 1, y: 1, z: 1}
  m_Children: []
  m_Father: {fileID: 505499291}
  m_RootOrder: 0
  m_LocalEulerAnglesHint: {x: 0, y: 0, z: 0}
--- !u!114 &1416045324
MonoBehaviour:
  m_ObjectHideFlags: 0
  m_CorrespondingSourceObject: {fileID: 0}
  m_PrefabInstance: {fileID: 0}
  m_PrefabAsset: {fileID: 0}
  m_GameObject: {fileID: 1416045322}
  m_Enabled: 1
  m_EditorHideFlags: 0
  m_Script: {fileID: 11500000, guid: 3859a92a05d4f5d418cb6ca605290e74, type: 3}
  m_Name: 
  m_EditorClassIdentifier: 
  m_AttemptUpdate: 1
--- !u!1 &1422457438
GameObject:
  m_ObjectHideFlags: 0
  m_CorrespondingSourceObject: {fileID: 0}
  m_PrefabInstance: {fileID: 0}
  m_PrefabAsset: {fileID: 0}
  serializedVersion: 6
  m_Component:
  - component: {fileID: 1422457439}
  - component: {fileID: 1422457441}
  - component: {fileID: 1422457440}
  m_Layer: 0
  m_Name: Text
  m_TagString: Untagged
  m_Icon: {fileID: 0}
  m_NavMeshLayer: 0
  m_StaticEditorFlags: 0
  m_IsActive: 1
--- !u!224 &1422457439
RectTransform:
  m_ObjectHideFlags: 0
  m_CorrespondingSourceObject: {fileID: 0}
  m_PrefabInstance: {fileID: 0}
  m_PrefabAsset: {fileID: 0}
  m_GameObject: {fileID: 1422457438}
  m_LocalRotation: {x: 0, y: 0, z: 0, w: 1}
  m_LocalPosition: {x: 0, y: 0, z: 0}
  m_LocalScale: {x: 1, y: 1, z: 1}
  m_Children: []
  m_Father: {fileID: 913429751}
  m_RootOrder: 1
  m_LocalEulerAnglesHint: {x: 0, y: 0, z: 0}
  m_AnchorMin: {x: 0, y: 0}
  m_AnchorMax: {x: 1, y: 1}
  m_AnchoredPosition: {x: 0, y: -0.5}
  m_SizeDelta: {x: -20, y: -13}
  m_Pivot: {x: 0.5, y: 0.5}
--- !u!114 &1422457440
MonoBehaviour:
  m_ObjectHideFlags: 0
  m_CorrespondingSourceObject: {fileID: 0}
  m_PrefabInstance: {fileID: 0}
  m_PrefabAsset: {fileID: 0}
  m_GameObject: {fileID: 1422457438}
  m_Enabled: 1
  m_EditorHideFlags: 0
  m_Script: {fileID: 708705254, guid: f70555f144d8491a825f0804e09c671c, type: 3}
  m_Name: 
  m_EditorClassIdentifier: 
  m_Material: {fileID: 0}
  m_Color: {r: 0.19607843, g: 0.19607843, b: 0.19607843, a: 1}
  m_RaycastTarget: 1
  m_OnCullStateChanged:
    m_PersistentCalls:
      m_Calls: []
    m_TypeName: UnityEngine.UI.MaskableGraphic+CullStateChangedEvent, UnityEngine.UI,
      Version=1.0.0.0, Culture=neutral, PublicKeyToken=null
  m_FontData:
    m_Font: {fileID: 10102, guid: 0000000000000000e000000000000000, type: 0}
    m_FontSize: 14
    m_FontStyle: 0
    m_BestFit: 0
    m_MinSize: 10
    m_MaxSize: 40
    m_Alignment: 0
    m_AlignByGeometry: 0
    m_RichText: 0
    m_HorizontalOverflow: 1
    m_VerticalOverflow: 0
    m_LineSpacing: 1
  m_Text: 48889
--- !u!222 &1422457441
CanvasRenderer:
  m_ObjectHideFlags: 0
  m_CorrespondingSourceObject: {fileID: 0}
  m_PrefabInstance: {fileID: 0}
  m_PrefabAsset: {fileID: 0}
  m_GameObject: {fileID: 1422457438}
  m_CullTransparentMesh: 0
--- !u!1 &1583127952
GameObject:
  m_ObjectHideFlags: 0
  m_CorrespondingSourceObject: {fileID: 0}
  m_PrefabInstance: {fileID: 0}
  m_PrefabAsset: {fileID: 0}
  serializedVersion: 6
  m_Component:
  - component: {fileID: 1583127953}
  - component: {fileID: 1583127954}
  m_Layer: 0
  m_Name: UDP Broadcast Visual
  m_TagString: Untagged
  m_Icon: {fileID: 0}
  m_NavMeshLayer: 0
  m_StaticEditorFlags: 0
  m_IsActive: 0
--- !u!224 &1583127953
RectTransform:
  m_ObjectHideFlags: 0
  m_CorrespondingSourceObject: {fileID: 0}
  m_PrefabInstance: {fileID: 0}
  m_PrefabAsset: {fileID: 0}
  m_GameObject: {fileID: 1583127952}
  m_LocalRotation: {x: 0, y: 0, z: 0, w: 1}
  m_LocalPosition: {x: 0, y: 0, z: 0}
  m_LocalScale: {x: 1, y: 1, z: 1}
  m_Children:
  - {fileID: 886667153}
  - {fileID: 2075052027}
  - {fileID: 36044000}
  - {fileID: 2125568320}
  - {fileID: 2053213401}
  - {fileID: 913429751}
  - {fileID: 299826611}
  m_Father: {fileID: 276039014}
  m_RootOrder: 1
  m_LocalEulerAnglesHint: {x: 0, y: 0, z: 0}
  m_AnchorMin: {x: 0, y: 0}
  m_AnchorMax: {x: 1, y: 1}
  m_AnchoredPosition: {x: 0, y: 0}
  m_SizeDelta: {x: -700, y: -802}
  m_Pivot: {x: 0.5, y: 0.5}
--- !u!114 &1583127954
MonoBehaviour:
  m_ObjectHideFlags: 0
  m_CorrespondingSourceObject: {fileID: 0}
  m_PrefabInstance: {fileID: 0}
  m_PrefabAsset: {fileID: 0}
  m_GameObject: {fileID: 1583127952}
  m_Enabled: 1
  m_EditorHideFlags: 0
  m_Script: {fileID: 11500000, guid: 3fa99c760e5e02e4faf3e27756256f73, type: 3}
  m_Name: 
  m_EditorClassIdentifier: 
  _serverPortInputField: {fileID: 2125568321}
  _clientPortInputField: {fileID: 913429752}
  _errorText: {fileID: 2075052028}
  _defaultServerPort: 49998
  _defaultClientPort: 49999
--- !u!1 &1613124986
GameObject:
  m_ObjectHideFlags: 0
  m_CorrespondingSourceObject: {fileID: 0}
  m_PrefabInstance: {fileID: 0}
  m_PrefabAsset: {fileID: 0}
  serializedVersion: 6
  m_Component:
  - component: {fileID: 1613124987}
  - component: {fileID: 1613124990}
  - component: {fileID: 1613124989}
  - component: {fileID: 1613124988}
  m_Layer: 0
  m_Name: AR Camera
  m_TagString: Untagged
  m_Icon: {fileID: 0}
  m_NavMeshLayer: 0
  m_StaticEditorFlags: 0
  m_IsActive: 1
--- !u!4 &1613124987
Transform:
  m_ObjectHideFlags: 0
  m_CorrespondingSourceObject: {fileID: 0}
  m_PrefabInstance: {fileID: 0}
  m_PrefabAsset: {fileID: 0}
  m_GameObject: {fileID: 1613124986}
  m_LocalRotation: {x: -0, y: -0, z: -0, w: 1}
  m_LocalPosition: {x: 0, y: 0, z: 0}
  m_LocalScale: {x: 1, y: 1, z: 1}
  m_Children: []
  m_Father: {fileID: 1676352557}
  m_RootOrder: 0
  m_LocalEulerAnglesHint: {x: 0, y: 0, z: 0}
--- !u!114 &1613124988
MonoBehaviour:
  m_ObjectHideFlags: 0
  m_CorrespondingSourceObject: {fileID: 0}
  m_PrefabInstance: {fileID: 0}
  m_PrefabAsset: {fileID: 0}
  m_GameObject: {fileID: 1613124986}
  m_Enabled: 1
  m_EditorHideFlags: 0
  m_Script: {fileID: 11500000, guid: 816b289ef451e094f9ae174fb4cf8db0, type: 3}
  m_Name: 
  m_EditorClassIdentifier: 
  m_UseCustomMaterial: 0
  m_CustomMaterial: {fileID: 0}
  m_UseCustomRendererAsset: 0
  m_CustomRendererAsset: {fileID: 0}
--- !u!114 &1613124989
MonoBehaviour:
  m_ObjectHideFlags: 0
  m_CorrespondingSourceObject: {fileID: 0}
  m_PrefabInstance: {fileID: 0}
  m_PrefabAsset: {fileID: 0}
  m_GameObject: {fileID: 1613124986}
  m_Enabled: 1
  m_EditorHideFlags: 0
  m_Script: {fileID: 1742909100, guid: ed7343f30e3843b3afda8f8b02669cea, type: 3}
  m_Name: 
  m_EditorClassIdentifier: 
  m_Device: 0
  m_PoseSource: 6
  m_PoseProviderComponent: {fileID: 0}
  m_TrackingType: 0
  m_UpdateType: 0
  m_UseRelativeTransform: 1
--- !u!20 &1613124990
Camera:
  m_ObjectHideFlags: 0
  m_CorrespondingSourceObject: {fileID: 0}
  m_PrefabInstance: {fileID: 0}
  m_PrefabAsset: {fileID: 0}
  m_GameObject: {fileID: 1613124986}
  m_Enabled: 1
  serializedVersion: 2
  m_ClearFlags: 2
  m_BackGroundColor: {r: 0, g: 0, b: 0, a: 1}
  m_projectionMatrixMode: 1
  m_SensorSize: {x: 36, y: 24}
  m_LensShift: {x: 0, y: 0}
  m_GateFitMode: 2
  m_FocalLength: 50
  m_NormalizedViewPortRect:
    serializedVersion: 2
    x: 0
    y: 0
    width: 1
    height: 1
  near clip plane: 0.1
  far clip plane: 20
  field of view: 60
  orthographic: 0
  orthographic size: 5
  m_Depth: 0
  m_CullingMask:
    serializedVersion: 2
    m_Bits: 4294967295
  m_RenderingPath: -1
  m_TargetTexture: {fileID: 0}
  m_TargetDisplay: 0
  m_TargetEye: 3
  m_HDR: 1
  m_AllowMSAA: 1
  m_AllowDynamicResolution: 0
  m_ForceIntoRT: 0
  m_OcclusionCulling: 1
  m_StereoConvergence: 10
  m_StereoSeparation: 0.022
--- !u!1 &1676352556
GameObject:
  m_ObjectHideFlags: 0
  m_CorrespondingSourceObject: {fileID: 0}
  m_PrefabInstance: {fileID: 0}
  m_PrefabAsset: {fileID: 0}
  serializedVersion: 6
  m_Component:
  - component: {fileID: 1676352557}
  - component: {fileID: 1676352558}
  - component: {fileID: 1676352559}
  m_Layer: 0
  m_Name: AR Session Origin
  m_TagString: Untagged
  m_Icon: {fileID: 0}
  m_NavMeshLayer: 0
  m_StaticEditorFlags: 0
  m_IsActive: 1
--- !u!4 &1676352557
Transform:
  m_ObjectHideFlags: 0
  m_CorrespondingSourceObject: {fileID: 0}
  m_PrefabInstance: {fileID: 0}
  m_PrefabAsset: {fileID: 0}
  m_GameObject: {fileID: 1676352556}
  m_LocalRotation: {x: -0, y: -0, z: -0, w: 1}
  m_LocalPosition: {x: 0, y: 0, z: 0}
  m_LocalScale: {x: 1, y: 1, z: 1}
  m_Children:
  - {fileID: 1613124987}
  m_Father: {fileID: 505499291}
  m_RootOrder: 1
  m_LocalEulerAnglesHint: {x: 0, y: 0, z: 0}
--- !u!114 &1676352558
MonoBehaviour:
  m_ObjectHideFlags: 0
  m_CorrespondingSourceObject: {fileID: 0}
  m_PrefabInstance: {fileID: 0}
  m_PrefabAsset: {fileID: 0}
  m_GameObject: {fileID: 1676352556}
  m_Enabled: 1
  m_EditorHideFlags: 0
  m_Script: {fileID: 11500000, guid: 520bb47c46cf8624fafb307b7d1b862a, type: 3}
  m_Name: 
  m_EditorClassIdentifier: 
  m_Camera: {fileID: 1613124990}
--- !u!114 &1676352559
MonoBehaviour:
  m_ObjectHideFlags: 0
  m_CorrespondingSourceObject: {fileID: 0}
  m_PrefabInstance: {fileID: 0}
  m_PrefabAsset: {fileID: 0}
  m_GameObject: {fileID: 1676352556}
  m_Enabled: 1
  m_EditorHideFlags: 0
  m_Script: {fileID: 11500000, guid: 7ab0e80cee9cc1d44928bfe488dd1e2d, type: 3}
  m_Name: 
  m_EditorClassIdentifier: 
  m_PointCloudPrefab: {fileID: 0}
--- !u!1 &1823051623
GameObject:
  m_ObjectHideFlags: 0
  m_CorrespondingSourceObject: {fileID: 0}
  m_PrefabInstance: {fileID: 0}
  m_PrefabAsset: {fileID: 0}
  serializedVersion: 6
  m_Component:
  - component: {fileID: 1823051624}
  - component: {fileID: 1823051627}
  - component: {fileID: 1823051626}
  - component: {fileID: 1823051625}
  m_Layer: 0
  m_Name: Sphere
  m_TagString: Untagged
  m_Icon: {fileID: 0}
  m_NavMeshLayer: 0
  m_StaticEditorFlags: 0
  m_IsActive: 1
--- !u!4 &1823051624
Transform:
  m_ObjectHideFlags: 0
  m_CorrespondingSourceObject: {fileID: 0}
  m_PrefabInstance: {fileID: 0}
  m_PrefabAsset: {fileID: 0}
  m_GameObject: {fileID: 1823051623}
  m_LocalRotation: {x: 0, y: 0, z: 0, w: 1}
  m_LocalPosition: {x: 2, y: 0, z: 0}
  m_LocalScale: {x: 1, y: 1, z: 1}
  m_Children: []
  m_Father: {fileID: 1269350125}
  m_RootOrder: 1
  m_LocalEulerAnglesHint: {x: 0, y: 0, z: 0}
--- !u!135 &1823051625
SphereCollider:
  m_ObjectHideFlags: 0
  m_CorrespondingSourceObject: {fileID: 0}
  m_PrefabInstance: {fileID: 0}
  m_PrefabAsset: {fileID: 0}
  m_GameObject: {fileID: 1823051623}
  m_Material: {fileID: 0}
  m_IsTrigger: 0
  m_Enabled: 1
  serializedVersion: 2
  m_Radius: 0.5
  m_Center: {x: 0, y: 0, z: 0}
--- !u!23 &1823051626
MeshRenderer:
  m_ObjectHideFlags: 0
  m_CorrespondingSourceObject: {fileID: 0}
  m_PrefabInstance: {fileID: 0}
  m_PrefabAsset: {fileID: 0}
  m_GameObject: {fileID: 1823051623}
  m_Enabled: 1
  m_CastShadows: 1
  m_ReceiveShadows: 1
  m_DynamicOccludee: 1
  m_MotionVectors: 1
  m_LightProbeUsage: 1
  m_ReflectionProbeUsage: 1
  m_RenderingLayerMask: 1
  m_RendererPriority: 0
  m_Materials:
  - {fileID: 10303, guid: 0000000000000000f000000000000000, type: 0}
  m_StaticBatchInfo:
    firstSubMesh: 0
    subMeshCount: 0
  m_StaticBatchRoot: {fileID: 0}
  m_ProbeAnchor: {fileID: 0}
  m_LightProbeVolumeOverride: {fileID: 0}
  m_ScaleInLightmap: 1
  m_PreserveUVs: 0
  m_IgnoreNormalsForChartDetection: 0
  m_ImportantGI: 0
  m_StitchLightmapSeams: 0
  m_SelectedEditorRenderState: 3
  m_MinimumChartSize: 4
  m_AutoUVMaxDistance: 0.5
  m_AutoUVMaxAngle: 89
  m_LightmapParameters: {fileID: 0}
  m_SortingLayerID: 0
  m_SortingLayer: 0
  m_SortingOrder: 0
--- !u!33 &1823051627
MeshFilter:
  m_ObjectHideFlags: 0
  m_CorrespondingSourceObject: {fileID: 0}
  m_PrefabInstance: {fileID: 0}
  m_PrefabAsset: {fileID: 0}
  m_GameObject: {fileID: 1823051623}
  m_Mesh: {fileID: 10207, guid: 0000000000000000e000000000000000, type: 0}
--- !u!1 &1862805967
GameObject:
  m_ObjectHideFlags: 0
  m_CorrespondingSourceObject: {fileID: 0}
  m_PrefabInstance: {fileID: 0}
  m_PrefabAsset: {fileID: 0}
  serializedVersion: 6
  m_Component:
  - component: {fileID: 1862805968}
  - component: {fileID: 1862805970}
  - component: {fileID: 1862805969}
  m_Layer: 0
  m_Name: SpectatorView
  m_TagString: Untagged
  m_Icon: {fileID: 0}
  m_NavMeshLayer: 0
  m_StaticEditorFlags: 0
  m_IsActive: 1
--- !u!4 &1862805968
Transform:
  m_ObjectHideFlags: 0
  m_CorrespondingSourceObject: {fileID: 0}
  m_PrefabInstance: {fileID: 0}
  m_PrefabAsset: {fileID: 0}
  m_GameObject: {fileID: 1862805967}
  m_LocalRotation: {x: 0, y: 0, z: 0, w: 1}
  m_LocalPosition: {x: 0, y: 0, z: 0}
  m_LocalScale: {x: 1, y: 1, z: 1}
  m_Children:
  - {fileID: 276039014}
  - {fileID: 708617536}
  - {fileID: 656083069}
<<<<<<< HEAD
  - {fileID: 1241820694}
  - {fileID: 1999357167}
=======
  - {fileID: 557799835}
>>>>>>> e85a40db
  - {fileID: 505499291}
  m_Father: {fileID: 0}
  m_RootOrder: 1
  m_LocalEulerAnglesHint: {x: 0, y: 0, z: 0}
--- !u!114 &1862805969
MonoBehaviour:
  m_ObjectHideFlags: 0
  m_CorrespondingSourceObject: {fileID: 0}
  m_PrefabInstance: {fileID: 0}
  m_PrefabAsset: {fileID: 0}
  m_GameObject: {fileID: 1862805967}
  m_Enabled: 1
  m_EditorHideFlags: 0
  m_Script: {fileID: 11500000, guid: 5abc500b6b39d464880ebe2221b093f3, type: 3}
  m_Name: 
  m_EditorClassIdentifier: 
  LocalOriginToSharedOrigin:
    e00: 1
    e01: 0
    e02: 0
    e03: 0
    e10: 0
    e11: 1
    e12: 0
    e13: 0
    e20: 0
    e21: 0
    e22: 1
    e23: 0
    e30: 0
    e31: 0
    e32: 0
    e33: 1
  _sceneRoot: {fileID: 1269350124}
  MatchMakingService: {fileID: 708617535}
  PlayerService: {fileID: 708617535}
  NetworkingService: {fileID: 708617535}
  SpatialCoordinateService: {fileID: 656083067}
  PlayerStateObservers:
  - {fileID: 656083067}
--- !u!114 &1862805970
MonoBehaviour:
  m_ObjectHideFlags: 0
  m_CorrespondingSourceObject: {fileID: 0}
  m_PrefabInstance: {fileID: 0}
  m_PrefabAsset: {fileID: 0}
  m_GameObject: {fileID: 1862805967}
  m_Enabled: 1
  m_EditorHideFlags: 0
  m_Script: {fileID: 11500000, guid: c94c7f77f1a6c0d42b6ea52aa37fae9a, type: 3}
  m_Name: 
  m_EditorClassIdentifier: 
--- !u!1 &1944060895
GameObject:
  m_ObjectHideFlags: 0
  m_CorrespondingSourceObject: {fileID: 0}
  m_PrefabInstance: {fileID: 0}
  m_PrefabAsset: {fileID: 0}
  serializedVersion: 6
  m_Component:
  - component: {fileID: 1944060896}
  - component: {fileID: 1944060899}
  - component: {fileID: 1944060898}
  - component: {fileID: 1944060897}
  m_Layer: 0
  m_Name: Cylinder
  m_TagString: Untagged
  m_Icon: {fileID: 0}
  m_NavMeshLayer: 0
  m_StaticEditorFlags: 0
  m_IsActive: 1
--- !u!4 &1944060896
Transform:
  m_ObjectHideFlags: 0
  m_CorrespondingSourceObject: {fileID: 0}
  m_PrefabInstance: {fileID: 0}
  m_PrefabAsset: {fileID: 0}
  m_GameObject: {fileID: 1944060895}
  m_LocalRotation: {x: 0, y: 0, z: 0, w: 1}
  m_LocalPosition: {x: -2, y: 0, z: 0}
  m_LocalScale: {x: 1, y: 1, z: 1}
  m_Children: []
  m_Father: {fileID: 1269350125}
  m_RootOrder: 2
  m_LocalEulerAnglesHint: {x: 0, y: 0, z: 0}
--- !u!136 &1944060897
CapsuleCollider:
  m_ObjectHideFlags: 0
  m_CorrespondingSourceObject: {fileID: 0}
  m_PrefabInstance: {fileID: 0}
  m_PrefabAsset: {fileID: 0}
  m_GameObject: {fileID: 1944060895}
  m_Material: {fileID: 0}
  m_IsTrigger: 0
  m_Enabled: 1
  m_Radius: 0.5000001
  m_Height: 2
  m_Direction: 1
  m_Center: {x: 0.000000059604645, y: 0, z: -0.00000008940697}
--- !u!23 &1944060898
MeshRenderer:
  m_ObjectHideFlags: 0
  m_CorrespondingSourceObject: {fileID: 0}
  m_PrefabInstance: {fileID: 0}
  m_PrefabAsset: {fileID: 0}
  m_GameObject: {fileID: 1944060895}
  m_Enabled: 1
  m_CastShadows: 1
  m_ReceiveShadows: 1
  m_DynamicOccludee: 1
  m_MotionVectors: 1
  m_LightProbeUsage: 1
  m_ReflectionProbeUsage: 1
  m_RenderingLayerMask: 1
  m_RendererPriority: 0
  m_Materials:
  - {fileID: 10303, guid: 0000000000000000f000000000000000, type: 0}
  m_StaticBatchInfo:
    firstSubMesh: 0
    subMeshCount: 0
  m_StaticBatchRoot: {fileID: 0}
  m_ProbeAnchor: {fileID: 0}
  m_LightProbeVolumeOverride: {fileID: 0}
  m_ScaleInLightmap: 1
  m_PreserveUVs: 0
  m_IgnoreNormalsForChartDetection: 0
  m_ImportantGI: 0
  m_StitchLightmapSeams: 0
  m_SelectedEditorRenderState: 3
  m_MinimumChartSize: 4
  m_AutoUVMaxDistance: 0.5
  m_AutoUVMaxAngle: 89
  m_LightmapParameters: {fileID: 0}
  m_SortingLayerID: 0
  m_SortingLayer: 0
  m_SortingOrder: 0
--- !u!33 &1944060899
MeshFilter:
  m_ObjectHideFlags: 0
  m_CorrespondingSourceObject: {fileID: 0}
  m_PrefabInstance: {fileID: 0}
  m_PrefabAsset: {fileID: 0}
  m_GameObject: {fileID: 1944060895}
  m_Mesh: {fileID: 10206, guid: 0000000000000000e000000000000000, type: 0}
--- !u!1 &2053213400
GameObject:
  m_ObjectHideFlags: 0
  m_CorrespondingSourceObject: {fileID: 0}
  m_PrefabInstance: {fileID: 0}
  m_PrefabAsset: {fileID: 0}
  serializedVersion: 6
  m_Component:
  - component: {fileID: 2053213401}
  - component: {fileID: 2053213403}
  - component: {fileID: 2053213402}
  m_Layer: 0
  m_Name: Client Port Prompt
  m_TagString: Untagged
  m_Icon: {fileID: 0}
  m_NavMeshLayer: 0
  m_StaticEditorFlags: 0
  m_IsActive: 1
--- !u!224 &2053213401
RectTransform:
  m_ObjectHideFlags: 0
  m_CorrespondingSourceObject: {fileID: 0}
  m_PrefabInstance: {fileID: 0}
  m_PrefabAsset: {fileID: 0}
  m_GameObject: {fileID: 2053213400}
  m_LocalRotation: {x: -0, y: -0, z: -0, w: 1}
  m_LocalPosition: {x: 0, y: 0, z: 0}
  m_LocalScale: {x: 1, y: 1, z: 1}
  m_Children: []
  m_Father: {fileID: 1583127953}
  m_RootOrder: 4
  m_LocalEulerAnglesHint: {x: 0, y: 0, z: 0}
  m_AnchorMin: {x: 0.5, y: 0.5}
  m_AnchorMax: {x: 0.5, y: 0.5}
  m_AnchoredPosition: {x: 0, y: 0}
  m_SizeDelta: {x: 160, y: 30}
  m_Pivot: {x: 0.5, y: 0.5}
--- !u!114 &2053213402
MonoBehaviour:
  m_ObjectHideFlags: 0
  m_CorrespondingSourceObject: {fileID: 0}
  m_PrefabInstance: {fileID: 0}
  m_PrefabAsset: {fileID: 0}
  m_GameObject: {fileID: 2053213400}
  m_Enabled: 1
  m_EditorHideFlags: 0
  m_Script: {fileID: 708705254, guid: f70555f144d8491a825f0804e09c671c, type: 3}
  m_Name: 
  m_EditorClassIdentifier: 
  m_Material: {fileID: 0}
  m_Color: {r: 0.19607843, g: 0.19607843, b: 0.19607843, a: 1}
  m_RaycastTarget: 1
  m_OnCullStateChanged:
    m_PersistentCalls:
      m_Calls: []
    m_TypeName: UnityEngine.UI.MaskableGraphic+CullStateChangedEvent, UnityEngine.UI,
      Version=1.0.0.0, Culture=neutral, PublicKeyToken=null
  m_FontData:
    m_Font: {fileID: 10102, guid: 0000000000000000e000000000000000, type: 0}
    m_FontSize: 14
    m_FontStyle: 0
    m_BestFit: 0
    m_MinSize: 10
    m_MaxSize: 40
    m_Alignment: 0
    m_AlignByGeometry: 0
    m_RichText: 1
    m_HorizontalOverflow: 0
    m_VerticalOverflow: 0
    m_LineSpacing: 1
  m_Text: 'Client Port:'
--- !u!222 &2053213403
CanvasRenderer:
  m_ObjectHideFlags: 0
  m_CorrespondingSourceObject: {fileID: 0}
  m_PrefabInstance: {fileID: 0}
  m_PrefabAsset: {fileID: 0}
  m_GameObject: {fileID: 2053213400}
  m_CullTransparentMesh: 0
--- !u!1 &2075052026
GameObject:
  m_ObjectHideFlags: 0
  m_CorrespondingSourceObject: {fileID: 0}
  m_PrefabInstance: {fileID: 0}
  m_PrefabAsset: {fileID: 0}
  serializedVersion: 6
  m_Component:
  - component: {fileID: 2075052027}
  - component: {fileID: 2075052029}
  - component: {fileID: 2075052028}
  m_Layer: 0
  m_Name: Error Text
  m_TagString: Untagged
  m_Icon: {fileID: 0}
  m_NavMeshLayer: 0
  m_StaticEditorFlags: 0
  m_IsActive: 0
--- !u!224 &2075052027
RectTransform:
  m_ObjectHideFlags: 0
  m_CorrespondingSourceObject: {fileID: 0}
  m_PrefabInstance: {fileID: 0}
  m_PrefabAsset: {fileID: 0}
  m_GameObject: {fileID: 2075052026}
  m_LocalRotation: {x: -0, y: -0, z: -0, w: 1}
  m_LocalPosition: {x: 0, y: 0, z: 0}
  m_LocalScale: {x: 1, y: 1, z: 1}
  m_Children: []
  m_Father: {fileID: 1583127953}
  m_RootOrder: 1
  m_LocalEulerAnglesHint: {x: 0, y: 0, z: 0}
  m_AnchorMin: {x: 0.5, y: 0.5}
  m_AnchorMax: {x: 0.5, y: 0.5}
  m_AnchoredPosition: {x: 0, y: -100}
  m_SizeDelta: {x: 160, y: 30}
  m_Pivot: {x: 0.5, y: 0.5}
--- !u!114 &2075052028
MonoBehaviour:
  m_ObjectHideFlags: 0
  m_CorrespondingSourceObject: {fileID: 0}
  m_PrefabInstance: {fileID: 0}
  m_PrefabAsset: {fileID: 0}
  m_GameObject: {fileID: 2075052026}
  m_Enabled: 1
  m_EditorHideFlags: 0
  m_Script: {fileID: 708705254, guid: f70555f144d8491a825f0804e09c671c, type: 3}
  m_Name: 
  m_EditorClassIdentifier: 
  m_Material: {fileID: 0}
  m_Color: {r: 1, g: 0, b: 0, a: 1}
  m_RaycastTarget: 1
  m_OnCullStateChanged:
    m_PersistentCalls:
      m_Calls: []
    m_TypeName: UnityEngine.UI.MaskableGraphic+CullStateChangedEvent, UnityEngine.UI,
      Version=1.0.0.0, Culture=neutral, PublicKeyToken=null
  m_FontData:
    m_Font: {fileID: 10102, guid: 0000000000000000e000000000000000, type: 0}
    m_FontSize: 14
    m_FontStyle: 0
    m_BestFit: 0
    m_MinSize: 10
    m_MaxSize: 40
    m_Alignment: 1
    m_AlignByGeometry: 0
    m_RichText: 1
    m_HorizontalOverflow: 0
    m_VerticalOverflow: 0
    m_LineSpacing: 1
  m_Text: Invalid port(s) specified
--- !u!222 &2075052029
CanvasRenderer:
  m_ObjectHideFlags: 0
  m_CorrespondingSourceObject: {fileID: 0}
  m_PrefabInstance: {fileID: 0}
  m_PrefabAsset: {fileID: 0}
  m_GameObject: {fileID: 2075052026}
  m_CullTransparentMesh: 0
--- !u!1 &2114133914
GameObject:
  m_ObjectHideFlags: 0
  m_CorrespondingSourceObject: {fileID: 0}
  m_PrefabInstance: {fileID: 0}
  m_PrefabAsset: {fileID: 0}
  serializedVersion: 6
  m_Component:
  - component: {fileID: 2114133915}
  - component: {fileID: 2114133917}
  - component: {fileID: 2114133916}
  m_Layer: 0
  m_Name: Text
  m_TagString: Untagged
  m_Icon: {fileID: 0}
  m_NavMeshLayer: 0
  m_StaticEditorFlags: 0
  m_IsActive: 1
--- !u!224 &2114133915
RectTransform:
  m_ObjectHideFlags: 0
  m_CorrespondingSourceObject: {fileID: 0}
  m_PrefabInstance: {fileID: 0}
  m_PrefabAsset: {fileID: 0}
  m_GameObject: {fileID: 2114133914}
  m_LocalRotation: {x: 0, y: 0, z: 0, w: 1}
  m_LocalPosition: {x: 0, y: 0, z: 0}
  m_LocalScale: {x: 1, y: 1, z: 1}
  m_Children: []
  m_Father: {fileID: 299826611}
  m_RootOrder: 0
  m_LocalEulerAnglesHint: {x: 0, y: 0, z: 0}
  m_AnchorMin: {x: 0, y: 0}
  m_AnchorMax: {x: 1, y: 1}
  m_AnchoredPosition: {x: 0, y: 0}
  m_SizeDelta: {x: 0, y: 0}
  m_Pivot: {x: 0.5, y: 0.5}
--- !u!114 &2114133916
MonoBehaviour:
  m_ObjectHideFlags: 0
  m_CorrespondingSourceObject: {fileID: 0}
  m_PrefabInstance: {fileID: 0}
  m_PrefabAsset: {fileID: 0}
  m_GameObject: {fileID: 2114133914}
  m_Enabled: 1
  m_EditorHideFlags: 0
  m_Script: {fileID: 708705254, guid: f70555f144d8491a825f0804e09c671c, type: 3}
  m_Name: 
  m_EditorClassIdentifier: 
  m_Material: {fileID: 0}
  m_Color: {r: 0.19607843, g: 0.19607843, b: 0.19607843, a: 1}
  m_RaycastTarget: 1
  m_OnCullStateChanged:
    m_PersistentCalls:
      m_Calls: []
    m_TypeName: UnityEngine.UI.MaskableGraphic+CullStateChangedEvent, UnityEngine.UI,
      Version=1.0.0.0, Culture=neutral, PublicKeyToken=null
  m_FontData:
    m_Font: {fileID: 10102, guid: 0000000000000000e000000000000000, type: 0}
    m_FontSize: 14
    m_FontStyle: 0
    m_BestFit: 0
    m_MinSize: 10
    m_MaxSize: 40
    m_Alignment: 4
    m_AlignByGeometry: 0
    m_RichText: 1
    m_HorizontalOverflow: 0
    m_VerticalOverflow: 0
    m_LineSpacing: 1
  m_Text: Connect
--- !u!222 &2114133917
CanvasRenderer:
  m_ObjectHideFlags: 0
  m_CorrespondingSourceObject: {fileID: 0}
  m_PrefabInstance: {fileID: 0}
  m_PrefabAsset: {fileID: 0}
  m_GameObject: {fileID: 2114133914}
  m_CullTransparentMesh: 0
--- !u!1 &2125568319
GameObject:
  m_ObjectHideFlags: 0
  m_CorrespondingSourceObject: {fileID: 0}
  m_PrefabInstance: {fileID: 0}
  m_PrefabAsset: {fileID: 0}
  serializedVersion: 6
  m_Component:
  - component: {fileID: 2125568320}
  - component: {fileID: 2125568323}
  - component: {fileID: 2125568322}
  - component: {fileID: 2125568321}
  m_Layer: 0
  m_Name: Server Port InputField
  m_TagString: Untagged
  m_Icon: {fileID: 0}
  m_NavMeshLayer: 0
  m_StaticEditorFlags: 0
  m_IsActive: 1
--- !u!224 &2125568320
RectTransform:
  m_ObjectHideFlags: 0
  m_CorrespondingSourceObject: {fileID: 0}
  m_PrefabInstance: {fileID: 0}
  m_PrefabAsset: {fileID: 0}
  m_GameObject: {fileID: 2125568319}
  m_LocalRotation: {x: -0, y: -0, z: -0, w: 1}
  m_LocalPosition: {x: 0, y: 0, z: 0}
  m_LocalScale: {x: 1, y: 1, z: 1}
  m_Children:
  - {fileID: 866073135}
  - {fileID: 554988045}
  m_Father: {fileID: 1583127953}
  m_RootOrder: 3
  m_LocalEulerAnglesHint: {x: 0, y: 0, z: 0}
  m_AnchorMin: {x: 0.5, y: 0.5}
  m_AnchorMax: {x: 0.5, y: 0.5}
  m_AnchoredPosition: {x: 0, y: 40}
  m_SizeDelta: {x: 160, y: 30}
  m_Pivot: {x: 0.5, y: 0.5}
--- !u!114 &2125568321
MonoBehaviour:
  m_ObjectHideFlags: 0
  m_CorrespondingSourceObject: {fileID: 0}
  m_PrefabInstance: {fileID: 0}
  m_PrefabAsset: {fileID: 0}
  m_GameObject: {fileID: 2125568319}
  m_Enabled: 1
  m_EditorHideFlags: 0
  m_Script: {fileID: 575553740, guid: f70555f144d8491a825f0804e09c671c, type: 3}
  m_Name: 
  m_EditorClassIdentifier: 
  m_Navigation:
    m_Mode: 3
    m_SelectOnUp: {fileID: 0}
    m_SelectOnDown: {fileID: 0}
    m_SelectOnLeft: {fileID: 0}
    m_SelectOnRight: {fileID: 0}
  m_Transition: 1
  m_Colors:
    m_NormalColor: {r: 1, g: 1, b: 1, a: 1}
    m_HighlightedColor: {r: 0.9607843, g: 0.9607843, b: 0.9607843, a: 1}
    m_PressedColor: {r: 0.78431374, g: 0.78431374, b: 0.78431374, a: 1}
    m_DisabledColor: {r: 0.78431374, g: 0.78431374, b: 0.78431374, a: 0.5019608}
    m_ColorMultiplier: 1
    m_FadeDuration: 0.1
  m_SpriteState:
    m_HighlightedSprite: {fileID: 0}
    m_PressedSprite: {fileID: 0}
    m_DisabledSprite: {fileID: 0}
  m_AnimationTriggers:
    m_NormalTrigger: Normal
    m_HighlightedTrigger: Highlighted
    m_PressedTrigger: Pressed
    m_DisabledTrigger: Disabled
  m_Interactable: 1
  m_TargetGraphic: {fileID: 2125568322}
  m_TextComponent: {fileID: 554988046}
  m_Placeholder: {fileID: 866073136}
  m_ContentType: 0
  m_InputType: 0
  m_AsteriskChar: 42
  m_KeyboardType: 0
  m_LineType: 0
  m_HideMobileInput: 0
  m_CharacterValidation: 0
  m_CharacterLimit: 0
  m_OnEndEdit:
    m_PersistentCalls:
      m_Calls: []
    m_TypeName: UnityEngine.UI.InputField+SubmitEvent, UnityEngine.UI, Version=1.0.0.0,
      Culture=neutral, PublicKeyToken=null
  m_OnValueChanged:
    m_PersistentCalls:
      m_Calls: []
    m_TypeName: UnityEngine.UI.InputField+OnChangeEvent, UnityEngine.UI, Version=1.0.0.0,
      Culture=neutral, PublicKeyToken=null
  m_CaretColor: {r: 0.19607843, g: 0.19607843, b: 0.19607843, a: 1}
  m_CustomCaretColor: 0
  m_SelectionColor: {r: 0.65882355, g: 0.80784315, b: 1, a: 0.7529412}
  m_Text: 48888
  m_CaretBlinkRate: 0.85
  m_CaretWidth: 1
  m_ReadOnly: 0
--- !u!114 &2125568322
MonoBehaviour:
  m_ObjectHideFlags: 0
  m_CorrespondingSourceObject: {fileID: 0}
  m_PrefabInstance: {fileID: 0}
  m_PrefabAsset: {fileID: 0}
  m_GameObject: {fileID: 2125568319}
  m_Enabled: 1
  m_EditorHideFlags: 0
  m_Script: {fileID: -765806418, guid: f70555f144d8491a825f0804e09c671c, type: 3}
  m_Name: 
  m_EditorClassIdentifier: 
<<<<<<< HEAD
  backgroundPlane: {fileID: 1084616790}
  _arUcoCodeContainer: {fileID: 1406651644}
  _whiteMaterial: {fileID: 2100000, guid: 775da2276d1abf94bbd391e8f9869ec1, type: 2}
  _blackMaterial: {fileID: 2100000, guid: dddfe65f0a2e75542bc4fc964a14422a, type: 2}
--- !u!1001 &5297388126063625058
PrefabInstance:
  m_ObjectHideFlags: 0
  serializedVersion: 2
  m_Modification:
    m_TransformParent: {fileID: 1862805968}
    m_Modifications:
    - target: {fileID: 5297388127237811575, guid: 96a332a725831844a92a2d45266f4b56,
        type: 3}
      propertyPath: m_Name
      value: SpectatorViewPlugin ArUco Marker Detector
      objectReference: {fileID: 0}
    - target: {fileID: 5297388127237811575, guid: 96a332a725831844a92a2d45266f4b56,
        type: 3}
      propertyPath: m_IsActive
      value: 0
      objectReference: {fileID: 0}
    - target: {fileID: 5297388127237811572, guid: 96a332a725831844a92a2d45266f4b56,
        type: 3}
      propertyPath: m_LocalPosition.x
      value: 0
      objectReference: {fileID: 0}
    - target: {fileID: 5297388127237811572, guid: 96a332a725831844a92a2d45266f4b56,
        type: 3}
      propertyPath: m_LocalPosition.y
      value: 0
      objectReference: {fileID: 0}
    - target: {fileID: 5297388127237811572, guid: 96a332a725831844a92a2d45266f4b56,
        type: 3}
      propertyPath: m_LocalPosition.z
      value: 0
      objectReference: {fileID: 0}
    - target: {fileID: 5297388127237811572, guid: 96a332a725831844a92a2d45266f4b56,
        type: 3}
      propertyPath: m_LocalRotation.x
      value: -0
      objectReference: {fileID: 0}
    - target: {fileID: 5297388127237811572, guid: 96a332a725831844a92a2d45266f4b56,
        type: 3}
      propertyPath: m_LocalRotation.y
      value: -0
      objectReference: {fileID: 0}
    - target: {fileID: 5297388127237811572, guid: 96a332a725831844a92a2d45266f4b56,
        type: 3}
      propertyPath: m_LocalRotation.z
      value: -0
      objectReference: {fileID: 0}
    - target: {fileID: 5297388127237811572, guid: 96a332a725831844a92a2d45266f4b56,
        type: 3}
      propertyPath: m_LocalRotation.w
      value: 1
      objectReference: {fileID: 0}
    - target: {fileID: 5297388127237811572, guid: 96a332a725831844a92a2d45266f4b56,
        type: 3}
      propertyPath: m_RootOrder
      value: 2
      objectReference: {fileID: 0}
    - target: {fileID: 5297388127237811572, guid: 96a332a725831844a92a2d45266f4b56,
        type: 3}
      propertyPath: m_LocalEulerAnglesHint.x
      value: 0
      objectReference: {fileID: 0}
    - target: {fileID: 5297388127237811572, guid: 96a332a725831844a92a2d45266f4b56,
        type: 3}
      propertyPath: m_LocalEulerAnglesHint.y
      value: 0
      objectReference: {fileID: 0}
    - target: {fileID: 5297388127237811572, guid: 96a332a725831844a92a2d45266f4b56,
        type: 3}
      propertyPath: m_LocalEulerAnglesHint.z
      value: 0
      objectReference: {fileID: 0}
    m_RemovedComponents:
    - {fileID: 5297388127237811573, guid: 96a332a725831844a92a2d45266f4b56, type: 3}
  m_SourcePrefab: {fileID: 100100000, guid: 96a332a725831844a92a2d45266f4b56, type: 3}
=======
  m_Material: {fileID: 0}
  m_Color: {r: 1, g: 1, b: 1, a: 1}
  m_RaycastTarget: 1
  m_OnCullStateChanged:
    m_PersistentCalls:
      m_Calls: []
    m_TypeName: UnityEngine.UI.MaskableGraphic+CullStateChangedEvent, UnityEngine.UI,
      Version=1.0.0.0, Culture=neutral, PublicKeyToken=null
  m_Sprite: {fileID: 10911, guid: 0000000000000000f000000000000000, type: 0}
  m_Type: 1
  m_PreserveAspect: 0
  m_FillCenter: 1
  m_FillMethod: 4
  m_FillAmount: 1
  m_FillClockwise: 1
  m_FillOrigin: 0
  m_UseSpriteMesh: 0
--- !u!222 &2125568323
CanvasRenderer:
  m_ObjectHideFlags: 0
  m_CorrespondingSourceObject: {fileID: 0}
  m_PrefabInstance: {fileID: 0}
  m_PrefabAsset: {fileID: 0}
  m_GameObject: {fileID: 2125568319}
  m_CullTransparentMesh: 0
>>>>>>> e85a40db
<|MERGE_RESOLUTION|>--- conflicted
+++ resolved
@@ -38,7 +38,7 @@
   m_ReflectionIntensity: 1
   m_CustomReflection: {fileID: 0}
   m_Sun: {fileID: 0}
-  m_IndirectSpecularColor: {r: 0.37311912, g: 0.3807398, b: 0.3587271, a: 1}
+  m_IndirectSpecularColor: {r: 0.37311953, g: 0.38074014, b: 0.3587274, a: 1}
   m_UseRadianceAmbientProbe: 0
 --- !u!157 &3
 LightmapSettings:
@@ -787,8 +787,6 @@
   m_Father: {fileID: 1862805968}
   m_RootOrder: 4
   m_LocalEulerAnglesHint: {x: 0, y: 0, z: 0}
-<<<<<<< HEAD
-=======
 --- !u!1 &554988044
 GameObject:
   m_ObjectHideFlags: 0
@@ -877,7 +875,7 @@
   serializedVersion: 6
   m_Component:
   - component: {fileID: 557799835}
-  - component: {fileID: 557799837}
+  - component: {fileID: 557799836}
   m_Layer: 0
   m_Name: ArUco Marker Detector
   m_TagString: Untagged
@@ -899,7 +897,7 @@
   m_Father: {fileID: 1862805968}
   m_RootOrder: 3
   m_LocalEulerAnglesHint: {x: 0, y: 0, z: 0}
---- !u!114 &557799837
+--- !u!114 &557799836
 MonoBehaviour:
   m_ObjectHideFlags: 0
   m_CorrespondingSourceObject: {fileID: 0}
@@ -908,12 +906,10 @@
   m_GameObject: {fileID: 557799834}
   m_Enabled: 1
   m_EditorHideFlags: 0
-  m_Script: {fileID: 11500000, guid: 95269ab031dd6884d8bba8b1a5a0cad5, type: 3}
+  m_Script: {fileID: 11500000, guid: a244e3e3278e0a24fa787aef94e0e017, type: 3}
   m_Name: 
   m_EditorClassIdentifier: 
   _markerSize: 0.03
-  _timeBetweenCapture: 0.15
->>>>>>> e85a40db
 --- !u!1 &594247840
 GameObject:
   m_ObjectHideFlags: 0
@@ -1041,16 +1037,11 @@
   _aRPointCloudManager: {fileID: 1676352559}
   _showDebugVisual: 1
   _debugVisualHelper: {fileID: 656083068}
-<<<<<<< HEAD
-  MarkerDetector: {fileID: 1241820696}
-  MarkerVisual: {fileID: 1999357168}
-=======
-  MarkerDetector: {fileID: 557799837}
+  MarkerDetector: {fileID: 557799836}
   _pointsRequiredForValidLocalOrigin: 4
   MarkerVisual: {fileID: 357378813}
   _useMarkerSpatialCoordinateVisual: 1
   MarkerSpatialCoordinateVisual: {fileID: 350284051}
->>>>>>> e85a40db
 --- !u!114 &656083068
 MonoBehaviour:
   m_ObjectHideFlags: 0
@@ -1725,28 +1716,6 @@
   m_CorrespondingSourceObject: {fileID: 0}
   m_PrefabInstance: {fileID: 0}
   m_PrefabAsset: {fileID: 0}
-<<<<<<< HEAD
-  m_GameObject: {fileID: 1084616790}
-  m_Mesh: {fileID: 10209, guid: 0000000000000000e000000000000000, type: 0}
---- !u!4 &1241820694 stripped
-Transform:
-  m_CorrespondingSourceObject: {fileID: 5297388127237811572, guid: 96a332a725831844a92a2d45266f4b56,
-    type: 3}
-  m_PrefabInstance: {fileID: 5297388126063625058}
-  m_PrefabAsset: {fileID: 0}
---- !u!114 &1241820696 stripped
-MonoBehaviour:
-  m_CorrespondingSourceObject: {fileID: 5297388127237811578, guid: 96a332a725831844a92a2d45266f4b56,
-    type: 3}
-  m_PrefabInstance: {fileID: 5297388126063625058}
-  m_PrefabAsset: {fileID: 0}
-  m_GameObject: {fileID: 0}
-  m_Enabled: 1
-  m_EditorHideFlags: 0
-  m_Script: {fileID: 11500000, guid: a244e3e3278e0a24fa787aef94e0e017, type: 3}
-  m_Name: 
-  m_EditorClassIdentifier: 
-=======
   m_GameObject: {fileID: 1085765029}
   m_LocalRotation: {x: 0, y: 0, z: 0, w: 1}
   m_LocalPosition: {x: 0, y: 0, z: 0}
@@ -1755,7 +1724,6 @@
   m_Father: {fileID: 0}
   m_RootOrder: 3
   m_LocalEulerAnglesHint: {x: 0, y: 0, z: 0}
->>>>>>> e85a40db
 --- !u!1 &1269350124
 GameObject:
   m_ObjectHideFlags: 0
@@ -2264,12 +2232,7 @@
   - {fileID: 276039014}
   - {fileID: 708617536}
   - {fileID: 656083069}
-<<<<<<< HEAD
-  - {fileID: 1241820694}
-  - {fileID: 1999357167}
-=======
   - {fileID: 557799835}
->>>>>>> e85a40db
   - {fileID: 505499291}
   m_Father: {fileID: 0}
   m_RootOrder: 1
@@ -2767,87 +2730,6 @@
   m_Script: {fileID: -765806418, guid: f70555f144d8491a825f0804e09c671c, type: 3}
   m_Name: 
   m_EditorClassIdentifier: 
-<<<<<<< HEAD
-  backgroundPlane: {fileID: 1084616790}
-  _arUcoCodeContainer: {fileID: 1406651644}
-  _whiteMaterial: {fileID: 2100000, guid: 775da2276d1abf94bbd391e8f9869ec1, type: 2}
-  _blackMaterial: {fileID: 2100000, guid: dddfe65f0a2e75542bc4fc964a14422a, type: 2}
---- !u!1001 &5297388126063625058
-PrefabInstance:
-  m_ObjectHideFlags: 0
-  serializedVersion: 2
-  m_Modification:
-    m_TransformParent: {fileID: 1862805968}
-    m_Modifications:
-    - target: {fileID: 5297388127237811575, guid: 96a332a725831844a92a2d45266f4b56,
-        type: 3}
-      propertyPath: m_Name
-      value: SpectatorViewPlugin ArUco Marker Detector
-      objectReference: {fileID: 0}
-    - target: {fileID: 5297388127237811575, guid: 96a332a725831844a92a2d45266f4b56,
-        type: 3}
-      propertyPath: m_IsActive
-      value: 0
-      objectReference: {fileID: 0}
-    - target: {fileID: 5297388127237811572, guid: 96a332a725831844a92a2d45266f4b56,
-        type: 3}
-      propertyPath: m_LocalPosition.x
-      value: 0
-      objectReference: {fileID: 0}
-    - target: {fileID: 5297388127237811572, guid: 96a332a725831844a92a2d45266f4b56,
-        type: 3}
-      propertyPath: m_LocalPosition.y
-      value: 0
-      objectReference: {fileID: 0}
-    - target: {fileID: 5297388127237811572, guid: 96a332a725831844a92a2d45266f4b56,
-        type: 3}
-      propertyPath: m_LocalPosition.z
-      value: 0
-      objectReference: {fileID: 0}
-    - target: {fileID: 5297388127237811572, guid: 96a332a725831844a92a2d45266f4b56,
-        type: 3}
-      propertyPath: m_LocalRotation.x
-      value: -0
-      objectReference: {fileID: 0}
-    - target: {fileID: 5297388127237811572, guid: 96a332a725831844a92a2d45266f4b56,
-        type: 3}
-      propertyPath: m_LocalRotation.y
-      value: -0
-      objectReference: {fileID: 0}
-    - target: {fileID: 5297388127237811572, guid: 96a332a725831844a92a2d45266f4b56,
-        type: 3}
-      propertyPath: m_LocalRotation.z
-      value: -0
-      objectReference: {fileID: 0}
-    - target: {fileID: 5297388127237811572, guid: 96a332a725831844a92a2d45266f4b56,
-        type: 3}
-      propertyPath: m_LocalRotation.w
-      value: 1
-      objectReference: {fileID: 0}
-    - target: {fileID: 5297388127237811572, guid: 96a332a725831844a92a2d45266f4b56,
-        type: 3}
-      propertyPath: m_RootOrder
-      value: 2
-      objectReference: {fileID: 0}
-    - target: {fileID: 5297388127237811572, guid: 96a332a725831844a92a2d45266f4b56,
-        type: 3}
-      propertyPath: m_LocalEulerAnglesHint.x
-      value: 0
-      objectReference: {fileID: 0}
-    - target: {fileID: 5297388127237811572, guid: 96a332a725831844a92a2d45266f4b56,
-        type: 3}
-      propertyPath: m_LocalEulerAnglesHint.y
-      value: 0
-      objectReference: {fileID: 0}
-    - target: {fileID: 5297388127237811572, guid: 96a332a725831844a92a2d45266f4b56,
-        type: 3}
-      propertyPath: m_LocalEulerAnglesHint.z
-      value: 0
-      objectReference: {fileID: 0}
-    m_RemovedComponents:
-    - {fileID: 5297388127237811573, guid: 96a332a725831844a92a2d45266f4b56, type: 3}
-  m_SourcePrefab: {fileID: 100100000, guid: 96a332a725831844a92a2d45266f4b56, type: 3}
-=======
   m_Material: {fileID: 0}
   m_Color: {r: 1, g: 1, b: 1, a: 1}
   m_RaycastTarget: 1
@@ -2872,5 +2754,4 @@
   m_PrefabInstance: {fileID: 0}
   m_PrefabAsset: {fileID: 0}
   m_GameObject: {fileID: 2125568319}
-  m_CullTransparentMesh: 0
->>>>>>> e85a40db
+  m_CullTransparentMesh: 0