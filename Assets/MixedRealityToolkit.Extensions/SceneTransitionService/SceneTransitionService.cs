// Copyright (c) Microsoft Corporation. All rights reserved.
// Licensed under the MIT License. See LICENSE in the project root for license information.

using System.Threading.Tasks;
using Microsoft.MixedReality.Toolkit.Utilities;
using UnityEngine;
using System.Collections.Generic;
using System;
using Microsoft.MixedReality.Toolkit.UI;

namespace Microsoft.MixedReality.Toolkit.Extensions.SceneTransitions
{
<<<<<<< HEAD
    [MixedRealityExtensionService(SupportedPlatforms.WindowsStandalone|SupportedPlatforms.MacStandalone|SupportedPlatforms.LinuxStandalone|SupportedPlatforms.WindowsUniversal, requiresProfile: true)]
=======
    [MixedRealityExtensionService(
        SupportedPlatforms.WindowsStandalone | SupportedPlatforms.MacStandalone |
        SupportedPlatforms.LinuxStandalone | SupportedPlatforms.WindowsUniversal,
        "Scene Transition Service",
        "SceneTransitionService/DefaultSceneTransitionServiceProfile.asset",
        "MixedRealityToolkit.Extensions")]
>>>>>>> 4929b9e3
    [HelpURL("https://microsoft.github.io/MixedRealityToolkit-Unity/Documentation/Extensions/SceneTransitionService/SceneTransitionServiceOverview.html")]
    public class SceneTransitionService : BaseExtensionService, ISceneTransitionService, IMixedRealityExtensionService
    {
        public SceneTransitionService(IMixedRealityServiceRegistrar registrar, string name, uint priority, BaseMixedRealityProfile profile) : base(registrar, name, priority, profile)
        {
            sceneTransitionServiceProfile = (SceneTransitionServiceProfile)profile;
        }

        /// <inheritdoc />
        public bool UseFadeColor { get; set; }

        /// <inheritdoc />
        public Color FadeColor { get; set; }

        /// <inheritdoc />
        public float FadeInTime { get; set; }

        /// <inheritdoc />
        public float FadeOutTime { get; set; }

        /// <inheritdoc />
        public CameraFaderTargets FadeTargets { get; set; }

        /// <inheritdoc />
        public Action OnTransitionStarted { get; set; }

        /// <inheritdoc />
        public Action OnTransitionCompleted { get; set; }

        /// <inheritdoc />
        public bool TransitionInProgress { get; set; }

        /// <inheritdoc />
        public float TransitionProgress { get; set; }

        private SceneTransitionServiceProfile sceneTransitionServiceProfile;
        private GameObject progressIndicatorObject;
        private IProgressIndicator defaultProgressIndicator;
        private ICameraFader cameraFader;
        private List<Camera> customFadeTargetCameras = new List<Camera>();

        #region public methods

        /// <inheritdoc />
        public override void Initialize()
        {
            UseFadeColor = sceneTransitionServiceProfile.UseFadeColor;
            FadeColor = sceneTransitionServiceProfile.FadeColor;
            FadeInTime = sceneTransitionServiceProfile.FadeInTime;
            FadeOutTime = sceneTransitionServiceProfile.FadeOutTime;
            FadeTargets = sceneTransitionServiceProfile.FadeTargets;
        }

        /// <inheritdoc />
        public override void Enable()
        {
            if (!MixedRealityToolkit.IsSceneSystemEnabled)
            {
                Debug.LogError("This extension requires an active IMixedRealitySceneService.");
            }
        }

        /// <inheritdoc />
        public override void Destroy()
        {
            CleanUpDefaultProgressIndicator();
            CleanUpCameraFader();
        }

        #endregion

        #region ISceneTransitionService implementation

        /// <inheritdoc />
        public async Task DoSceneTransition(Func<Task> sceneOperation, IProgressIndicator progressIndicator = null)
        {
            await DoSceneTransition(new Func<Task>[] { sceneOperation }, progressIndicator);
        }

        /// <inheritdoc />
        public async Task DoSceneTransition(Func<Task> sceneOp1, Func<Task> sceneOp2, IProgressIndicator progressIndicator = null)
        {
            await DoSceneTransition(new Func<Task>[] { sceneOp1, sceneOp2 }, progressIndicator);
        }

        /// <inheritdoc />
        public async Task DoSceneTransition(IEnumerable<Func<Task>> sceneOperations, IProgressIndicator progressIndicator = null)
        {
            if (TransitionInProgress)
            {
                throw new Exception("Attempting to do a transition while one is already in progress.");
            }

            #region Transition begin

            TransitionInProgress = true;
            OnTransitionStarted?.Invoke();

            if (progressIndicator == null && sceneTransitionServiceProfile.UseDefaultProgressIndicator)
            {   // If we haven't been given a progress indicator, and we're supposed to use a default
                // find / create the default progress indicator
                CreateDefaultProgressIndicator();
                progressIndicator = defaultProgressIndicator;
            }

            if (UseFadeColor)
            {
                await FadeOut();
            }

            if (progressIndicator != null)
            {
                await progressIndicator.OpenAsync();
            }

            #endregion

            #region Task execution

            // Make sure we're on the main thread

            foreach (Func<Task> sceneOperation in sceneOperations)
            {
                await sceneOperation();
            }

            #endregion

            #region Transition end

            // If we used a progress indicator, close it
            if (progressIndicator != null)
            {
                await progressIndicator.CloseAsync();
            }


            if (UseFadeColor)
            {
                await FadeIn();
            }

            TransitionInProgress = false;
            OnTransitionCompleted?.Invoke();

            #endregion
        }

        /// <inheritdoc />
        public void SetCustomFadeTargetCameras(IEnumerable<Camera> customFadeTargetCameras)
        {
            this.customFadeTargetCameras.Clear();
            this.customFadeTargetCameras.AddRange(customFadeTargetCameras);
        }

        /// <inheritdoc />
        public async Task FadeOut()
        {
            CreateCameraFader();

            switch (cameraFader.State)
            {
                case CameraFaderState.Clear:
                    // Ready to go!
                    break;

                case CameraFaderState.FadingOut:
                    Debug.LogWarning("Already fading out. Taking no action.");
                    break;

                case CameraFaderState.Opaque:
                    Debug.LogWarning("Already faded out. Taking no action.");
                    break;

                case CameraFaderState.FadingIn:
                    while (cameraFader.State == CameraFaderState.FadingIn)
                    {   // Wait until we're done fading in to fade back in
                        await Task.Yield();
                    }
                    break;
            }

            await cameraFader.FadeOutAsync(FadeInTime, FadeColor, GatherFadeTargetCameras());
        }

        /// <inheritdoc />
        public async Task FadeIn()
        {
            CreateCameraFader();

            switch (cameraFader.State)
            {
                case CameraFaderState.Opaque:
                    // Ready to go!
                    break;

                case CameraFaderState.FadingOut:
                    while (cameraFader.State == CameraFaderState.FadingOut)
                    {   // Wait until we're done fading out to fade back in
                        await Task.Yield();
                    }
                    break;

                case CameraFaderState.FadingIn:
                    Debug.LogWarning("Already fading in. Taking no action.");
                    return;

                case CameraFaderState.Clear:
                    // If we haven't faded out yet, do so now - make it instantaneous
                    await cameraFader.FadeOutAsync(0, FadeColor, GatherFadeTargetCameras());
                    break;
            }

            await cameraFader.FadeInAsync(FadeInTime);
        }

        /// <inheritdoc />
        public Transform ShowDefaultProgressIndicator()
        {
            CreateDefaultProgressIndicator();

            switch (defaultProgressIndicator.State)
            {
                case ProgressIndicatorState.Open:
                case ProgressIndicatorState.Opening:
                    // If it's already open / opening, don't bother to open again
                    break;

                case ProgressIndicatorState.Closed:
                    // Open it now - don't await result, we want to return the transform promptly 
                    defaultProgressIndicator.OpenAsync();
                    break;

                case ProgressIndicatorState.Closing:
                default:
                    // Open it now - don't await result, we want to return the transform promptly
                    defaultProgressIndicator.OpenAsync();
                    break;
            }

            return defaultProgressIndicator.MainTransform;
        }

        /// <inheritdoc />
        public async Task HideProgressIndicator()
        {
            if (TransitionInProgress)
            {
                Debug.LogWarning("A scene transition is already in progress. This would interrupt that transition. Taking no action.");
                return;
            }

            if (defaultProgressIndicator == null)
            {
                // No need to do anything.
                return;
            }

            switch (defaultProgressIndicator.State)
            {
                case ProgressIndicatorState.Closed:
                    // No need to do anything.
                    return;

                case ProgressIndicatorState.Closing:
                    while (defaultProgressIndicator.State == ProgressIndicatorState.Closing)
                    {   // Wait for progress indicator to be done closing
                        await Task.Yield();
                    }
                    return;

                case ProgressIndicatorState.Open:
                    await defaultProgressIndicator.CloseAsync();
                    return;

                case ProgressIndicatorState.Opening:
                    while (defaultProgressIndicator.State == ProgressIndicatorState.Opening)
                    {   // Wait for it to be done opening, then close it
                        await Task.Yield();
                    }
                    await defaultProgressIndicator.CloseAsync();
                    return;
            }
        }

        /// <inheritdoc />
        public void SetProgressMessage(string message)
        {
            if (defaultProgressIndicator == null)
            {
                Debug.LogWarning("Progress Indicator has not been launched. Taking no action.");
            }

            defaultProgressIndicator.Message = message;
        }

        /// <inheritdoc />
        public void SetProgressValue(float progress)
        {
            if (defaultProgressIndicator == null)
            {
                Debug.LogWarning("Progress Indicator has not been launched. Taking no action.");
            }

            defaultProgressIndicator.Progress = progress;
        }

        #endregion

        #region private methods

        private List<Camera> GatherFadeTargetCameras()
        {
            List<Camera> targetCameras = new List<Camera>();

            switch (FadeTargets)
            {
                case CameraFaderTargets.All:
                    // Add every single camera in all scenes
                    targetCameras.AddRange(GameObject.FindObjectsOfType<Camera>());
                    break;

                case CameraFaderTargets.Main:
                    targetCameras.Add(CameraCache.Main);
                    break;

                case CameraFaderTargets.UI:
                    foreach (Canvas canvas in GameObject.FindObjectsOfType<Canvas>())
                    {
                        switch (canvas.renderMode)
                        {
                            case RenderMode.ScreenSpaceCamera:
                            case RenderMode.WorldSpace:
                                if (canvas.worldCamera != null)
                                {
                                    targetCameras.Add(canvas.worldCamera);
                                }
                                break;

                            case RenderMode.ScreenSpaceOverlay:
                            default:
                                break;
                        }
                    }
                    break;

                case CameraFaderTargets.Custom:
                    if (customFadeTargetCameras.Count == 0)
                        throw new Exception("Attempting to fade custom target cameras but none were supplied. Use SetCustomFadeCameras prior to calling TransitionToScene.");

                    targetCameras.AddRange(customFadeTargetCameras);
                    break;
            }

            return targetCameras;
        }

        private void CreateDefaultProgressIndicator()
        {
            if (defaultProgressIndicator != null)
            {
                return;
            }

            if (sceneTransitionServiceProfile.DefaultProgressIndicatorPrefab == null)
            {
                throw new Exception("No progress indicator prefab found in profile.");
            }

            progressIndicatorObject = GameObject.Instantiate(sceneTransitionServiceProfile.DefaultProgressIndicatorPrefab);
            defaultProgressIndicator = (IProgressIndicator)progressIndicatorObject.GetComponent(typeof(IProgressIndicator));

            if (defaultProgressIndicator == null)
            {
                throw new Exception("Progress indicator prefab doesn't have a script implementing IProgressIndicator.");
            }
        }

        private void CleanUpDefaultProgressIndicator()
        {
            if (progressIndicatorObject != null)
            {
                GameObjectExtensions.DestroyGameObject(progressIndicatorObject);
            }
        }

        private void CreateCameraFader()
        {
            if (cameraFader != null)
            {
                return;
            }

            cameraFader = (ICameraFader)Activator.CreateInstance(sceneTransitionServiceProfile.CameraFaderType.Type);
            cameraFader.Initialize(sceneTransitionServiceProfile);

            if (cameraFader == null)
            {
                throw new Exception("Couldn't create camera fader of type " + sceneTransitionServiceProfile.CameraFaderType.Type);
            }
        }

        private void CleanUpCameraFader()
        {
            if (cameraFader != null)
            {
                cameraFader.OnDestroy();
                cameraFader = null;
            }
        }

        #endregion
    }
}<|MERGE_RESOLUTION|>--- conflicted
+++ resolved
@@ -10,16 +10,13 @@
 
 namespace Microsoft.MixedReality.Toolkit.Extensions.SceneTransitions
 {
-<<<<<<< HEAD
-    [MixedRealityExtensionService(SupportedPlatforms.WindowsStandalone|SupportedPlatforms.MacStandalone|SupportedPlatforms.LinuxStandalone|SupportedPlatforms.WindowsUniversal, requiresProfile: true)]
-=======
     [MixedRealityExtensionService(
         SupportedPlatforms.WindowsStandalone | SupportedPlatforms.MacStandalone |
         SupportedPlatforms.LinuxStandalone | SupportedPlatforms.WindowsUniversal,
         "Scene Transition Service",
         "SceneTransitionService/DefaultSceneTransitionServiceProfile.asset",
-        "MixedRealityToolkit.Extensions")]
->>>>>>> 4929b9e3
+        "MixedRealityToolkit.Extensions",
+	true)]
     [HelpURL("https://microsoft.github.io/MixedRealityToolkit-Unity/Documentation/Extensions/SceneTransitionService/SceneTransitionServiceOverview.html")]
     public class SceneTransitionService : BaseExtensionService, ISceneTransitionService, IMixedRealityExtensionService
     {
