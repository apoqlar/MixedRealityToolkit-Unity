--- conflicted
+++ resolved
@@ -3039,7 +3039,6 @@
   onHoverExited:
     m_PersistentCalls:
       m_Calls: []
-<<<<<<< HEAD
 --- !u!114 &778641180
 MonoBehaviour:
   m_ObjectHideFlags: 0
@@ -3073,8 +3072,6 @@
   farGrowRate: 0.3
   mediumGrowRate: 0.2
   closeGrowRate: 0.3
-=======
->>>>>>> 0961a16f
 --- !u!1 &824979314
 GameObject:
   m_ObjectHideFlags: 0
@@ -3421,7 +3418,6 @@
   onHoverExited:
     m_PersistentCalls:
       m_Calls: []
-<<<<<<< HEAD
 --- !u!114 &824979321
 MonoBehaviour:
   m_ObjectHideFlags: 0
@@ -3434,8 +3430,6 @@
   m_Script: {fileID: 11500000, guid: a98de877dee5fc341b4eb59dfdab266c, type: 3}
   m_Name: 
   m_EditorClassIdentifier: 
-=======
->>>>>>> 0961a16f
 --- !u!1 &831530711
 GameObject:
   m_ObjectHideFlags: 0
