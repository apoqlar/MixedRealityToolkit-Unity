--- conflicted
+++ resolved
@@ -103,15 +103,7 @@
 
                 foreach (InputDevice device in lastInputDevices)
                 {
-<<<<<<< HEAD
-                    GenericXRSDKController controller = GetOrAddController(device);
-                    if (controller != null)
-                    {
-                        RemoveController(device);
-                    }
-=======
                     RemoveController(device);
->>>>>>> 0d7e1d6b
                 }
 
                 lastInputDevices.Clear();
@@ -207,27 +199,13 @@
         {
             using (RemoveControllerPerfMarker.Auto())
             {
-                if (ActiveControllers.ContainsKey(inputDevice))
-                {
-<<<<<<< HEAD
-                    RemoveControllerFromScene(controller);
-=======
-                    GenericXRSDKController controller = ActiveControllers[inputDevice];
-
+                if (ActiveControllers.TryGetValue(inputDevice, out GenericXRSDKController controller))
+                {
                     if (controller != null)
                     {
-                        CoreServices.InputSystem?.RaiseSourceLost(controller.InputSource, controller);
-
-                        RecyclePointers(controller.InputSource);
-
-                        if (controller.Visualizer != null &&
-                            controller.Visualizer.GameObjectProxy != null)
-                        {
-                            controller.Visualizer.GameObjectProxy.SetActive(false);
-                        }
+                        RemoveControllerFromScene(controller);
                     }
 
->>>>>>> 0d7e1d6b
                     ActiveControllers.Remove(inputDevice);
                 }
             }
