--- conflicted
+++ resolved
@@ -348,7 +348,6 @@
             set => scaleLerpTime = value;
         }
 
-<<<<<<< HEAD
         [SerializeField]
         [Range(0, 1)]
         [Tooltip("Enter amount representing amount of smoothing to apply to the rotation. Smoothing of 0 means no smoothing. Max value means no change to value.")]
@@ -361,7 +360,8 @@
         {
             get => translateLerpTime;
             set => translateLerpTime = value;
-=======
+        }
+        
         [Header("Elastic")]
         [SerializeField]
         [Tooltip("Check to enable frame-rate independent damped elastic feedback for rotation handles.")]
@@ -388,7 +388,6 @@
         {
             get => elasticInterval;
             set => elasticInterval = value;
->>>>>>> c8b7a99d
         }
 
         [Header("Events")]
@@ -786,8 +785,6 @@
                     Target.transform.hasChanged = false;
                 }
 
-<<<<<<< HEAD
-=======
                 if (elasticActive && elastic != null && currentPointer == null)
                 {
                     // Only continue to compute elastic sim if angular velocity is (effectively) nonzero.
@@ -797,7 +794,6 @@
                     }
                 }
 
->>>>>>> c8b7a99d
                 // Only update proximity scaling of handles if they are visible which is when
                 // active is true and wireframeOnly is false
                 // also only use proximity effect if nothing is being dragged or grabbed
