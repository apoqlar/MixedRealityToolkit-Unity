﻿// Copyright (c) Microsoft Corporation. All rights reserved.
// Licensed under the MIT License. See LICENSE in the project root for license information.

using Microsoft.MixedReality.Toolkit.Core.Attributes;
using Microsoft.MixedReality.Toolkit.Core.Definitions.BoundarySystem;
<<<<<<< HEAD
using Microsoft.MixedReality.Toolkit.Core.Definitions.Devices;
using Microsoft.MixedReality.Toolkit.Core.Definitions.Diagnostics;
=======
>>>>>>> ebfe2f60
using Microsoft.MixedReality.Toolkit.Core.Definitions.InputSystem;
using Microsoft.MixedReality.Toolkit.Core.Definitions.Utilities;
using Microsoft.MixedReality.Toolkit.Core.Interfaces;
using Microsoft.MixedReality.Toolkit.Core.Interfaces.BoundarySystem;
using Microsoft.MixedReality.Toolkit.Core.Interfaces.InputSystem;
using Microsoft.MixedReality.Toolkit.Core.Interfaces.TeleportSystem;
using System;
using System.Collections.Generic;
using UnityEngine;

namespace Microsoft.MixedReality.Toolkit.Core.Definitions
{
    /// <summary>
    /// Configuration profile settings for the Mixed Reality Toolkit.
    /// </summary>
    [CreateAssetMenu(menuName = "Mixed Reality Toolkit/Mixed Reality Configuration Profile", fileName = "MixedRealityConfigurationProfile", order = (int)CreateProfileMenuItemIndices.Configuration)]
    public class MixedRealityConfigurationProfile : ScriptableObject, ISerializationCallbackReceiver
    {
        #region Manager Registry properties

        [SerializeField]
        private SystemType[] initialManagerTypes = null;

        /// <summary>
        /// Dictionary list of active managers used by the Mixed Reality Manager at runtime
        /// </summary>
        public Dictionary<Type, IMixedRealityManager> ActiveManagers { get; } = new Dictionary<Type, IMixedRealityManager>();

        #endregion Manager Registry properties

        #region Mixed Reality Manager configurable properties

        [SerializeField]
        [Tooltip("The scale of the Mixed Reality experience.")]
        private ExperienceScale targetExperienceScale = ExperienceScale.Room;

        /// <summary>
        /// The desired the scale of the experience.
        /// </summary>
        public ExperienceScale TargetExperienceScale
        {
            get { return targetExperienceScale; }
            set { targetExperienceScale = value; }
        }

        [SerializeField]
        [Tooltip("Enable the Camera Profile on Startup.")]
        private bool enableCameraProfile = false;

        /// <summary>
        /// Enable and configure the Camera Profile for the Mixed Reality Toolkit
        /// </summary>
        public bool IsCameraProfileEnabled
        {
            get
            {
                return CameraProfile != null && enableCameraProfile;
            }

            private set { enableCameraProfile = value; }
        }

        [SerializeField]
        [Tooltip("Camera profile.")]
        private MixedRealityCameraProfile cameraProfile;

        /// <summary>
        /// Profile for customizing your camera and quality settings based on if your 
        /// head mounted display (HMD) is a transparent device or an occluded device.
        /// </summary>
        public MixedRealityCameraProfile CameraProfile
        {
            get { return cameraProfile; }
            private set { cameraProfile = value; }
        }

        [SerializeField]
        [Tooltip("Enable the Input System on Startup.")]
        private bool enableInputSystem = false;

        /// <summary>
        /// Enable and configure the Input System component for the Mixed Reality Toolkit
        /// </summary>
        public bool IsInputSystemEnabled
        {
            get
            {
                return inputSystemProfile != null && inputSystemType != null && inputSystemType.Type != null && enableInputSystem;
            }
            private set { enableInputSystem = value; }
        }

        [SerializeField]
        [Tooltip("Input System profile for setting wiring up events and actions to input devices.")]
        private MixedRealityInputSystemProfile inputSystemProfile;

        /// <summary>
        /// Input System profile for setting wiring up events and actions to input devices.
        /// </summary>
        public MixedRealityInputSystemProfile InputSystemProfile
        {
            get { return inputSystemProfile; }
            private set { inputSystemProfile = value; }
        }

        [SerializeField]
        [Tooltip("Input System Class to instantiate at runtime.")]
        [Implements(typeof(IMixedRealityInputSystem), TypeGrouping.ByNamespaceFlat)]
        private SystemType inputSystemType;

        /// <summary>
        /// Input System Script File to instantiate at runtime.
        /// </summary>
        public SystemType InputSystemType
        {
            get { return inputSystemType; }
            private set { inputSystemType = value; }
        }

        [SerializeField]
        [Tooltip("Enable the Boundary on Startup")]
        private bool enableBoundarySystem = false;

        /// <summary>
        /// Enable and configure the boundary system.
        /// </summary>
        public bool IsBoundarySystemEnabled
        {
            get { return boundarySystemType != null && boundarySystemType.Type != null && enableBoundarySystem; }
            private set { enableInputSystem = value; }
        }

        [SerializeField]
        [Tooltip("Boundary System Class to instantiate at runtime.")]
        [Implements(typeof(IMixedRealityBoundarySystem), TypeGrouping.ByNamespaceFlat)]
        private SystemType boundarySystemType;

        /// <summary>
        /// Boundary System Script File to instantiate at runtime.
        /// </summary>
        public SystemType BoundarySystemSystemType
        {
            get { return boundarySystemType; }
            private set { boundarySystemType = value; }
        }

        [SerializeField]
        [Tooltip("The approximate height of the play space, in meters.")]
        private float boundaryHeight = 3.0f;

        /// <summary>
        /// The developer defined height of the boundary, in meters.
        /// </summary>
        /// <remarks>
        /// The BoundaryHeight property is used to create a three dimensional volume for the play space.
        /// </remarks>
        public float BoundaryHeight => boundaryHeight;

        [SerializeField]
        [Tooltip("Profile for wiring up boundary visualization assets.")]
        private MixedRealityBoundaryVisualizationProfile boundaryVisualizationProfile;

        /// <summary>
        /// Active profile for controller mapping configuration
        /// </summary>
        public MixedRealityBoundaryVisualizationProfile BoundaryVisualizationProfile
        {
            get { return boundaryVisualizationProfile; }
            private set { boundaryVisualizationProfile = value; }
        }

        [SerializeField]
        [Tooltip("Enable the Teleport System on Startup")]
        private bool enableTeleportSystem = false;

        /// <summary>
        /// Enable and configure the boundary system.
        /// </summary>
        public bool IsTeleportSystemEnabled
        {
            get { return teleportSystemType != null && teleportSystemType.Type != null && enableTeleportSystem; }
            private set { enableTeleportSystem = value; }
        }

        [SerializeField]
        [Tooltip("Boundary System Class to instantiate at runtime.")]
        [Implements(typeof(IMixedRealityTeleportSystem), TypeGrouping.ByNamespaceFlat)]
        private SystemType teleportSystemType;

        /// <summary>
        /// Boundary System Script File to instantiate at runtime.
        /// </summary>
        public SystemType TeleportSystemSystemType
        {
            get { return teleportSystemType; }
            private set { teleportSystemType = value; }
        }

        [SerializeField]
        [Tooltip("The duration of the teleport in seconds.")]
        private float teleportDuration = 0.25f;

        /// <summary>
        /// The duration of the teleport in seconds.
        /// </summary>
        public float TeleportDuration
        {
            get { return teleportDuration; }
            set { teleportDuration = value; }
        }

        [SerializeField]
<<<<<<< HEAD
        [Tooltip("Profile for wiring up diagnostic assets.")]
        private MixedRealityDiagnosticsProfile diagnosticsProfile;

        /// <summary>
        /// Active profile for diagnostic configuration
        /// </summary>
        public MixedRealityDiagnosticsProfile DiagnosticsProfile
        {
            get { return diagnosticsProfile; }
            private set { diagnosticsProfile = value; }
        }
=======
        [Tooltip("All the additional non-required systems, features, and managers registered with the Mixed Reality Manager.")]
        private MixedRealityRegisteredComponentsProfile registeredComponentsProfile = null;

        /// <summary>
        /// All the additional non-required systems, features, and managers registered with the Mixed Reality Manager.
        /// </summary>
        public MixedRealityRegisteredComponentsProfile RegisteredComponentsProfile => registeredComponentsProfile;
>>>>>>> ebfe2f60

        #endregion Mixed Reality Manager configurable properties

        #region ISerializationCallbackReceiver Implementation

        /// <inheritdoc />
        void ISerializationCallbackReceiver.OnBeforeSerialize()
        {
            var count = ActiveManagers.Count;
            initialManagerTypes = new SystemType[count];

            foreach (var manager in ActiveManagers)
            {
                --count;
                initialManagerTypes[count] = new SystemType(manager.Value.GetType());
            }
        }

        /// <inheritdoc />
        void ISerializationCallbackReceiver.OnAfterDeserialize()
        {
            if (ActiveManagers.Count == 0)
            {
                for (int i = 0; i < initialManagerTypes?.Length; i++)
                {
                    ActiveManagers.Add(initialManagerTypes[i], Activator.CreateInstance(initialManagerTypes[i]) as IMixedRealityManager);
                }
            }
        }
    }
    #endregion  ISerializationCallbackReceiver Implementation
}<|MERGE_RESOLUTION|>--- conflicted
+++ resolved
@@ -3,11 +3,8 @@
 
 using Microsoft.MixedReality.Toolkit.Core.Attributes;
 using Microsoft.MixedReality.Toolkit.Core.Definitions.BoundarySystem;
-<<<<<<< HEAD
 using Microsoft.MixedReality.Toolkit.Core.Definitions.Devices;
 using Microsoft.MixedReality.Toolkit.Core.Definitions.Diagnostics;
-=======
->>>>>>> ebfe2f60
 using Microsoft.MixedReality.Toolkit.Core.Definitions.InputSystem;
 using Microsoft.MixedReality.Toolkit.Core.Definitions.Utilities;
 using Microsoft.MixedReality.Toolkit.Core.Interfaces;
@@ -220,7 +217,6 @@
         }
 
         [SerializeField]
-<<<<<<< HEAD
         [Tooltip("Profile for wiring up diagnostic assets.")]
         private MixedRealityDiagnosticsProfile diagnosticsProfile;
 
@@ -232,7 +228,7 @@
             get { return diagnosticsProfile; }
             private set { diagnosticsProfile = value; }
         }
-=======
+
         [Tooltip("All the additional non-required systems, features, and managers registered with the Mixed Reality Manager.")]
         private MixedRealityRegisteredComponentsProfile registeredComponentsProfile = null;
 
@@ -240,7 +236,6 @@
         /// All the additional non-required systems, features, and managers registered with the Mixed Reality Manager.
         /// </summary>
         public MixedRealityRegisteredComponentsProfile RegisteredComponentsProfile => registeredComponentsProfile;
->>>>>>> ebfe2f60
 
         #endregion Mixed Reality Manager configurable properties
 
