--- conflicted
+++ resolved
@@ -1,16 +1,11 @@
 ﻿// Copyright (c) Microsoft Corporation. All rights reserved.
 // Licensed under the MIT License. See LICENSE in the project root for license information.
 
-using System;
-using System.Collections.Generic;
 using Microsoft.MixedReality.Toolkit.Internal.Definitions.Devices;
 using Microsoft.MixedReality.Toolkit.Internal.Definitions.Utilities;
 using Microsoft.MixedReality.Toolkit.Internal.Interfaces.InputSystem;
 using Microsoft.MixedReality.Toolkit.Internal.Utilities;
-<<<<<<< HEAD
-=======
 using System;
->>>>>>> 2eb110c6
 using UnityEngine;
 using UnityEngine.XR.WSA.Input;
 
@@ -46,96 +41,6 @@
         private Quaternion currentGripRotation;
         private SixDof currentGripData = new SixDof(Vector3.zero, Quaternion.identity);
 
-<<<<<<< HEAD
-        /// <inheritdoc/>
-        public override void SetupConfiguration()
-        {
-            if (MixedRealityManager.Instance.ActiveProfile.EnableControllerProfiles)
-            {
-                MixedRealityControllerMapping controllerMapping = default(MixedRealityControllerMapping);
-                var controllerMappings = MixedRealityManager.Instance.ActiveProfile.ControllersProfile.MixedRealityControllerMappingProfiles;
-
-                for (int i = 0; i < controllerMappings?.Length; i++)
-                {
-                    if (controllerMappings[i].Controller.Type == GetType() && controllerMappings[i].Handedness == ControllerHandedness)
-                    {
-                        controllerMapping = controllerMappings[i];
-                        break;
-                    }
-                }
-
-                if (controllerMapping.Interactions?.Length > 0)
-                {
-                    SetupFromMapping(controllerMapping.Interactions);
-                    return;
-                }
-            }
-
-            SetupControllerDefaults();
-        }
-
-        #region Setup and Update functions
-
-        /// <summary>
-        /// Load the Interaction mappings for this controller from the configured Controller Mapping profile
-        /// </summary>
-        /// <param name="mappings">Configured mappings from a controller mapping profile</param>
-        private void SetupFromMapping(MixedRealityInteractionMapping[] mappings)
-        {
-            var interactions = new List<MixedRealityInteractionMapping>();
-            for (int i = 0; i < mappings.Length; i++)
-            {
-                switch (mappings[i].AxisType)
-                {
-                    case AxisType.Digital:
-                        interactions.Add(new MixedRealityInteractionMapping((uint)i, mappings[i].AxisType, mappings[i].InputType, mappings[i].MixedRealityInputAction));
-                        break;
-                    case AxisType.SingleAxis:
-                        interactions.Add(new MixedRealityInteractionMapping((uint)i, mappings[i].AxisType, mappings[i].InputType, mappings[i].MixedRealityInputAction));
-                        break;
-                    case AxisType.DualAxis:
-                        interactions.Add(new MixedRealityInteractionMapping((uint)i, mappings[i].AxisType, mappings[i].InputType, mappings[i].MixedRealityInputAction));
-                        break;
-                    case AxisType.ThreeDofPosition:
-                        interactions.Add(new MixedRealityInteractionMapping((uint)i, mappings[i].AxisType, mappings[i].InputType, mappings[i].MixedRealityInputAction));
-                        break;
-                    case AxisType.ThreeDofRotation:
-                        interactions.Add(new MixedRealityInteractionMapping((uint)i, mappings[i].AxisType, mappings[i].InputType, mappings[i].MixedRealityInputAction));
-                        break;
-                    case AxisType.SixDof:
-                        interactions.Add(new MixedRealityInteractionMapping((uint)i, mappings[i].AxisType, mappings[i].InputType, mappings[i].MixedRealityInputAction));
-                        break;
-                    case AxisType.None:
-                    case AxisType.Raw:
-                        interactions.Add(new MixedRealityInteractionMapping((uint)i, mappings[i].AxisType, mappings[i].InputType, mappings[i].MixedRealityInputAction));
-                        break;
-                    default:
-                        throw new ArgumentOutOfRangeException();
-                }
-            }
-
-            Interactions = interactions.ToArray();
-        }
-
-        /// <summary>
-        /// Create Interaction mappings from a device specific default set of action mappings
-        /// </summary>
-        private void SetupControllerDefaults()
-        {
-            Interactions = new MixedRealityInteractionMapping[9];
-            Interactions[0] = new MixedRealityInteractionMapping(0, AxisType.Digital, DeviceInputType.Select, new MixedRealityInputAction(1, "Select"));
-            Interactions[1] = new MixedRealityInteractionMapping(1, AxisType.SingleAxis, DeviceInputType.Trigger, new MixedRealityInputAction(2, "Trigger Press"));
-            Interactions[2] = new MixedRealityInteractionMapping(2, AxisType.Digital, DeviceInputType.GripPress, new MixedRealityInputAction(2, "Grip Press"));
-            Interactions[3] = new MixedRealityInteractionMapping(3, AxisType.Digital, DeviceInputType.Menu, new MixedRealityInputAction(3, "Menu Press"));
-            Interactions[4] = new MixedRealityInteractionMapping(4, AxisType.DualAxis, DeviceInputType.ThumbStick, ControllerHandedness == Handedness.Left ? new MixedRealityInputAction(4, "Vertical Movement") : new MixedRealityInputAction(4, "Horizontal Movement"));
-            Interactions[5] = new MixedRealityInteractionMapping(5, AxisType.Digital, DeviceInputType.ThumbStickPress, new MixedRealityInputAction(5, "Thumbstick Press"));
-            Interactions[6] = new MixedRealityInteractionMapping(6, AxisType.DualAxis, DeviceInputType.Touchpad, new MixedRealityInputAction(6, "Touchpad Position"));
-            Interactions[7] = new MixedRealityInteractionMapping(7, AxisType.Digital, DeviceInputType.TouchpadTouch, new MixedRealityInputAction(7, "Touchpad Touch"));
-            Interactions[8] = new MixedRealityInteractionMapping(8, AxisType.Digital, DeviceInputType.TouchpadPress, new MixedRealityInputAction(8, "Touchpad Press"));
-        }
-
-=======
->>>>>>> 2eb110c6
         #region Update data functions
 
         /// <summary>
@@ -220,7 +125,7 @@
             interactionMapping.SetSixDofValue(currentPointerData);
 
             //Raise input system Event if it enabled
-            InputSystem?.Raise6DofInputChanged(InputSource, ControllerHandedness, interactionMapping.MixedRealityInputAction, currentPointerData);
+            InputSystem?.Raise6DofInputChanged(InputSource, ControllerHandedness, interactionMapping.InputAction, currentPointerData);
         }
 
         /// <summary>
@@ -249,7 +154,7 @@
                         interactionMapping.SetSixDofValue(currentGripData);
 
                         //Raise input system Event if it enabled
-                        InputSystem?.Raise6DofInputChanged(InputSource, ControllerHandedness, interactionMapping.MixedRealityInputAction, currentGripData);
+                        InputSystem?.Raise6DofInputChanged(InputSource, ControllerHandedness, interactionMapping.InputAction, currentGripData);
                     }
                     break;
                 case DeviceInputType.GripPress:
@@ -260,11 +165,11 @@
                         //Raise input system Event if it enabled
                         if (interactionSourceState.grasped)
                         {
-                            InputSystem?.RaiseOnInputDown(InputSource, ControllerHandedness, interactionMapping.MixedRealityInputAction);
-                        }
-                        else
-                        {
-                            InputSystem?.RaiseOnInputUp(InputSource, ControllerHandedness, interactionMapping.MixedRealityInputAction);
+                            InputSystem?.RaiseOnInputDown(InputSource, ControllerHandedness, interactionMapping.InputAction);
+                        }
+                        else
+                        {
+                            InputSystem?.RaiseOnInputUp(InputSource, ControllerHandedness, interactionMapping.InputAction);
                         }
                     }
                     break;
@@ -288,11 +193,11 @@
                         //Raise input system Event if it enabled
                         if (interactionSourceState.touchpadTouched)
                         {
-                            InputSystem?.RaiseOnInputDown(InputSource, ControllerHandedness, interactionMapping.MixedRealityInputAction);
-                        }
-                        else
-                        {
-                            InputSystem?.RaiseOnInputUp(InputSource, ControllerHandedness, interactionMapping.MixedRealityInputAction);
+                            InputSystem?.RaiseOnInputDown(InputSource, ControllerHandedness, interactionMapping.InputAction);
+                        }
+                        else
+                        {
+                            InputSystem?.RaiseOnInputUp(InputSource, ControllerHandedness, interactionMapping.InputAction);
                         }
                         break;
                     }
@@ -304,11 +209,11 @@
                         //Raise input system Event if it enabled
                         if (interactionSourceState.touchpadPressed)
                         {
-                            InputSystem?.RaiseOnInputDown(InputSource, ControllerHandedness, interactionMapping.MixedRealityInputAction);
-                        }
-                        else
-                        {
-                            InputSystem?.RaiseOnInputUp(InputSource, ControllerHandedness, interactionMapping.MixedRealityInputAction);
+                            InputSystem?.RaiseOnInputDown(InputSource, ControllerHandedness, interactionMapping.InputAction);
+                        }
+                        else
+                        {
+                            InputSystem?.RaiseOnInputUp(InputSource, ControllerHandedness, interactionMapping.InputAction);
                         }
                         break;
                     }
@@ -318,7 +223,7 @@
                         interactionMapping.SetVector2Value(interactionSourceState.touchpadPosition);
 
                         //Raise input system Event if it enabled
-                        InputSystem?.Raise2DoFInputChanged(InputSource, ControllerHandedness, interactionMapping.MixedRealityInputAction, interactionSourceState.touchpadPosition);
+                        InputSystem?.Raise2DoFInputChanged(InputSource, ControllerHandedness, interactionMapping.InputAction, interactionSourceState.touchpadPosition);
                         break;
                     }
                 default:
@@ -343,11 +248,11 @@
                         //Raise input system Event if it enabled
                         if (interactionSourceState.thumbstickPressed)
                         {
-                            InputSystem?.RaiseOnInputDown(InputSource, ControllerHandedness, interactionMapping.MixedRealityInputAction);
-                        }
-                        else
-                        {
-                            InputSystem?.RaiseOnInputUp(InputSource, ControllerHandedness, interactionMapping.MixedRealityInputAction);
+                            InputSystem?.RaiseOnInputDown(InputSource, ControllerHandedness, interactionMapping.InputAction);
+                        }
+                        else
+                        {
+                            InputSystem?.RaiseOnInputUp(InputSource, ControllerHandedness, interactionMapping.InputAction);
                         }
                         break;
                     }
@@ -357,7 +262,7 @@
                         interactionMapping.SetVector2Value(interactionSourceState.thumbstickPosition);
 
                         //Raise input system Event if it enabled
-                        InputSystem?.Raise2DoFInputChanged(InputSource, ControllerHandedness, interactionMapping.MixedRealityInputAction, interactionSourceState.thumbstickPosition);
+                        InputSystem?.Raise2DoFInputChanged(InputSource, ControllerHandedness, interactionMapping.InputAction, interactionSourceState.thumbstickPosition);
                         break;
                     }
                 default:
@@ -383,11 +288,11 @@
                         //Raise input system Event if it enabled
                         if (interactionSourceState.selectPressed)
                         {
-                            InputSystem?.RaiseOnInputDown(InputSource, ControllerHandedness, interactionMapping.MixedRealityInputAction);
-                        }
-                        else
-                        {
-                            InputSystem?.RaiseOnInputUp(InputSource, ControllerHandedness, interactionMapping.MixedRealityInputAction);
+                            InputSystem?.RaiseOnInputDown(InputSource, ControllerHandedness, interactionMapping.InputAction);
+                        }
+                        else
+                        {
+                            InputSystem?.RaiseOnInputUp(InputSource, ControllerHandedness, interactionMapping.InputAction);
                         }
                         break;
                     }
@@ -397,7 +302,7 @@
                         interactionMapping.SetFloatValue(interactionSourceState.selectPressedAmount);
 
                         //Raise input system Event if it enabled
-                        InputSystem?.RaiseOnInputPressed(InputSource, ControllerHandedness, interactionMapping.MixedRealityInputAction, interactionSourceState.selectPressedAmount);
+                        InputSystem?.RaiseOnInputPressed(InputSource, ControllerHandedness, interactionMapping.InputAction, interactionSourceState.selectPressedAmount);
                         break;
                     }
                 default:
@@ -418,11 +323,11 @@
             //Raise input system Event if it enabled
             if (interactionSourceState.menuPressed)
             {
-                InputSystem?.RaiseOnInputDown(InputSource, ControllerHandedness, interactionMapping.MixedRealityInputAction);
+                InputSystem?.RaiseOnInputDown(InputSource, ControllerHandedness, interactionMapping.InputAction);
             }
             else
             {
-                InputSystem?.RaiseOnInputUp(InputSource, ControllerHandedness, interactionMapping.MixedRealityInputAction);
+                InputSystem?.RaiseOnInputUp(InputSource, ControllerHandedness, interactionMapping.InputAction);
             }
         }
 
