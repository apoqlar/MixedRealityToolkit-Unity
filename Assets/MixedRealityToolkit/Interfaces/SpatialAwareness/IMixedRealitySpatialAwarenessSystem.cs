﻿// Copyright (c) Microsoft Corporation. All rights reserved.
// Licensed under the MIT License. See LICENSE in the project root for license information.

using Microsoft.MixedReality.Toolkit.Core.Definitions.SpatialAwarenessSystem;
using Microsoft.MixedReality.Toolkit.Core.Interfaces.Events;
using Microsoft.MixedReality.Toolkit.Core.Interfaces.SpatialAwarenessSystem.Observers;
using System.Collections.Generic;
using UnityEngine;

namespace Microsoft.MixedReality.Toolkit.Core.Interfaces.SpatialAwarenessSystem
{
    public interface IMixedRealitySpatialAwarenessSystem : IMixedRealityEventSystem
    {
        /// <summary>
        /// Gets the parent object to which all spatial awareness <see cref="UnityEngine.GameObject"/>s are to be parented.
        /// </summary>
        GameObject SpatialAwarenessObjectParent { get; }

        /// <summary>
        /// Creates the a parent, that is a child if the Spatial Awareness System parent so that the scene hierarchy does not get overly cluttered.
        /// </summary>
        /// <returns>
        /// The <see cref="UnityEngine.GameObject"/> to which spatial awareness objects will be parented.
        /// </returns>
        /// <remarks>
        /// This method is to be called by implementations of the <see cref="Observers.IMixedRealitySpatialAwarenessObserver"/> interface, not by application code.
        /// </remarks>
        GameObject CreateSpatialAwarenessObjectParent(string name);

        /// <summary>
        /// Generates a new source identifier for an <see cref="Observers.IMixedRealitySpatialAwarenessObserver"/> implementation.
        /// </summary>
        /// <returns>The source identifier to be used by the <see cref="Observers.IMixedRealitySpatialAwarenessObserver"/> implementation.</returns>
        /// <remarks>
        /// This method is to be called by implementations of the <see cref="Observers.IMixedRealitySpatialAwarenessObserver"/> interface, not by application code.
        /// </remarks>
        uint GenerateNewSourceId();

        /// <summary>
        /// Gets the collection of registered <see cref="Observers.IMixedRealitySpatialAwarenessObserver"/> data providers.
        /// </summary>
        /// <returns>
        /// Read only copy of the list of registered observers.
        /// </returns>
        IReadOnlyList<IMixedRealitySpatialAwarenessObserver> GetObservers();

        /// <summary>
        /// Get the collection of registered observers of the specified type.
        /// </summary>
        /// <typeparam name="T">The desired spatial awareness observer type (ex: <see cref="Observers.IMixedRealitySpatialAwarenessMeshObserver"/>)</typeparam>
        /// <returns>
        /// Readonly copy of the list of registered observers that implement the specified type.
        /// </returns>
        IReadOnlyList<T> GetObservers<T>() where T : IMixedRealitySpatialAwarenessObserver;

        /// <summary>
        /// Get the <see cref="Observers.IMixedRealitySpatialAwarenessObserver"/> that is registered under the specified name.
        /// </summary>
        /// <param name="name">The friendly name of the observer.</param>
        /// <returns>
        /// The requested observer, or null if one cannot be found.
        /// </returns>
        /// <remarks>
        /// If more than one observer is registered under the specified name, the first will be returned.
        /// </remarks>
        IMixedRealitySpatialAwarenessObserver GetObserver(string name);

        /// <summary>
        /// Get the observer that is registered under the specified name matching the specified type.
        /// </summary>
        /// <typeparam name="T">The desired spatial awareness observer type (ex: <see cref="Observers.IMixedRealitySpatialAwarenessMeshObserver"/>)</typeparam>
        /// <param name="name">The friendly name of the observer.</param>
        /// <returns>
        /// The requested observer, or null if one cannot be found.
        /// </returns>
        /// <remarks>
        /// If more than one observer is registered under the specified name, the first will be returned.
        /// </remarks>
        T GetObserver<T>(string name) where T : IMixedRealitySpatialAwarenessObserver;

        /// <summary>
        /// Starts / restarts all spatial observers of the specified type.
        /// </summary>
        void ResumeObservers();

        /// <summary>
        /// Starts / restarts all spatial observers of the specified type.
        /// </summary>
        /// <typeparam name="T">The desired spatial awareness observer type (ex: <see cref="Observers.IMixedRealitySpatialAwarenessMeshObserver"/>)</typeparam>
        void ResumeObservers<T>() where T : IMixedRealitySpatialAwarenessObserver;

        /// <summary>
        /// Starts / restarts the spatial observer registered under the specified name matching the specified type.
        /// </summary>
        /// <typeparam name="T">The desired spatial awareness observer type (ex: <see cref="Observers.IMixedRealitySpatialAwarenessMeshObserver"/>)</typeparam>
        /// <param name="name">The friendly name of the observer.</param>
        void ResumeObserver<T>(string name) where T : IMixedRealitySpatialAwarenessObserver;

        /// <summary>
        /// Stops / pauses all spatial observers.
        /// </summary>
        void SuspendObservers();

        /// <summary>
        /// Stops / pauses all spatial observers of the specified type.
        /// </summary>
        void SuspendObservers<T>() where T : IMixedRealitySpatialAwarenessObserver;

        /// <summary>
        /// Stops / pauses the spatial observer registered under the specified name matching the specified type.
        /// </summary>
        /// <typeparam name="T">The desired spatial awareness observer type (ex: <see cref="Observers.IMixedRealitySpatialAwarenessMeshObserver"/>)</typeparam>
        /// <param name="name">The friendly name of the observer.</param>
        void SuspendObserver<T>(string name) where T : IMixedRealitySpatialAwarenessObserver;

        // TODO: make these (and future plane) events more generic

        /// <summary>
        /// <see cref="IMixedRealitySpatialAwarenessMeshObserver"/>'s should call this method to indicate a mesh has been added.
        /// </summary>
        /// <param name="observer">The observer raising the event.</param>
        /// <param name="meshId">Value identifying the mesh.</param>
        /// <param name="meshObject">The mesh <see cref="UnityEngine.GameObject"/>.</param>
        /// <remarks>
<<<<<<< HEAD
        /// This method is to be called by implementations of the <see cref="Microsoft.MixedReality.Toolkit.Core.Interfaces.SpatialAwarenessSystem.Observers.IMixedRealitySpatialAwarenessObserver"/> interface, not by application code.
=======
        /// This method is to be called by implementations of the <see cref="IMixedRealitySpatialAwarenessMeshObserver"/> interface, not by application code.
>>>>>>> ff606cfc
        /// </remarks>
        void RaiseMeshAdded(IMixedRealitySpatialAwarenessObserver observer, int meshId, SpatialAwarenessMeshObject meshObject);

        /// <summary>
        /// <see cref="IMixedRealitySpatialAwarenessMeshObserver"/>'s should call this method to indicate an existing mesh has been updated.
        /// </summary>
        /// <param name="observer">The observer raising the event.</param>
        /// <param name="meshId">Value identifying the mesh.</param>
        /// <param name="meshObject">The mesh <see cref="UnityEngine.GameObject"/>.</param>
        /// <remarks>
<<<<<<< HEAD
        /// This method is to be called by implementations of the <see cref="Microsoft.MixedReality.Toolkit.Core.Interfaces.SpatialAwarenessSystem.Observers.IMixedRealitySpatialAwarenessObserver"/> interface, not by application code.
=======
        /// This method is to be called by implementations of the <see cref="IMixedRealitySpatialAwarenessMeshObserver"/> interface, not by application code.
>>>>>>> ff606cfc
        /// </remarks>
        void RaiseMeshUpdated(IMixedRealitySpatialAwarenessObserver observer, int meshId, SpatialAwarenessMeshObject meshObject);
        //        void RaiseObservedObjectUpdated<T>(IMixedRealitySpatialAwarenessObserver observer, int meshId, T observedObject);

        /// <summary>
        /// <see cref="IMixedRealitySpatialAwarenessMeshObserver"/>'s should call this method to indicate an existing mesh has been removed.
        /// </summary>
        /// <param name="observer">The observer raising the event.</param>
        /// <param name="meshId">Value identifying the mesh.</param>
        /// <remarks>
<<<<<<< HEAD
        /// This method is to be called by implementations of the <see cref="Microsoft.MixedReality.Toolkit.Core.Interfaces.SpatialAwarenessSystem.Observers.IMixedRealitySpatialAwarenessObserver"/> interface, not by application code.
=======
        /// This method is to be called by implementations of the <see cref="IMixedRealitySpatialAwarenessMeshObserver"/> interface, not by application code.
>>>>>>> ff606cfc
        /// </remarks>
        void RaiseMeshRemoved(IMixedRealitySpatialAwarenessObserver observer, int meshId);
    }
}<|MERGE_RESOLUTION|>--- conflicted
+++ resolved
@@ -122,11 +122,7 @@
         /// <param name="meshId">Value identifying the mesh.</param>
         /// <param name="meshObject">The mesh <see cref="UnityEngine.GameObject"/>.</param>
         /// <remarks>
-<<<<<<< HEAD
         /// This method is to be called by implementations of the <see cref="Microsoft.MixedReality.Toolkit.Core.Interfaces.SpatialAwarenessSystem.Observers.IMixedRealitySpatialAwarenessObserver"/> interface, not by application code.
-=======
-        /// This method is to be called by implementations of the <see cref="IMixedRealitySpatialAwarenessMeshObserver"/> interface, not by application code.
->>>>>>> ff606cfc
         /// </remarks>
         void RaiseMeshAdded(IMixedRealitySpatialAwarenessObserver observer, int meshId, SpatialAwarenessMeshObject meshObject);
 
@@ -137,11 +133,7 @@
         /// <param name="meshId">Value identifying the mesh.</param>
         /// <param name="meshObject">The mesh <see cref="UnityEngine.GameObject"/>.</param>
         /// <remarks>
-<<<<<<< HEAD
         /// This method is to be called by implementations of the <see cref="Microsoft.MixedReality.Toolkit.Core.Interfaces.SpatialAwarenessSystem.Observers.IMixedRealitySpatialAwarenessObserver"/> interface, not by application code.
-=======
-        /// This method is to be called by implementations of the <see cref="IMixedRealitySpatialAwarenessMeshObserver"/> interface, not by application code.
->>>>>>> ff606cfc
         /// </remarks>
         void RaiseMeshUpdated(IMixedRealitySpatialAwarenessObserver observer, int meshId, SpatialAwarenessMeshObject meshObject);
         //        void RaiseObservedObjectUpdated<T>(IMixedRealitySpatialAwarenessObserver observer, int meshId, T observedObject);
@@ -152,11 +144,7 @@
         /// <param name="observer">The observer raising the event.</param>
         /// <param name="meshId">Value identifying the mesh.</param>
         /// <remarks>
-<<<<<<< HEAD
         /// This method is to be called by implementations of the <see cref="Microsoft.MixedReality.Toolkit.Core.Interfaces.SpatialAwarenessSystem.Observers.IMixedRealitySpatialAwarenessObserver"/> interface, not by application code.
-=======
-        /// This method is to be called by implementations of the <see cref="IMixedRealitySpatialAwarenessMeshObserver"/> interface, not by application code.
->>>>>>> ff606cfc
         /// </remarks>
         void RaiseMeshRemoved(IMixedRealitySpatialAwarenessObserver observer, int meshId);
     }
