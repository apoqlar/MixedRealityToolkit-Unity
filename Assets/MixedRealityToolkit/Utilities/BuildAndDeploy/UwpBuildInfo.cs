// Copyright (c) Microsoft Corporation. All rights reserved.
// Licensed under the MIT License. See LICENSE in the project root for license information.

using UnityEditor;

<<<<<<< HEAD
namespace Microsoft.MixedReality.Toolkit.Editor.Build
=======
namespace MRTKPrefix.Build.Editor
>>>>>>> c56bcb93
{
    public class UwpBuildInfo : BuildInfo
    {
        public UwpBuildInfo(bool isCommandLine = false) : base(isCommandLine)
        {
            BuildPlatform = "x86";
        }

        /// <inheritdoc />
        public override BuildTarget BuildTarget => BuildTarget.WSAPlayer;

        /// <summary>
        /// Build the appx bundle after building Unity Player?
        /// </summary>
        public bool BuildAppx { get; set; } = false;

        /// <summary>
        /// Force rebuilding the appx bundle?
        /// </summary>
        public bool RebuildAppx { get; set; } = false;
    }
}<|MERGE_RESOLUTION|>--- conflicted
+++ resolved
@@ -3,11 +3,7 @@
 
 using UnityEditor;
 
-<<<<<<< HEAD
-namespace Microsoft.MixedReality.Toolkit.Editor.Build
-=======
 namespace MRTKPrefix.Build.Editor
->>>>>>> c56bcb93
 {
     public class UwpBuildInfo : BuildInfo
     {
