--- conflicted
+++ resolved
@@ -570,24 +570,5 @@
 
             return 0;
         }
-<<<<<<< HEAD
-=======
-
-        /// <summary>
-        /// Get the index of an array item based on it's name, pop-up field helper
-        /// </summary>
-        public static int ReverseLookup(string option, string[] options)
-        {
-            for (int i = 0; i < options.Length; i++)
-            {
-                if (options[i] == option)
-                {
-                    return i;
-                }
-            }
-
-            return 0;
-        }
->>>>>>> 810b911d
     }
 }