--- conflicted
+++ resolved
@@ -505,12 +505,8 @@
             var subProfile = profileObject as BaseMixedRealityProfile;
             if (subProfile != null && !subProfile.IsCustomProfile)
             {
-<<<<<<< HEAD
-                EditorGUILayout.HelpBox("Clone this default profile to edit properties below", MessageType.Info);
-=======
                 string msg = MixedRealityProjectPreferences.LockProfiles ? CloneProfileHelpLockedLabel : CloneProfileHelpLabel;
                 EditorGUILayout.HelpBox(msg, MessageType.Warning);
->>>>>>> 99b9d021
             }
 
             if (renderProfileInBox)
