﻿// Copyright (c) Microsoft Corporation. All rights reserved.
// Licensed under the MIT License. See LICENSE in the project root for license information.﻿

using Microsoft.MixedReality.Toolkit.Utilities.Editor;
using System;
using System.Collections.Generic;
using System.Linq;
using System.Text;
using UnityEditor;
using UnityEngine;

namespace Microsoft.MixedReality.Toolkit.Editor
{
    /// <summary>
    /// Base class for all <see cref="Microsoft.MixedReality.Toolkit.BaseMixedRealityProfile"/> Inspectors to inherit from.
    /// </summary>
    public abstract class BaseMixedRealityProfileInspector : UnityEditor.Editor
    {
        private const string IsCustomProfileProperty = "isCustomProfile";

        private static StringBuilder dropdownKeyBuilder = new StringBuilder();

        protected virtual void OnEnable()
        {
            if (target == null)
            {
                // Either when we are recompiling, or the inspector window is hidden behind another one, the target can get destroyed (null) and thereby will raise an ArgumentException when accessing serializedObject. For now, just return.
                return;
            }
        }

        /// <summary>
        /// Renders a non-editable object field and an editable dropdown of a profile.
        /// </summary>
        public static void RenderReadOnlyProfile(SerializedProperty property)
        {
            using (new EditorGUILayout.HorizontalScope())
            {
                EditorGUI.BeginDisabledGroup(true);
                EditorGUILayout.ObjectField(property.objectReferenceValue != null ? "" : property.displayName, property.objectReferenceValue, typeof(BaseMixedRealityProfile), false, GUILayout.ExpandWidth(true));
                EditorGUI.EndDisabledGroup();
            }

            if (property.objectReferenceValue != null)
            {
                bool showReadOnlyProfile = SessionState.GetBool(property.name + ".ReadOnlyProfile", false);

                using (new EditorGUI.IndentLevelScope())
                {
                    RenderFoldout(ref showReadOnlyProfile, property.displayName, () =>
                    {
                        using (new EditorGUI.IndentLevelScope())
                        {
                            UnityEditor.Editor subProfileEditor = UnityEditor.Editor.CreateEditor(property.objectReferenceValue);
                        // If this is a default MRTK configuration profile, ask it to render as a sub-profile
                        if (typeof(BaseMixedRealityToolkitConfigurationProfileInspector).IsAssignableFrom(subProfileEditor.GetType()))
                            {
                                BaseMixedRealityToolkitConfigurationProfileInspector configProfile = (BaseMixedRealityToolkitConfigurationProfileInspector)subProfileEditor;
                                configProfile.RenderAsSubProfile = true;
                            }
                            subProfileEditor.OnInspectorGUI();
                        }
                    });
                }

                SessionState.SetBool(property.name + ".ReadOnlyProfile", showReadOnlyProfile);
            }
        }

        /// <summary>
        /// Renders a <see cref="Microsoft.MixedReality.Toolkit.BaseMixedRealityProfile"/>.
        /// </summary>
        /// <param name="property">the <see cref="Microsoft.MixedReality.Toolkit.BaseMixedRealityProfile"/> property.</param>
        /// <param name="profileType">Profile type to filter available values to set on the provided property. If null, defaults to type <see cref="Microsoft.MixedReality.Toolkit.BaseMixedRealityProfile"/></param>
        /// <param name="showAddButton">If true, draw the clone button, if false, don't</param>
        /// <param name="renderProfileInBox">if true, render box around profile content, if false, don't</param>
        /// <param name="serviceType">Optional service type to limit available profile types.</param>
        /// <returns>True, if the profile changed.</returns>
        protected static bool RenderProfile(SerializedProperty property, Type profileType, bool showAddButton = true, bool renderProfileInBox = false, Type serviceType = null)
        {
            return RenderProfileInternal(property, profileType, showAddButton, renderProfileInBox, serviceType);
        }

        /// <summary>
        /// Renders a <see cref="Microsoft.MixedReality.Toolkit.BaseMixedRealityProfile"/>.
        /// </summary>
        /// <param name="property">the <see cref="Microsoft.MixedReality.Toolkit.BaseMixedRealityProfile"/> property.</param>
        /// <param name="showAddButton">If true, draw the clone button, if false, don't</param>
        /// <param name="renderProfileInBox">if true, render box around profile content, if false, don't</param>
        /// <param name="serviceType">Optional service type to limit available profile types.</param>
        /// <returns>True, if the profile changed.</returns>
        private static bool RenderProfileInternal(SerializedProperty property, Type profileType,
            bool showAddButton, bool renderProfileInBox, Type serviceType = null)
        {
            var profile = property.serializedObject.targetObject as BaseMixedRealityProfile;
            bool changed = false;
            var oldObject = property.objectReferenceValue;

            if (profileType != null && !profileType.IsSubclassOf(typeof(BaseMixedRealityProfile)) && profileType != typeof(BaseMixedRealityProfile))
            {
                // If they've drag-and-dropped a non-profile scriptable object, set it to null.
                profileType = null;
            }

            // If we're constraining this to a service type, check whether the profile is valid
            // If it isn't, issue a warning.
            if (serviceType != null && oldObject != null)
            {
                if (!MixedRealityProfileUtility.IsProfileForService(oldObject.GetType(), serviceType))
                {
                    EditorGUILayout.HelpBox("This profile is not supported for " + serviceType.Name + ". Using an unsupported service may result in unexpected behavior.", MessageType.Warning);
                }
            }

<<<<<<< HEAD
            // Find the profile type so we can limit the available object field options
            if (serviceType != null)
            {
                // If GetProfileTypesForService has a count greater than one, then it won't be possible to use
                // EditorGUILayout.ObjectField to restrict the set of profiles to a single type - in this
                // case all profiles of BaseMixedRealityProfile will be visible in the picker.
                //
                // However in the case where there is just a single profile type for the service, we can improve
                // upon the user experience by limiting the set of things that show in the picker by restricting
                // the set of profiles listed to only that type.
                profileType = MixedRealityProfileUtility.GetProfileTypesForService(serviceType).FirstOrDefault();
            }

            // If the profile type is still null, just set it to base profile type
=======
>>>>>>> 824d86b1
            if (profileType == null)
            {
                // Find the profile type so we can limit the available object field options
                if (serviceType != null)
                {
                    // If GetProfileTypesForService has a count greater than one, then it won't be possible to use
                    // EditorGUILayout.ObjectField to restrict the set of profiles to a single type - in this
                    // case all profiles of BaseMixedRealityProfile will be visible in the picker.
                    // 
                    // However in the case where there is just a single profile type for the service, we can improve
                    // upon the user experience by limiting the set of things that show in the picker by restricting
                    // the set of profiles listed to only that type.
                    var availableTypes = MixedRealityProfileUtility.GetProfileTypesForService(serviceType);
                    if (availableTypes.Count == 1)
                    {
                        profileType = availableTypes.First();
                    }
                }

                // If the profile type is still null, just set it to base profile type
                if (profileType == null)
                {
                    profileType = typeof(BaseMixedRealityProfile);
                }
            }

            // Draw the profile dropdown
            changed |= MixedRealityInspectorUtility.DrawProfileDropDownList(property, profile, oldObject, profileType, showAddButton);

            Debug.Assert(profile != null, "No profile was set in OnEnable. Did you forget to call base.OnEnable in a derived profile class?");

            // Draw the sub-profile editor
            MixedRealityInspectorUtility.DrawSubProfileEditor(property.objectReferenceValue, renderProfileInBox);

            return changed;
        }

        /// <summary>
        /// Render Bold/HelpBox style Foldout
        /// </summary>
        /// <param name="currentState">reference bool for current visibility state of foldout</param>
        /// <param name="title">Title in foldout</param>
        /// <param name="renderContent">code to execute to render inside of foldout</param>
        /// <param name="preferenceKey">optional argument, current show/hide state will be tracked associated with provided preference key</param>
        protected static void RenderFoldout(ref bool currentState, string title, Action renderContent, string preferenceKey = null)
        {
            EditorGUILayout.BeginVertical(EditorStyles.helpBox);

            bool isValidPreferenceKey = !string.IsNullOrEmpty(preferenceKey);
            bool state = currentState;
            if (isValidPreferenceKey)
            {
                state = SessionState.GetBool(preferenceKey, currentState);
            }

            currentState = EditorGUILayout.Foldout(state, title, true, MixedRealityStylesUtility.BoldFoldoutStyle);

            if (isValidPreferenceKey && currentState != state)
            {
                SessionState.SetBool(preferenceKey, currentState);
            }

            if (currentState)
            {
                renderContent();
            }

            EditorGUILayout.EndVertical();
        }

        private static string GetSubProfileDropdownKey(SerializedProperty property)
        {
            if (property.objectReferenceValue == null)
            {
                throw new Exception("Can't get sub profile dropdown key for a property that is null.");
            }

            dropdownKeyBuilder.Clear();
            dropdownKeyBuilder.Append("MRTK_SubProfile_ShowDropdown_");
            dropdownKeyBuilder.Append(property.name);
            dropdownKeyBuilder.Append("_");
            dropdownKeyBuilder.Append(property.objectReferenceValue.GetType().Name);
            return dropdownKeyBuilder.ToString();
        }

        /// <summary>
        /// Checks if the profile is locked
        /// </summary>
        protected static bool IsProfileLock(BaseMixedRealityProfile profile)
        {
            return MixedRealityPreferences.LockProfiles && !profile.IsCustomProfile;
        }
    }
}<|MERGE_RESOLUTION|>--- conflicted
+++ resolved
@@ -112,23 +112,6 @@
                 }
             }
 
-<<<<<<< HEAD
-            // Find the profile type so we can limit the available object field options
-            if (serviceType != null)
-            {
-                // If GetProfileTypesForService has a count greater than one, then it won't be possible to use
-                // EditorGUILayout.ObjectField to restrict the set of profiles to a single type - in this
-                // case all profiles of BaseMixedRealityProfile will be visible in the picker.
-                //
-                // However in the case where there is just a single profile type for the service, we can improve
-                // upon the user experience by limiting the set of things that show in the picker by restricting
-                // the set of profiles listed to only that type.
-                profileType = MixedRealityProfileUtility.GetProfileTypesForService(serviceType).FirstOrDefault();
-            }
-
-            // If the profile type is still null, just set it to base profile type
-=======
->>>>>>> 824d86b1
             if (profileType == null)
             {
                 // Find the profile type so we can limit the available object field options
@@ -137,7 +120,7 @@
                     // If GetProfileTypesForService has a count greater than one, then it won't be possible to use
                     // EditorGUILayout.ObjectField to restrict the set of profiles to a single type - in this
                     // case all profiles of BaseMixedRealityProfile will be visible in the picker.
-                    // 
+                    //
                     // However in the case where there is just a single profile type for the service, we can improve
                     // upon the user experience by limiting the set of things that show in the picker by restricting
                     // the set of profiles listed to only that type.
