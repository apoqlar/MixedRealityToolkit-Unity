﻿// Copyright (c) Microsoft Corporation. All rights reserved.
// Licensed under the MIT License. See LICENSE in the project root for license information.﻿

using Microsoft.MixedReality.Toolkit.Utilities;
using Microsoft.MixedReality.Toolkit.Utilities.Editor;
using System;
using UnityEditor;
using UnityEngine;

namespace Microsoft.MixedReality.Toolkit.Editor
{
    [CustomEditor(typeof(MixedRealityRegisteredServiceProvidersProfile))]
    public class MixedRealityRegisteredServiceProviderProfileInspector : BaseMixedRealityToolkitConfigurationProfileInspector
    {
        private static readonly GUIContent MinusButtonContent = new GUIContent("-", "Unregister");
        private static readonly GUIContent AddButtonContent = new GUIContent("+ Register a new Service Provider");
        private SerializedProperty configurations;

        private static bool[] configFoldouts;

        private const string ProfileTitle = "Registered Services Settings";
        private const string ProfileDescription = "This profile defines any additional Services like systems, features, and managers to register with the Mixed Reality Toolkit.";

        protected override void OnEnable()
        {
            base.OnEnable();

            configurations = serializedObject.FindProperty("configurations");
            configFoldouts = new bool[configurations.arraySize];
        }

        public override void OnInspectorGUI()
        {
            if (!RenderProfileHeader(ProfileTitle, ProfileDescription, target))
            {
                return;
            }

            using (new GUIEnabledWrapper(!IsProfileLock((BaseMixedRealityProfile)target)))
            {
                serializedObject.Update();

                RenderList(configurations);

                serializedObject.ApplyModifiedProperties();
            }
        }

        protected override bool IsProfileInActiveInstance()
        {
            var profile = target as BaseMixedRealityProfile;

            return MixedRealityToolkit.IsInitialized && profile != null &&
                   MixedRealityToolkit.Instance.HasActiveProfile &&
                   MixedRealityToolkit.Instance.ActiveProfile.RegisteredServiceProvidersProfile == profile;
        }

        private void RenderList(SerializedProperty list)
        {
            bool changed = false;
            EditorGUILayout.Space();
            using (new EditorGUILayout.VerticalScope())
            {
                if (GUILayout.Button(AddButtonContent, EditorStyles.miniButton))
                {
                    list.InsertArrayElementAtIndex(list.arraySize);
                    SerializedProperty managerConfig = list.GetArrayElementAtIndex(list.arraySize - 1);
                    var componentName = managerConfig.FindPropertyRelative("componentName");
                    componentName.stringValue = $"New Configuration {list.arraySize - 1}";
                    var priority = managerConfig.FindPropertyRelative("priority");
                    priority.intValue = 10;
                    var runtimePlatform = managerConfig.FindPropertyRelative("runtimePlatform");
                    runtimePlatform.intValue = -1;
                    var configurationProfile = managerConfig.FindPropertyRelative("configurationProfile");
                    configurationProfile.objectReferenceValue = null;
                    serializedObject.ApplyModifiedProperties();
                    var componentType = ((MixedRealityRegisteredServiceProvidersProfile)serializedObject.targetObject).Configurations[list.arraySize - 1].ComponentType;
                    componentType.Type = null;
                    configFoldouts = new bool[list.arraySize];
                    return;
                }

                EditorGUILayout.Space();

                if (list == null || list.arraySize == 0)
                {
                    EditorGUILayout.HelpBox("Register a new Service Provider.", MessageType.Warning);
                    return;
                }

                using (new EditorGUILayout.HorizontalScope())
                {
                    EditorGUILayout.LabelField("Configurations", EditorStyles.boldLabel, GUILayout.ExpandWidth(true));
                }
                EditorGUILayout.Space();

                for (int i = 0; i < list.arraySize; i++)
                {
                    SerializedProperty managerConfig = list.GetArrayElementAtIndex(i);
                    var componentName = managerConfig.FindPropertyRelative("componentName");
                    var componentType = managerConfig.FindPropertyRelative("componentType");
                    var priority = managerConfig.FindPropertyRelative("priority");
                    var runtimePlatform = managerConfig.FindPropertyRelative("runtimePlatform");
                    var configurationProfile = managerConfig.FindPropertyRelative("configurationProfile");

                    using (new EditorGUILayout.VerticalScope())
                    {
                        using (new EditorGUILayout.HorizontalScope())
                        {
                            configFoldouts[i] = EditorGUILayout.Foldout(configFoldouts[i], componentName.stringValue, true);

                            if (GUILayout.Button(MinusButtonContent, EditorStyles.miniButtonRight, GUILayout.Width(24f)))
                            {
                                list.DeleteArrayElementAtIndex(i);
                                serializedObject.ApplyModifiedProperties();
                                changed = true;
                                break;
                            }
                        }

                        SystemType systemType = null;
                        string typeName = null;
                        MixedRealityExtensionServiceAttribute providerAttribute = null;

                        if (configFoldouts[i] || RenderAsSubProfile)
                        {
                            using (new EditorGUI.IndentLevelScope())
                            {
                                EditorGUI.BeginChangeCheck();
                                EditorGUILayout.PropertyField(componentName);
                                changed |= EditorGUI.EndChangeCheck();

                                EditorGUI.BeginChangeCheck();
                                EditorGUILayout.PropertyField(componentType);
                                if (EditorGUI.EndChangeCheck())
                                {
                                    // Try to assign default configuration profile when type changes.
                                    serializedObject.ApplyModifiedProperties();
                                    AssignDefaultConfigurationValues(
                                        ((MixedRealityRegisteredServiceProvidersProfile)serializedObject.targetObject).Configurations[i].ComponentType, 
                                        componentName,
                                        configurationProfile, 
                                        runtimePlatform);
                                    changed = true;
                                    break;
                                }

                                EditorGUI.BeginChangeCheck();
                                EditorGUILayout.PropertyField(priority);
                                EditorGUILayout.PropertyField(runtimePlatform);

                                changed |= EditorGUI.EndChangeCheck();

                                Type serviceType = (target as MixedRealityRegisteredServiceProvidersProfile).Configurations[i].ComponentType;

                                changed |= RenderProfile(configurationProfile, null, true, true, serviceType);
                            }

                            serializedObject.ApplyModifiedProperties();
                        }

                        systemType = ((MixedRealityRegisteredServiceProvidersProfile)serializedObject.targetObject).Configurations[i].ComponentType;
                        if (systemType != null)
                        {
                            typeName = systemType.Type?.Name;
                            providerAttribute = typeName != null ? MixedRealityExtensionServiceAttribute.Find(systemType) : null;
                        }

                        if (providerAttribute != null && providerAttribute.RequiresProfile && configurationProfile.objectReferenceValue == null)
                        {
                            EditorGUILayout.HelpBox($"{(string.IsNullOrEmpty(providerAttribute.Name) ? typeName : providerAttribute.Name)} requires a Profile", MessageType.Warning);
                        }
                    }
                    EditorGUILayout.Space();
                }
            }

            if (changed && MixedRealityToolkit.IsInitialized)
            {
                EditorApplication.delayCall += () => MixedRealityToolkit.Instance.ResetConfiguration(MixedRealityToolkit.Instance.ActiveProfile);
            }
        }

<<<<<<< HEAD
        private void AssignDefaultConfigurationValues(Type componentType, SerializedProperty configurationProfile, SerializedProperty runtimePlatform)
=======
        private void AssignDefaultConfigurationValues(
            System.Type componentType,
            SerializedProperty componentName,
            SerializedProperty configurationProfile, 
            SerializedProperty runtimePlatform)
>>>>>>> 4929b9e3
        {
            configurationProfile.objectReferenceValue = null;
            runtimePlatform.intValue = -1;

            if (componentType != null)
            {
                MixedRealityExtensionServiceAttribute attr = MixedRealityExtensionServiceAttribute.Find(componentType) as MixedRealityExtensionServiceAttribute;

                if (attr != null)
                {
                    componentName.stringValue = !string.IsNullOrWhiteSpace(attr.Name) ? attr.Name : componentType.Name;
                    configurationProfile.objectReferenceValue = attr.DefaultProfile;
                    runtimePlatform.intValue = (int)attr.RuntimePlatforms;
                }
                else
                {
                    componentName.stringValue = componentType.Name;
                }
            }

            serializedObject.ApplyModifiedProperties();
        }
    }
}<|MERGE_RESOLUTION|>--- conflicted
+++ resolved
@@ -181,15 +181,11 @@
             }
         }
 
-<<<<<<< HEAD
-        private void AssignDefaultConfigurationValues(Type componentType, SerializedProperty configurationProfile, SerializedProperty runtimePlatform)
-=======
         private void AssignDefaultConfigurationValues(
             System.Type componentType,
             SerializedProperty componentName,
             SerializedProperty configurationProfile, 
             SerializedProperty runtimePlatform)
->>>>>>> 4929b9e3
         {
             configurationProfile.objectReferenceValue = null;
             runtimePlatform.intValue = -1;
