--- conflicted
+++ resolved
@@ -27,11 +27,8 @@
         InputSimulation,
         HandTracking,
         EyeTracking,
-<<<<<<< HEAD
+        MouseInput,
         SceneSystem,
-=======
-        MouseInput,
->>>>>>> e73c6dfd
 
         Assembly = 99,
     }
