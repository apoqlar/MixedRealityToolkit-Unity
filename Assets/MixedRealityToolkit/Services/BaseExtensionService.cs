--- conflicted
+++ resolved
@@ -5,16 +5,12 @@
 namespace Microsoft.MixedReality.Toolkit
 {
     /// <summary>
-    /// The base extension service implements <see cref="Interfaces.IMixedRealityExtensionService"/> and provides default properties for all extension services.
+    /// The base extension service implements <see cref="IMixedRealityExtensionService"/> and provides default properties for all extension services.
     /// </summary>
     /// <remarks>
-    /// Empty, but reserved for future use, in case additional <see cref="Interfaces.IMixedRealityExtensionService"/> properties or methods are assigned.
+    /// Empty, but reserved for future use, in case additional <see cref="IMixedRealityExtensionService"/> properties or methods are assigned.
     /// </remarks>
-<<<<<<< HEAD
-    public abstract class BaseExtensionService : BaseServiceWithConstructor, IMixedRealityExtensionService
-=======
-    public abstract class BaseExtensionService : BaseService, Interfaces.IMixedRealityExtensionService
->>>>>>> 24db6e34
+    public abstract class BaseExtensionService : BaseService, IMixedRealityExtensionService
     {
         /// <summary>
         /// Constructor.
