--- conflicted
+++ resolved
@@ -52,7 +52,7 @@
     m_AlbedoBoost: 1
     m_EnvironmentLightingMode: 0
     m_EnableBakedLightmaps: 1
-    m_EnableRealtimeLightmaps: 0
+    m_EnableRealtimeLightmaps: 1
   m_LightmapEditorSettings:
     serializedVersion: 10
     m_Resolution: 2
@@ -112,22 +112,14 @@
     debug:
       m_Flags: 0
   m_NavMeshData: {fileID: 0}
-<<<<<<< HEAD
---- !u!1 &299742558
-=======
 --- !u!1 &200320524
->>>>>>> 8ec039c1
-GameObject:
-  m_ObjectHideFlags: 0
-  m_CorrespondingSourceObject: {fileID: 0}
-  m_PrefabInstance: {fileID: 0}
-  m_PrefabAsset: {fileID: 0}
-  serializedVersion: 6
-  m_Component:
-<<<<<<< HEAD
-  - component: {fileID: 299742559}
-  - component: {fileID: 299742560}
-=======
+GameObject:
+  m_ObjectHideFlags: 0
+  m_CorrespondingSourceObject: {fileID: 0}
+  m_PrefabInstance: {fileID: 0}
+  m_PrefabAsset: {fileID: 0}
+  serializedVersion: 6
+  m_Component:
   - component: {fileID: 200320525}
   - component: {fileID: 200320526}
   m_Layer: 0
@@ -500,7 +492,6 @@
   m_Component:
   - component: {fileID: 497244388}
   - component: {fileID: 497244389}
->>>>>>> 8ec039c1
   m_Layer: 0
   m_Name: FocusProvider
   m_TagString: Untagged
@@ -508,21 +499,13 @@
   m_NavMeshLayer: 0
   m_StaticEditorFlags: 0
   m_IsActive: 1
-<<<<<<< HEAD
---- !u!4 &299742559
-=======
 --- !u!4 &497244388
->>>>>>> 8ec039c1
-Transform:
-  m_ObjectHideFlags: 0
-  m_CorrespondingSourceObject: {fileID: 0}
-  m_PrefabInstance: {fileID: 0}
-  m_PrefabAsset: {fileID: 0}
-<<<<<<< HEAD
-  m_GameObject: {fileID: 299742558}
-=======
+Transform:
+  m_ObjectHideFlags: 0
+  m_CorrespondingSourceObject: {fileID: 0}
+  m_PrefabInstance: {fileID: 0}
+  m_PrefabAsset: {fileID: 0}
   m_GameObject: {fileID: 497244387}
->>>>>>> 8ec039c1
   m_LocalRotation: {x: 0, y: 0, z: 0, w: 1}
   m_LocalPosition: {x: 0, y: 0, z: 0}
   m_LocalScale: {x: 1, y: 1, z: 1}
@@ -530,21 +513,13 @@
   m_Father: {fileID: 1154535585}
   m_RootOrder: 1
   m_LocalEulerAnglesHint: {x: 0, y: 0, z: 0}
-<<<<<<< HEAD
---- !u!114 &299742560
-=======
 --- !u!114 &497244389
->>>>>>> 8ec039c1
 MonoBehaviour:
   m_ObjectHideFlags: 0
   m_CorrespondingSourceObject: {fileID: 0}
   m_PrefabInstance: {fileID: 0}
   m_PrefabAsset: {fileID: 0}
-<<<<<<< HEAD
-  m_GameObject: {fileID: 299742558}
-=======
   m_GameObject: {fileID: 497244387}
->>>>>>> 8ec039c1
   m_Enabled: 1
   m_EditorHideFlags: 0
   m_Script: {fileID: 11500000, guid: 09c04dafcb77c1e4195a36bd131cbdec, type: 3}
@@ -581,58 +556,31 @@
   m_Father: {fileID: 0}
   m_RootOrder: 2
   m_LocalEulerAnglesHint: {x: 0, y: 0, z: 0}
-<<<<<<< HEAD
---- !u!1 &554216621
-=======
 --- !u!1 &630296518
->>>>>>> 8ec039c1
-GameObject:
-  m_ObjectHideFlags: 0
-  m_CorrespondingSourceObject: {fileID: 0}
-  m_PrefabInstance: {fileID: 0}
-  m_PrefabAsset: {fileID: 0}
-  serializedVersion: 6
-  m_Component:
-<<<<<<< HEAD
-  - component: {fileID: 554216622}
-  - component: {fileID: 554216623}
-  m_Layer: 0
-  m_Name: DefaultRaycastProvider
-=======
+GameObject:
+  m_ObjectHideFlags: 0
+  m_CorrespondingSourceObject: {fileID: 0}
+  m_PrefabInstance: {fileID: 0}
+  m_PrefabAsset: {fileID: 0}
+  serializedVersion: 6
+  m_Component:
   - component: {fileID: 630296519}
   - component: {fileID: 630296522}
   - component: {fileID: 630296521}
   - component: {fileID: 630296520}
   m_Layer: 0
   m_Name: Rule
->>>>>>> 8ec039c1
-  m_TagString: Untagged
-  m_Icon: {fileID: 0}
-  m_NavMeshLayer: 0
-  m_StaticEditorFlags: 0
-  m_IsActive: 1
-<<<<<<< HEAD
---- !u!4 &554216622
-=======
+  m_TagString: Untagged
+  m_Icon: {fileID: 0}
+  m_NavMeshLayer: 0
+  m_StaticEditorFlags: 0
+  m_IsActive: 1
 --- !u!4 &630296519
->>>>>>> 8ec039c1
-Transform:
-  m_ObjectHideFlags: 0
-  m_CorrespondingSourceObject: {fileID: 0}
-  m_PrefabInstance: {fileID: 0}
-  m_PrefabAsset: {fileID: 0}
-<<<<<<< HEAD
-  m_GameObject: {fileID: 554216621}
-  m_LocalRotation: {x: 0, y: 0, z: 0, w: 1}
-  m_LocalPosition: {x: 0, y: 0, z: 0}
-  m_LocalScale: {x: 1, y: 1, z: 1}
-  m_Children: []
-  m_Father: {fileID: 1154535585}
-  m_RootOrder: 0
-  m_LocalEulerAnglesHint: {x: 0, y: 0, z: 0}
---- !u!114 &554216623
-MonoBehaviour:
-=======
+Transform:
+  m_ObjectHideFlags: 0
+  m_CorrespondingSourceObject: {fileID: 0}
+  m_PrefabInstance: {fileID: 0}
+  m_PrefabAsset: {fileID: 0}
   m_GameObject: {fileID: 630296518}
   m_LocalRotation: {x: -0, y: -0, z: -0, w: 1}
   m_LocalPosition: {x: 0.0013, y: 0.369, z: -0.024082}
@@ -643,20 +591,10 @@
   m_LocalEulerAnglesHint: {x: 0, y: 0, z: 0}
 --- !u!23 &630296520
 MeshRenderer:
->>>>>>> 8ec039c1
-  m_ObjectHideFlags: 0
-  m_CorrespondingSourceObject: {fileID: 0}
-  m_PrefabInstance: {fileID: 0}
-  m_PrefabAsset: {fileID: 0}
-<<<<<<< HEAD
-  m_GameObject: {fileID: 554216621}
-  m_Enabled: 1
-  m_EditorHideFlags: 0
-  m_Script: {fileID: 11500000, guid: 09c04dafcb77c1e4195a36bd131cbdec, type: 3}
-  m_Name: 
-  m_EditorClassIdentifier: 
---- !u!1 &736002965
-=======
+  m_ObjectHideFlags: 0
+  m_CorrespondingSourceObject: {fileID: 0}
+  m_PrefabInstance: {fileID: 0}
+  m_PrefabAsset: {fileID: 0}
   m_GameObject: {fileID: 630296518}
   m_Enabled: 1
   m_CastShadows: 1
@@ -711,141 +649,86 @@
   m_GameObject: {fileID: 630296518}
   m_Mesh: {fileID: 10210, guid: 0000000000000000e000000000000000, type: 0}
 --- !u!1 &644716182
->>>>>>> 8ec039c1
-GameObject:
-  m_ObjectHideFlags: 0
-  m_CorrespondingSourceObject: {fileID: 0}
-  m_PrefabInstance: {fileID: 0}
-  m_PrefabAsset: {fileID: 0}
-  serializedVersion: 6
-  m_Component:
-<<<<<<< HEAD
-  - component: {fileID: 736002966}
-  - component: {fileID: 736002967}
-  m_Layer: 0
-  m_Name: MixedRealityDiagnosticsSystem
-=======
+GameObject:
+  m_ObjectHideFlags: 0
+  m_CorrespondingSourceObject: {fileID: 0}
+  m_PrefabInstance: {fileID: 0}
+  m_PrefabAsset: {fileID: 0}
+  serializedVersion: 6
+  m_Component:
   - component: {fileID: 644716183}
   - component: {fileID: 644716184}
   m_Layer: 0
   m_Name: MixedRealityInputSystem
->>>>>>> 8ec039c1
-  m_TagString: Untagged
-  m_Icon: {fileID: 0}
-  m_NavMeshLayer: 0
-  m_StaticEditorFlags: 0
-  m_IsActive: 1
-<<<<<<< HEAD
---- !u!4 &736002966
-=======
+  m_TagString: Untagged
+  m_Icon: {fileID: 0}
+  m_NavMeshLayer: 0
+  m_StaticEditorFlags: 0
+  m_IsActive: 1
 --- !u!4 &644716183
->>>>>>> 8ec039c1
-Transform:
-  m_ObjectHideFlags: 0
-  m_CorrespondingSourceObject: {fileID: 0}
-  m_PrefabInstance: {fileID: 0}
-  m_PrefabAsset: {fileID: 0}
-<<<<<<< HEAD
-  m_GameObject: {fileID: 736002965}
-=======
+Transform:
+  m_ObjectHideFlags: 0
+  m_CorrespondingSourceObject: {fileID: 0}
+  m_PrefabInstance: {fileID: 0}
+  m_PrefabAsset: {fileID: 0}
   m_GameObject: {fileID: 644716182}
->>>>>>> 8ec039c1
   m_LocalRotation: {x: 0, y: 0, z: 0, w: 1}
   m_LocalPosition: {x: 0, y: 0, z: 0}
   m_LocalScale: {x: 1, y: 1, z: 1}
   m_Children: []
   m_Father: {fileID: 1154535585}
-<<<<<<< HEAD
-  m_RootOrder: 4
-  m_LocalEulerAnglesHint: {x: 0, y: 0, z: 0}
---- !u!114 &736002967
-=======
   m_RootOrder: 5
   m_LocalEulerAnglesHint: {x: 0, y: 0, z: 0}
 --- !u!114 &644716184
->>>>>>> 8ec039c1
 MonoBehaviour:
   m_ObjectHideFlags: 0
   m_CorrespondingSourceObject: {fileID: 0}
   m_PrefabInstance: {fileID: 0}
   m_PrefabAsset: {fileID: 0}
-<<<<<<< HEAD
-  m_GameObject: {fileID: 736002965}
-=======
   m_GameObject: {fileID: 644716182}
->>>>>>> 8ec039c1
   m_Enabled: 1
   m_EditorHideFlags: 0
   m_Script: {fileID: 11500000, guid: 09c04dafcb77c1e4195a36bd131cbdec, type: 3}
   m_Name: 
   m_EditorClassIdentifier: 
-<<<<<<< HEAD
---- !u!1 &753956857
-=======
 --- !u!1 &881478174
->>>>>>> 8ec039c1
-GameObject:
-  m_ObjectHideFlags: 0
-  m_CorrespondingSourceObject: {fileID: 0}
-  m_PrefabInstance: {fileID: 0}
-  m_PrefabAsset: {fileID: 0}
-  serializedVersion: 6
-  m_Component:
-<<<<<<< HEAD
-  - component: {fileID: 753956858}
-  - component: {fileID: 753956859}
-  m_Layer: 0
-  m_Name: MixedRealityCameraSystem
-=======
+GameObject:
+  m_ObjectHideFlags: 0
+  m_CorrespondingSourceObject: {fileID: 0}
+  m_PrefabInstance: {fileID: 0}
+  m_PrefabAsset: {fileID: 0}
+  serializedVersion: 6
+  m_Component:
   - component: {fileID: 881478175}
   - component: {fileID: 881478176}
   m_Layer: 0
   m_Name: MixedRealityTeleportSystem
->>>>>>> 8ec039c1
-  m_TagString: Untagged
-  m_Icon: {fileID: 0}
-  m_NavMeshLayer: 0
-  m_StaticEditorFlags: 0
-  m_IsActive: 1
-<<<<<<< HEAD
---- !u!4 &753956858
-=======
+  m_TagString: Untagged
+  m_Icon: {fileID: 0}
+  m_NavMeshLayer: 0
+  m_StaticEditorFlags: 0
+  m_IsActive: 1
 --- !u!4 &881478175
->>>>>>> 8ec039c1
-Transform:
-  m_ObjectHideFlags: 0
-  m_CorrespondingSourceObject: {fileID: 0}
-  m_PrefabInstance: {fileID: 0}
-  m_PrefabAsset: {fileID: 0}
-<<<<<<< HEAD
-  m_GameObject: {fileID: 753956857}
-=======
+Transform:
+  m_ObjectHideFlags: 0
+  m_CorrespondingSourceObject: {fileID: 0}
+  m_PrefabInstance: {fileID: 0}
+  m_PrefabAsset: {fileID: 0}
   m_GameObject: {fileID: 881478174}
->>>>>>> 8ec039c1
   m_LocalRotation: {x: 0, y: 0, z: 0, w: 1}
   m_LocalPosition: {x: 0, y: 0, z: 0}
   m_LocalScale: {x: 1, y: 1, z: 1}
   m_Children: []
   m_Father: {fileID: 1154535585}
-<<<<<<< HEAD
-  m_RootOrder: 3
-  m_LocalEulerAnglesHint: {x: 0, y: 0, z: 0}
---- !u!114 &753956859
-=======
   m_RootOrder: 7
   m_LocalEulerAnglesHint: {x: 0, y: 0, z: 0}
 --- !u!114 &881478176
->>>>>>> 8ec039c1
 MonoBehaviour:
   m_ObjectHideFlags: 0
   m_CorrespondingSourceObject: {fileID: 0}
   m_PrefabInstance: {fileID: 0}
   m_PrefabAsset: {fileID: 0}
-<<<<<<< HEAD
-  m_GameObject: {fileID: 753956857}
-=======
   m_GameObject: {fileID: 881478174}
->>>>>>> 8ec039c1
   m_Enabled: 1
   m_EditorHideFlags: 0
   m_Script: {fileID: 11500000, guid: 09c04dafcb77c1e4195a36bd131cbdec, type: 3}
@@ -895,49 +778,6 @@
   m_Name: 
   m_EditorClassIdentifier: 
   uri: https://raw.githubusercontent.com/KhronosGroup/glTF-Sample-Models/master/2.0/BoomBox/glTF-Binary/BoomBox.glb
---- !u!1 &1005708653
-GameObject:
-  m_ObjectHideFlags: 0
-  m_CorrespondingSourceObject: {fileID: 0}
-  m_PrefabInstance: {fileID: 0}
-  m_PrefabAsset: {fileID: 0}
-  serializedVersion: 6
-  m_Component:
-  - component: {fileID: 1005708654}
-  - component: {fileID: 1005708655}
-  m_Layer: 0
-  m_Name: MixedRealitySpatialAwarenessSystem
-  m_TagString: Untagged
-  m_Icon: {fileID: 0}
-  m_NavMeshLayer: 0
-  m_StaticEditorFlags: 0
-  m_IsActive: 1
---- !u!4 &1005708654
-Transform:
-  m_ObjectHideFlags: 0
-  m_CorrespondingSourceObject: {fileID: 0}
-  m_PrefabInstance: {fileID: 0}
-  m_PrefabAsset: {fileID: 0}
-  m_GameObject: {fileID: 1005708653}
-  m_LocalRotation: {x: 0, y: 0, z: 0, w: 1}
-  m_LocalPosition: {x: 0, y: 0, z: 0}
-  m_LocalScale: {x: 1, y: 1, z: 1}
-  m_Children: []
-  m_Father: {fileID: 1154535585}
-  m_RootOrder: 6
-  m_LocalEulerAnglesHint: {x: 0, y: 0, z: 0}
---- !u!114 &1005708655
-MonoBehaviour:
-  m_ObjectHideFlags: 0
-  m_CorrespondingSourceObject: {fileID: 0}
-  m_PrefabInstance: {fileID: 0}
-  m_PrefabAsset: {fileID: 0}
-  m_GameObject: {fileID: 1005708653}
-  m_Enabled: 1
-  m_EditorHideFlags: 0
-  m_Script: {fileID: 11500000, guid: 09c04dafcb77c1e4195a36bd131cbdec, type: 3}
-  m_Name: 
-  m_EditorClassIdentifier: 
 --- !u!1 &1154535583
 GameObject:
   m_ObjectHideFlags: 0
@@ -979,16 +819,6 @@
   m_LocalPosition: {x: 0, y: 0, z: 0}
   m_LocalScale: {x: 1, y: 1, z: 1}
   m_Children:
-<<<<<<< HEAD
-  - {fileID: 554216622}
-  - {fileID: 299742559}
-  - {fileID: 1794657978}
-  - {fileID: 753956858}
-  - {fileID: 736002966}
-  - {fileID: 2086945746}
-  - {fileID: 1005708654}
-  - {fileID: 1321483971}
-=======
   - {fileID: 1737479297}
   - {fileID: 497244388}
   - {fileID: 1212923179}
@@ -997,7 +827,6 @@
   - {fileID: 644716183}
   - {fileID: 1684339880}
   - {fileID: 881478175}
->>>>>>> 8ec039c1
   m_Father: {fileID: 0}
   m_RootOrder: 1
   m_LocalEulerAnglesHint: {x: 0, y: 0, z: 0}
@@ -1186,49 +1015,6 @@
   m_OcclusionCulling: 1
   m_StereoConvergence: 10
   m_StereoSeparation: 0.022
---- !u!1 &1321483970
-GameObject:
-  m_ObjectHideFlags: 0
-  m_CorrespondingSourceObject: {fileID: 0}
-  m_PrefabInstance: {fileID: 0}
-  m_PrefabAsset: {fileID: 0}
-  serializedVersion: 6
-  m_Component:
-  - component: {fileID: 1321483971}
-  - component: {fileID: 1321483972}
-  m_Layer: 0
-  m_Name: MixedRealityTeleportSystem
-  m_TagString: Untagged
-  m_Icon: {fileID: 0}
-  m_NavMeshLayer: 0
-  m_StaticEditorFlags: 0
-  m_IsActive: 1
---- !u!4 &1321483971
-Transform:
-  m_ObjectHideFlags: 0
-  m_CorrespondingSourceObject: {fileID: 0}
-  m_PrefabInstance: {fileID: 0}
-  m_PrefabAsset: {fileID: 0}
-  m_GameObject: {fileID: 1321483970}
-  m_LocalRotation: {x: 0, y: 0, z: 0, w: 1}
-  m_LocalPosition: {x: 0, y: 0, z: 0}
-  m_LocalScale: {x: 1, y: 1, z: 1}
-  m_Children: []
-  m_Father: {fileID: 1154535585}
-  m_RootOrder: 7
-  m_LocalEulerAnglesHint: {x: 0, y: 0, z: 0}
---- !u!114 &1321483972
-MonoBehaviour:
-  m_ObjectHideFlags: 0
-  m_CorrespondingSourceObject: {fileID: 0}
-  m_PrefabInstance: {fileID: 0}
-  m_PrefabAsset: {fileID: 0}
-  m_GameObject: {fileID: 1321483970}
-  m_Enabled: 1
-  m_EditorHideFlags: 0
-  m_Script: {fileID: 11500000, guid: 09c04dafcb77c1e4195a36bd131cbdec, type: 3}
-  m_Name: 
-  m_EditorClassIdentifier: 
 --- !u!1 &1486012704
 GameObject:
   m_ObjectHideFlags: 0
@@ -1298,46 +1084,28 @@
   m_Father: {fileID: 0}
   m_RootOrder: 0
   m_LocalEulerAnglesHint: {x: 50, y: -30, z: 0}
-<<<<<<< HEAD
---- !u!1 &1794657977
-=======
 --- !u!1 &1595951904
->>>>>>> 8ec039c1
-GameObject:
-  m_ObjectHideFlags: 0
-  m_CorrespondingSourceObject: {fileID: 0}
-  m_PrefabInstance: {fileID: 0}
-  m_PrefabAsset: {fileID: 0}
-  serializedVersion: 6
-  m_Component:
-<<<<<<< HEAD
-  - component: {fileID: 1794657978}
-  - component: {fileID: 1794657979}
-  m_Layer: 0
-  m_Name: MixedRealityBoundarySystem
-=======
+GameObject:
+  m_ObjectHideFlags: 0
+  m_CorrespondingSourceObject: {fileID: 0}
+  m_PrefabInstance: {fileID: 0}
+  m_PrefabAsset: {fileID: 0}
+  serializedVersion: 6
+  m_Component:
   - component: {fileID: 1595951905}
   m_Layer: 0
   m_Name: SceneDescriptionPanel
->>>>>>> 8ec039c1
-  m_TagString: Untagged
-  m_Icon: {fileID: 0}
-  m_NavMeshLayer: 0
-  m_StaticEditorFlags: 0
-  m_IsActive: 1
-<<<<<<< HEAD
---- !u!4 &1794657978
-=======
+  m_TagString: Untagged
+  m_Icon: {fileID: 0}
+  m_NavMeshLayer: 0
+  m_StaticEditorFlags: 0
+  m_IsActive: 1
 --- !u!4 &1595951905
->>>>>>> 8ec039c1
-Transform:
-  m_ObjectHideFlags: 0
-  m_CorrespondingSourceObject: {fileID: 0}
-  m_PrefabInstance: {fileID: 0}
-  m_PrefabAsset: {fileID: 0}
-<<<<<<< HEAD
-  m_GameObject: {fileID: 1794657977}
-=======
+Transform:
+  m_ObjectHideFlags: 0
+  m_CorrespondingSourceObject: {fileID: 0}
+  m_PrefabInstance: {fileID: 0}
+  m_PrefabAsset: {fileID: 0}
   m_GameObject: {fileID: 1595951904}
   m_LocalRotation: {x: -0, y: -0, z: -0, w: 1}
   m_LocalPosition: {x: 0, y: 0, z: 1.2931898}
@@ -1372,110 +1140,67 @@
   m_PrefabInstance: {fileID: 0}
   m_PrefabAsset: {fileID: 0}
   m_GameObject: {fileID: 1684339879}
->>>>>>> 8ec039c1
   m_LocalRotation: {x: 0, y: 0, z: 0, w: 1}
   m_LocalPosition: {x: 0, y: 0, z: 0}
   m_LocalScale: {x: 1, y: 1, z: 1}
   m_Children: []
   m_Father: {fileID: 1154535585}
-<<<<<<< HEAD
-  m_RootOrder: 2
-  m_LocalEulerAnglesHint: {x: 0, y: 0, z: 0}
---- !u!114 &1794657979
-=======
   m_RootOrder: 6
   m_LocalEulerAnglesHint: {x: 0, y: 0, z: 0}
 --- !u!114 &1684339881
->>>>>>> 8ec039c1
 MonoBehaviour:
   m_ObjectHideFlags: 0
   m_CorrespondingSourceObject: {fileID: 0}
   m_PrefabInstance: {fileID: 0}
   m_PrefabAsset: {fileID: 0}
-<<<<<<< HEAD
-  m_GameObject: {fileID: 1794657977}
-=======
   m_GameObject: {fileID: 1684339879}
->>>>>>> 8ec039c1
   m_Enabled: 1
   m_EditorHideFlags: 0
   m_Script: {fileID: 11500000, guid: 09c04dafcb77c1e4195a36bd131cbdec, type: 3}
   m_Name: 
   m_EditorClassIdentifier: 
-<<<<<<< HEAD
---- !u!1 &2086945745
-=======
 --- !u!1 &1737479296
->>>>>>> 8ec039c1
-GameObject:
-  m_ObjectHideFlags: 0
-  m_CorrespondingSourceObject: {fileID: 0}
-  m_PrefabInstance: {fileID: 0}
-  m_PrefabAsset: {fileID: 0}
-  serializedVersion: 6
-  m_Component:
-<<<<<<< HEAD
-  - component: {fileID: 2086945746}
-  - component: {fileID: 2086945747}
-  m_Layer: 0
-  m_Name: MixedRealityInputSystem
-=======
+GameObject:
+  m_ObjectHideFlags: 0
+  m_CorrespondingSourceObject: {fileID: 0}
+  m_PrefabInstance: {fileID: 0}
+  m_PrefabAsset: {fileID: 0}
+  serializedVersion: 6
+  m_Component:
   - component: {fileID: 1737479297}
   - component: {fileID: 1737479298}
   m_Layer: 0
   m_Name: DefaultRaycastProvider
->>>>>>> 8ec039c1
-  m_TagString: Untagged
-  m_Icon: {fileID: 0}
-  m_NavMeshLayer: 0
-  m_StaticEditorFlags: 0
-  m_IsActive: 1
-<<<<<<< HEAD
---- !u!4 &2086945746
-=======
+  m_TagString: Untagged
+  m_Icon: {fileID: 0}
+  m_NavMeshLayer: 0
+  m_StaticEditorFlags: 0
+  m_IsActive: 1
 --- !u!4 &1737479297
->>>>>>> 8ec039c1
-Transform:
-  m_ObjectHideFlags: 0
-  m_CorrespondingSourceObject: {fileID: 0}
-  m_PrefabInstance: {fileID: 0}
-  m_PrefabAsset: {fileID: 0}
-<<<<<<< HEAD
-  m_GameObject: {fileID: 2086945745}
-=======
+Transform:
+  m_ObjectHideFlags: 0
+  m_CorrespondingSourceObject: {fileID: 0}
+  m_PrefabInstance: {fileID: 0}
+  m_PrefabAsset: {fileID: 0}
   m_GameObject: {fileID: 1737479296}
->>>>>>> 8ec039c1
   m_LocalRotation: {x: 0, y: 0, z: 0, w: 1}
   m_LocalPosition: {x: 0, y: 0, z: 0}
   m_LocalScale: {x: 1, y: 1, z: 1}
   m_Children: []
   m_Father: {fileID: 1154535585}
-<<<<<<< HEAD
-  m_RootOrder: 5
-  m_LocalEulerAnglesHint: {x: 0, y: 0, z: 0}
---- !u!114 &2086945747
-=======
   m_RootOrder: 0
   m_LocalEulerAnglesHint: {x: 0, y: 0, z: 0}
 --- !u!114 &1737479298
->>>>>>> 8ec039c1
 MonoBehaviour:
   m_ObjectHideFlags: 0
   m_CorrespondingSourceObject: {fileID: 0}
   m_PrefabInstance: {fileID: 0}
   m_PrefabAsset: {fileID: 0}
-<<<<<<< HEAD
-  m_GameObject: {fileID: 2086945745}
-=======
   m_GameObject: {fileID: 1737479296}
->>>>>>> 8ec039c1
   m_Enabled: 1
   m_EditorHideFlags: 0
   m_Script: {fileID: 11500000, guid: 09c04dafcb77c1e4195a36bd131cbdec, type: 3}
   m_Name: 
-<<<<<<< HEAD
-  m_EditorClassIdentifier: 
-=======
   m_EditorClassIdentifier: 
 --- !u!1 &1815728389
 GameObject:
@@ -1813,5 +1538,4 @@
   m_PrefabInstance: {fileID: 0}
   m_PrefabAsset: {fileID: 0}
   m_GameObject: {fileID: 2002564751}
-  m_Mesh: {fileID: 10202, guid: 0000000000000000e000000000000000, type: 0}
->>>>>>> 8ec039c1
+  m_Mesh: {fileID: 10202, guid: 0000000000000000e000000000000000, type: 0}