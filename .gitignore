# =============== #
# Unity generated #
# =============== #
[Tt]emp/
[Oo]bj/
[Bb]in/
[Bb]uilds/
[Bb]uild/
[Ll]ibrary/
[Aa]pp/
UWP/
WindowsStoreApp/
UnityGenerated/
UnityPackageManager/
.out/
project.json
project.lock.json
*.package

# ============ #
# Certificates #
# ============ #
*.cert
*.privkey
*.pfx
*.pfx.meta

# ===================================== #
# Visual Studio / MonoDevelop generated #
# ===================================== #
.vs/
ExportedObj/
obj/
*.svd
*.userprefs
/*.csproj
*.csproj
*.pidb
*.suo
/*.sln
*.sln
*.user
*.unityproj
*.ipch
*.opensdf
*.sdf
*.tlog
*.log
*.idb
*.opendb

# ============================ #
# Visual Studio Code Generated #
# ============================ #
.vscode/

# ===================== #
# Project Specific List #
# ===================== #
artifacts/
Assets/ThirdParty/
Assets/ThirdParty.meta
Assets/TextMesh Pro.meta
Assets/TextMesh Pro/
--Version/
Assets/StreamingAssets/GltfModels/
Assets/StreamingAssets/GltfModels.meta
Assets/StreamingAssets.meta

<<<<<<< HEAD
/mrtk_log_mostRecentET.csv

# =============== #
# DocFX Generated #
# =============== #
doc/
=======
# ===== #
# NuGet #
# ===== #
Assets/NuGet.config
Assets/NuGet.config.meta
Assets/NuGet/
Assets/NuGet.meta
Assets/packages.config
Assets/packages.config.meta
Assets/Packages/
Assets/Packages.meta
Packages/
>>>>>>> eaa222bc
<|MERGE_RESOLUTION|>--- conflicted
+++ resolved
@@ -67,14 +67,13 @@
 Assets/StreamingAssets/GltfModels.meta
 Assets/StreamingAssets.meta
 
-<<<<<<< HEAD
 /mrtk_log_mostRecentET.csv
 
 # =============== #
 # DocFX Generated #
 # =============== #
 doc/
-=======
+
 # ===== #
 # NuGet #
 # ===== #
@@ -86,5 +85,4 @@
 Assets/packages.config.meta
 Assets/Packages/
 Assets/Packages.meta
-Packages/
->>>>>>> eaa222bc
+Packages/